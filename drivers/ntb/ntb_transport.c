--- conflicted
+++ resolved
@@ -1015,19 +1015,11 @@
 	void *cb_data = entry->cb_data;
 	unsigned int len = entry->len;
 	struct ntb_payload_header *hdr = entry->rx_hdr;
-<<<<<<< HEAD
 
 	/* Ensure that the data is fully copied out before clearing the flag */
 	wmb();
 	hdr->flags = 0;
 
-=======
-
-	/* Ensure that the data is fully copied out before clearing the flag */
-	wmb();
-	hdr->flags = 0;
-
->>>>>>> d8ec26d7
 	iowrite32(entry->index, &qp->rx_info->entry);
 
 	ntb_list_add(&qp->ntb_rx_free_q_lock, &entry->entry, &qp->rx_free_q);
@@ -1054,16 +1046,9 @@
 	struct dma_chan *chan = qp->dma_chan;
 	struct dma_device *device;
 	size_t pay_off, buff_off;
-<<<<<<< HEAD
-	dma_addr_t src, dest;
-	dma_cookie_t cookie;
-	void *buf = entry->buf;
-	unsigned long flags;
-=======
 	struct dmaengine_unmap_data *unmap;
 	dma_cookie_t cookie;
 	void *buf = entry->buf;
->>>>>>> d8ec26d7
 
 	entry->len = len;
 
@@ -1071,41 +1056,13 @@
 		goto err;
 
 	if (len < copy_bytes) 
-<<<<<<< HEAD
-		goto err1;
-=======
 		goto err_wait;
->>>>>>> d8ec26d7
 
 	device = chan->device;
 	pay_off = (size_t) offset & ~PAGE_MASK;
 	buff_off = (size_t) buf & ~PAGE_MASK;
 
 	if (!is_dma_copy_aligned(device, pay_off, buff_off, len))
-<<<<<<< HEAD
-		goto err1;
-
-	dest = dma_map_single(device->dev, buf, len, DMA_FROM_DEVICE);
-	if (dma_mapping_error(device->dev, dest))
-		goto err1;
-
-	src = dma_map_single(device->dev, offset, len, DMA_TO_DEVICE);
-	if (dma_mapping_error(device->dev, src))
-		goto err2;
-
-	flags = DMA_COMPL_DEST_UNMAP_SINGLE | DMA_COMPL_SRC_UNMAP_SINGLE |
-		DMA_PREP_INTERRUPT;
-	txd = device->device_prep_dma_memcpy(chan, dest, src, len, flags);
-	if (!txd)
-		goto err3;
-
-	txd->callback = ntb_rx_copy_callback;
-	txd->callback_param = entry;
-
-	cookie = dmaengine_submit(txd);
-	if (dma_submit_error(cookie))
-		goto err3;
-=======
 		goto err_wait;
 
 	unmap = dmaengine_get_unmap_data(device->dev, 2, GFP_NOWAIT);
@@ -1142,7 +1099,6 @@
 		goto err_set_unmap;
 
 	dmaengine_unmap_put(unmap);
->>>>>>> d8ec26d7
 
 	qp->last_cookie = cookie;
 
@@ -1150,19 +1106,11 @@
 
 	return;
 
-<<<<<<< HEAD
-err3:
-	dma_unmap_single(device->dev, src, len, DMA_TO_DEVICE);
-err2:
-	dma_unmap_single(device->dev, dest, len, DMA_FROM_DEVICE);
-err1:
-=======
 err_set_unmap:
 	dmaengine_unmap_put(unmap);
 err_get_unmap:
 	dmaengine_unmap_put(unmap);
 err_wait:
->>>>>>> d8ec26d7
 	/* If the callbacks come out of order, the writing of the index to the
 	 * last completed will be out of order.  This may result in the
 	 * receive stalling forever.
@@ -1268,13 +1216,6 @@
 		if (rc)
 			break;
 	}
-<<<<<<< HEAD
-
-	if (qp->dma_chan)
-		dma_async_issue_pending(qp->dma_chan);
-}
-=======
->>>>>>> d8ec26d7
 
 	if (qp->dma_chan)
 		dma_async_issue_pending(qp->dma_chan);
@@ -1310,7 +1251,6 @@
 }
 
 static void ntb_memcpy_tx(struct ntb_queue_entry *entry, void __iomem *offset)
-<<<<<<< HEAD
 {
 	memcpy_toio(offset, entry->buf, entry->len);
 
@@ -1320,36 +1260,17 @@
 static void ntb_async_tx(struct ntb_transport_qp *qp,
 			 struct ntb_queue_entry *entry)
 {
-=======
-{
-	memcpy_toio(offset, entry->buf, entry->len);
-
-	ntb_tx_copy_callback(entry);
-}
-
-static void ntb_async_tx(struct ntb_transport_qp *qp,
-			 struct ntb_queue_entry *entry)
-{
->>>>>>> d8ec26d7
 	struct ntb_payload_header __iomem *hdr;
 	struct dma_async_tx_descriptor *txd;
 	struct dma_chan *chan = qp->dma_chan;
 	struct dma_device *device;
 	size_t dest_off, buff_off;
-<<<<<<< HEAD
-	dma_addr_t src, dest;
-=======
 	struct dmaengine_unmap_data *unmap;
 	dma_addr_t dest;
->>>>>>> d8ec26d7
 	dma_cookie_t cookie;
 	void __iomem *offset;
 	size_t len = entry->len;
 	void *buf = entry->buf;
-<<<<<<< HEAD
-	unsigned long flags;
-=======
->>>>>>> d8ec26d7
 
 	offset = qp->tx_mw + qp->tx_max_frame * qp->tx_index;
 	hdr = offset + qp->tx_max_frame - sizeof(struct ntb_payload_header);
@@ -1372,30 +1293,6 @@
 	if (!is_dma_copy_aligned(device, buff_off, dest_off, len))
 		goto err;
 
-<<<<<<< HEAD
-	src = dma_map_single(device->dev, buf, len, DMA_TO_DEVICE);
-	if (dma_mapping_error(device->dev, src))
-		goto err;
-
-	flags = DMA_COMPL_SRC_UNMAP_SINGLE | DMA_PREP_INTERRUPT;
-	txd = device->device_prep_dma_memcpy(chan, dest, src, len, flags);
-	if (!txd)
-		goto err1;
-
-	txd->callback = ntb_tx_copy_callback;
-	txd->callback_param = entry;
-
-	cookie = dmaengine_submit(txd);
-	if (dma_submit_error(cookie))
-		goto err1;
-
-	dma_async_issue_pending(chan);
-	qp->tx_async++;
-
-	return;
-err1:
-	dma_unmap_single(device->dev, src, len, DMA_TO_DEVICE);
-=======
 	unmap = dmaengine_get_unmap_data(device->dev, 1, GFP_NOWAIT);
 	if (!unmap)
 		goto err;
@@ -1431,7 +1328,6 @@
 	dmaengine_unmap_put(unmap);
 err_get_unmap:
 	dmaengine_unmap_put(unmap);
->>>>>>> d8ec26d7
 err:
 	ntb_memcpy_tx(entry, offset);
 	qp->tx_memcpy++;
@@ -1543,20 +1439,12 @@
 	qp->tx_handler = handlers->tx_handler;
 	qp->event_handler = handlers->event_handler;
 
-<<<<<<< HEAD
-	qp->dma_chan = dma_find_channel(DMA_MEMCPY);
-	if (!qp->dma_chan)
-		dev_info(&pdev->dev, "Unable to allocate DMA channel, using CPU instead\n");
-	else
-		dmaengine_get();
-=======
 	dmaengine_get();
 	qp->dma_chan = dma_find_channel(DMA_MEMCPY);
 	if (!qp->dma_chan) {
 		dmaengine_put();
 		dev_info(&pdev->dev, "Unable to allocate DMA channel, using CPU instead\n");
 	}
->>>>>>> d8ec26d7
 
 	for (i = 0; i < NTB_QP_DEF_NUM_ENTRIES; i++) {
 		entry = kzalloc(sizeof(struct ntb_queue_entry), GFP_ATOMIC);
@@ -1636,8 +1524,6 @@
 
 	cancel_delayed_work_sync(&qp->link_work);
 
-	cancel_delayed_work_sync(&qp->link_work);
-
 	while ((entry = ntb_list_rm(&qp->ntb_rx_free_q_lock, &qp->rx_free_q)))
 		kfree(entry);
 
