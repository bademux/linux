/**********************************************************************
 * Author: Cavium, Inc.
 *
 * Contact: support@cavium.com
 *          Please include "LiquidIO" in the subject.
 *
 * Copyright (c) 2003-2016 Cavium, Inc.
 *
 * This file is free software; you can redistribute it and/or modify
 * it under the terms of the GNU General Public License, Version 2, as
 * published by the Free Software Foundation.
 *
 * This file is distributed in the hope that it will be useful, but
 * AS-IS and WITHOUT ANY WARRANTY; without even the implied warranty
 * of MERCHANTABILITY or FITNESS FOR A PARTICULAR PURPOSE, TITLE, or
 * NONINFRINGEMENT.  See the GNU General Public License for more details.
 ***********************************************************************/
#include <linux/module.h>
#include <linux/interrupt.h>
#include <linux/pci.h>
#include <linux/firmware.h>
#include <net/vxlan.h>
#include <linux/kthread.h>
#include "liquidio_common.h"
#include "octeon_droq.h"
#include "octeon_iq.h"
#include "response_manager.h"
#include "octeon_device.h"
#include "octeon_nic.h"
#include "octeon_main.h"
#include "octeon_network.h"
#include "cn66xx_regs.h"
#include "cn66xx_device.h"
#include "cn68xx_device.h"
#include "cn23xx_pf_device.h"
#include "liquidio_image.h"

MODULE_AUTHOR("Cavium Networks, <support@cavium.com>");
MODULE_DESCRIPTION("Cavium LiquidIO Intelligent Server Adapter Driver");
MODULE_LICENSE("GPL");
MODULE_VERSION(LIQUIDIO_VERSION);
MODULE_FIRMWARE(LIO_FW_DIR LIO_FW_BASE_NAME LIO_210SV_NAME
		"_" LIO_FW_NAME_TYPE_NIC LIO_FW_NAME_SUFFIX);
MODULE_FIRMWARE(LIO_FW_DIR LIO_FW_BASE_NAME LIO_210NV_NAME
		"_" LIO_FW_NAME_TYPE_NIC LIO_FW_NAME_SUFFIX);
MODULE_FIRMWARE(LIO_FW_DIR LIO_FW_BASE_NAME LIO_410NV_NAME
		"_" LIO_FW_NAME_TYPE_NIC LIO_FW_NAME_SUFFIX);
MODULE_FIRMWARE(LIO_FW_DIR LIO_FW_BASE_NAME LIO_23XX_NAME
		"_" LIO_FW_NAME_TYPE_NIC LIO_FW_NAME_SUFFIX);

static int ddr_timeout = 10000;
module_param(ddr_timeout, int, 0644);
MODULE_PARM_DESC(ddr_timeout,
		 "Number of milliseconds to wait for DDR initialization. 0 waits for ddr_timeout to be set to non-zero value before starting to check");

#define DEFAULT_MSG_ENABLE (NETIF_MSG_DRV | NETIF_MSG_PROBE | NETIF_MSG_LINK)

static int debug = -1;
module_param(debug, int, 0644);
MODULE_PARM_DESC(debug, "NETIF_MSG debug bits");

static char fw_type[LIO_MAX_FW_TYPE_LEN] = LIO_FW_NAME_TYPE_NIC;
module_param_string(fw_type, fw_type, sizeof(fw_type), 0444);
MODULE_PARM_DESC(fw_type, "Type of firmware to be loaded. Default \"nic\".  Use \"none\" to load firmware from flash.");

static u32 console_bitmask;
module_param(console_bitmask, int, 0644);
MODULE_PARM_DESC(console_bitmask,
		 "Bitmask indicating which consoles have debug output redirected to syslog.");

/**
 * \brief determines if a given console has debug enabled.
 * @param console console to check
 * @returns  1 = enabled. 0 otherwise
 */
static int octeon_console_debug_enabled(u32 console)
{
	return (console_bitmask >> (console)) & 0x1;
}

/* Polling interval for determining when NIC application is alive */
#define LIQUIDIO_STARTER_POLL_INTERVAL_MS 100

/* runtime link query interval */
#define LIQUIDIO_LINK_QUERY_INTERVAL_MS         1000

struct liquidio_if_cfg_context {
	int octeon_id;

	wait_queue_head_t wc;

	int cond;
};

struct liquidio_if_cfg_resp {
	u64 rh;
	struct liquidio_if_cfg_info cfg_info;
	u64 status;
};

struct liquidio_rx_ctl_context {
	int octeon_id;

	wait_queue_head_t wc;

	int cond;
};

struct oct_link_status_resp {
	u64 rh;
	struct oct_link_info link_info;
	u64 status;
};

struct oct_timestamp_resp {
	u64 rh;
	u64 timestamp;
	u64 status;
};

#define OCT_TIMESTAMP_RESP_SIZE (sizeof(struct oct_timestamp_resp))

union tx_info {
	u64 u64;
	struct {
#ifdef __BIG_ENDIAN_BITFIELD
		u16 gso_size;
		u16 gso_segs;
		u32 reserved;
#else
		u32 reserved;
		u16 gso_segs;
		u16 gso_size;
#endif
	} s;
};

/** Octeon device properties to be used by the NIC module.
 * Each octeon device in the system will be represented
 * by this structure in the NIC module.
 */

#define OCTNIC_MAX_SG  (MAX_SKB_FRAGS)

#define OCTNIC_GSO_MAX_HEADER_SIZE 128
#define OCTNIC_GSO_MAX_SIZE                                                    \
	(CN23XX_DEFAULT_INPUT_JABBER - OCTNIC_GSO_MAX_HEADER_SIZE)

/** Structure of a node in list of gather components maintained by
 * NIC driver for each network device.
 */
struct octnic_gather {
	/** List manipulation. Next and prev pointers. */
	struct list_head list;

	/** Size of the gather component at sg in bytes. */
	int sg_size;

	/** Number of bytes that sg was adjusted to make it 8B-aligned. */
	int adjust;

	/** Gather component that can accommodate max sized fragment list
	 *  received from the IP layer.
	 */
	struct octeon_sg_entry *sg;

	dma_addr_t sg_dma_ptr;
};

struct handshake {
	struct completion init;
	struct completion started;
	struct pci_dev *pci_dev;
	int init_ok;
	int started_ok;
};

#ifdef CONFIG_PCI_IOV
static int liquidio_enable_sriov(struct pci_dev *dev, int num_vfs);
#endif

static int octeon_dbg_console_print(struct octeon_device *oct, u32 console_num,
				    char *prefix, char *suffix);

static int octeon_device_init(struct octeon_device *);
static int liquidio_stop(struct net_device *netdev);
static void liquidio_remove(struct pci_dev *pdev);
static int liquidio_probe(struct pci_dev *pdev,
			  const struct pci_device_id *ent);
static int liquidio_set_vf_link_state(struct net_device *netdev, int vfidx,
				      int linkstate);

static struct handshake handshake[MAX_OCTEON_DEVICES];
static struct completion first_stage;

static void octeon_droq_bh(unsigned long pdev)
{
	int q_no;
	int reschedule = 0;
	struct octeon_device *oct = (struct octeon_device *)pdev;
	struct octeon_device_priv *oct_priv =
		(struct octeon_device_priv *)oct->priv;

	for (q_no = 0; q_no < MAX_OCTEON_OUTPUT_QUEUES(oct); q_no++) {
		if (!(oct->io_qmask.oq & BIT_ULL(q_no)))
			continue;
		reschedule |= octeon_droq_process_packets(oct, oct->droq[q_no],
							  MAX_PACKET_BUDGET);
		lio_enable_irq(oct->droq[q_no], NULL);

		if (OCTEON_CN23XX_PF(oct) && oct->msix_on) {
			/* set time and cnt interrupt thresholds for this DROQ
			 * for NAPI
			 */
			int adjusted_q_no = q_no + oct->sriov_info.pf_srn;

			octeon_write_csr64(
			    oct, CN23XX_SLI_OQ_PKT_INT_LEVELS(adjusted_q_no),
			    0x5700000040ULL);
			octeon_write_csr64(
			    oct, CN23XX_SLI_OQ_PKTS_SENT(adjusted_q_no), 0);
		}
	}

	if (reschedule)
		tasklet_schedule(&oct_priv->droq_tasklet);
}

static int lio_wait_for_oq_pkts(struct octeon_device *oct)
{
	struct octeon_device_priv *oct_priv =
		(struct octeon_device_priv *)oct->priv;
	int retry = 100, pkt_cnt = 0, pending_pkts = 0;
	int i;

	do {
		pending_pkts = 0;

		for (i = 0; i < MAX_OCTEON_OUTPUT_QUEUES(oct); i++) {
			if (!(oct->io_qmask.oq & BIT_ULL(i)))
				continue;
			pkt_cnt += octeon_droq_check_hw_for_pkts(oct->droq[i]);
		}
		if (pkt_cnt > 0) {
			pending_pkts += pkt_cnt;
			tasklet_schedule(&oct_priv->droq_tasklet);
		}
		pkt_cnt = 0;
		schedule_timeout_uninterruptible(1);

	} while (retry-- && pending_pkts);

	return pkt_cnt;
}

/**
 * \brief Forces all IO queues off on a given device
 * @param oct Pointer to Octeon device
 */
static void force_io_queues_off(struct octeon_device *oct)
{
	if ((oct->chip_id == OCTEON_CN66XX) ||
	    (oct->chip_id == OCTEON_CN68XX)) {
		/* Reset the Enable bits for Input Queues. */
		octeon_write_csr(oct, CN6XXX_SLI_PKT_INSTR_ENB, 0);

		/* Reset the Enable bits for Output Queues. */
		octeon_write_csr(oct, CN6XXX_SLI_PKT_OUT_ENB, 0);
	}
}

/**
 * \brief Cause device to go quiet so it can be safely removed/reset/etc
 * @param oct Pointer to Octeon device
 */
static inline void pcierror_quiesce_device(struct octeon_device *oct)
{
	int i;

	/* Disable the input and output queues now. No more packets will
	 * arrive from Octeon, but we should wait for all packet processing
	 * to finish.
	 */
	force_io_queues_off(oct);

	/* To allow for in-flight requests */
	schedule_timeout_uninterruptible(100);

	if (wait_for_pending_requests(oct))
		dev_err(&oct->pci_dev->dev, "There were pending requests\n");

	/* Force all requests waiting to be fetched by OCTEON to complete. */
	for (i = 0; i < MAX_OCTEON_INSTR_QUEUES(oct); i++) {
		struct octeon_instr_queue *iq;

		if (!(oct->io_qmask.iq & BIT_ULL(i)))
			continue;
		iq = oct->instr_queue[i];

		if (atomic_read(&iq->instr_pending)) {
			spin_lock_bh(&iq->lock);
			iq->fill_cnt = 0;
			iq->octeon_read_index = iq->host_write_index;
			iq->stats.instr_processed +=
				atomic_read(&iq->instr_pending);
			lio_process_iq_request_list(oct, iq, 0);
			spin_unlock_bh(&iq->lock);
		}
	}

	/* Force all pending ordered list requests to time out. */
	lio_process_ordered_list(oct, 1);

	/* We do not need to wait for output queue packets to be processed. */
}

/**
 * \brief Cleanup PCI AER uncorrectable error status
 * @param dev Pointer to PCI device
 */
static void cleanup_aer_uncorrect_error_status(struct pci_dev *dev)
{
	int pos = 0x100;
	u32 status, mask;

	pr_info("%s :\n", __func__);

	pci_read_config_dword(dev, pos + PCI_ERR_UNCOR_STATUS, &status);
	pci_read_config_dword(dev, pos + PCI_ERR_UNCOR_SEVER, &mask);
	if (dev->error_state == pci_channel_io_normal)
		status &= ~mask;        /* Clear corresponding nonfatal bits */
	else
		status &= mask;         /* Clear corresponding fatal bits */
	pci_write_config_dword(dev, pos + PCI_ERR_UNCOR_STATUS, status);
}

/**
 * \brief Stop all PCI IO to a given device
 * @param dev Pointer to Octeon device
 */
static void stop_pci_io(struct octeon_device *oct)
{
	/* No more instructions will be forwarded. */
	atomic_set(&oct->status, OCT_DEV_IN_RESET);

	pci_disable_device(oct->pci_dev);

	/* Disable interrupts  */
	oct->fn_list.disable_interrupt(oct, OCTEON_ALL_INTR);

	pcierror_quiesce_device(oct);

	/* Release the interrupt line */
	free_irq(oct->pci_dev->irq, oct);

	if (oct->flags & LIO_FLAG_MSI_ENABLED)
		pci_disable_msi(oct->pci_dev);

	dev_dbg(&oct->pci_dev->dev, "Device state is now %s\n",
		lio_get_state_string(&oct->status));

	/* making it a common function for all OCTEON models */
	cleanup_aer_uncorrect_error_status(oct->pci_dev);
}

/**
 * \brief called when PCI error is detected
 * @param pdev Pointer to PCI device
 * @param state The current pci connection state
 *
 * This function is called after a PCI bus error affecting
 * this device has been detected.
 */
static pci_ers_result_t liquidio_pcie_error_detected(struct pci_dev *pdev,
						     pci_channel_state_t state)
{
	struct octeon_device *oct = pci_get_drvdata(pdev);

	/* Non-correctable Non-fatal errors */
	if (state == pci_channel_io_normal) {
		dev_err(&oct->pci_dev->dev, "Non-correctable non-fatal error reported:\n");
		cleanup_aer_uncorrect_error_status(oct->pci_dev);
		return PCI_ERS_RESULT_CAN_RECOVER;
	}

	/* Non-correctable Fatal errors */
	dev_err(&oct->pci_dev->dev, "Non-correctable FATAL reported by PCI AER driver\n");
	stop_pci_io(oct);

	/* Always return a DISCONNECT. There is no support for recovery but only
	 * for a clean shutdown.
	 */
	return PCI_ERS_RESULT_DISCONNECT;
}

/**
 * \brief mmio handler
 * @param pdev Pointer to PCI device
 */
static pci_ers_result_t liquidio_pcie_mmio_enabled(
				struct pci_dev *pdev __attribute__((unused)))
{
	/* We should never hit this since we never ask for a reset for a Fatal
	 * Error. We always return DISCONNECT in io_error above.
	 * But play safe and return RECOVERED for now.
	 */
	return PCI_ERS_RESULT_RECOVERED;
}

/**
 * \brief called after the pci bus has been reset.
 * @param pdev Pointer to PCI device
 *
 * Restart the card from scratch, as if from a cold-boot. Implementation
 * resembles the first-half of the octeon_resume routine.
 */
static pci_ers_result_t liquidio_pcie_slot_reset(
				struct pci_dev *pdev __attribute__((unused)))
{
	/* We should never hit this since we never ask for a reset for a Fatal
	 * Error. We always return DISCONNECT in io_error above.
	 * But play safe and return RECOVERED for now.
	 */
	return PCI_ERS_RESULT_RECOVERED;
}

/**
 * \brief called when traffic can start flowing again.
 * @param pdev Pointer to PCI device
 *
 * This callback is called when the error recovery driver tells us that
 * its OK to resume normal operation. Implementation resembles the
 * second-half of the octeon_resume routine.
 */
static void liquidio_pcie_resume(struct pci_dev *pdev __attribute__((unused)))
{
	/* Nothing to be done here. */
}

#ifdef CONFIG_PM
/**
 * \brief called when suspending
 * @param pdev Pointer to PCI device
 * @param state state to suspend to
 */
static int liquidio_suspend(struct pci_dev *pdev __attribute__((unused)),
			    pm_message_t state __attribute__((unused)))
{
	return 0;
}

/**
 * \brief called when resuming
 * @param pdev Pointer to PCI device
 */
static int liquidio_resume(struct pci_dev *pdev __attribute__((unused)))
{
	return 0;
}
#endif

/* For PCI-E Advanced Error Recovery (AER) Interface */
static const struct pci_error_handlers liquidio_err_handler = {
	.error_detected = liquidio_pcie_error_detected,
	.mmio_enabled	= liquidio_pcie_mmio_enabled,
	.slot_reset	= liquidio_pcie_slot_reset,
	.resume		= liquidio_pcie_resume,
};

static const struct pci_device_id liquidio_pci_tbl[] = {
	{       /* 68xx */
		PCI_VENDOR_ID_CAVIUM, 0x91, PCI_ANY_ID, PCI_ANY_ID, 0, 0, 0
	},
	{       /* 66xx */
		PCI_VENDOR_ID_CAVIUM, 0x92, PCI_ANY_ID, PCI_ANY_ID, 0, 0, 0
	},
	{       /* 23xx pf */
		PCI_VENDOR_ID_CAVIUM, 0x9702, PCI_ANY_ID, PCI_ANY_ID, 0, 0, 0
	},
	{
		0, 0, 0, 0, 0, 0, 0
	}
};
MODULE_DEVICE_TABLE(pci, liquidio_pci_tbl);

static struct pci_driver liquidio_pci_driver = {
	.name		= "LiquidIO",
	.id_table	= liquidio_pci_tbl,
	.probe		= liquidio_probe,
	.remove		= liquidio_remove,
	.err_handler	= &liquidio_err_handler,    /* For AER */

#ifdef CONFIG_PM
	.suspend	= liquidio_suspend,
	.resume		= liquidio_resume,
#endif
#ifdef CONFIG_PCI_IOV
	.sriov_configure = liquidio_enable_sriov,
#endif
};

/**
 * \brief register PCI driver
 */
static int liquidio_init_pci(void)
{
	return pci_register_driver(&liquidio_pci_driver);
}

/**
 * \brief unregister PCI driver
 */
static void liquidio_deinit_pci(void)
{
	pci_unregister_driver(&liquidio_pci_driver);
}

/**
 * \brief Stop Tx queues
 * @param netdev network device
 */
static inline void txqs_stop(struct net_device *netdev)
{
	if (netif_is_multiqueue(netdev)) {
		int i;

		for (i = 0; i < netdev->num_tx_queues; i++)
			netif_stop_subqueue(netdev, i);
	} else {
		netif_stop_queue(netdev);
	}
}

/**
 * \brief Start Tx queues
 * @param netdev network device
 */
static inline void txqs_start(struct net_device *netdev)
{
	if (netif_is_multiqueue(netdev)) {
		int i;

		for (i = 0; i < netdev->num_tx_queues; i++)
			netif_start_subqueue(netdev, i);
	} else {
		netif_start_queue(netdev);
	}
}

/**
 * \brief Wake Tx queues
 * @param netdev network device
 */
static inline void txqs_wake(struct net_device *netdev)
{
	struct lio *lio = GET_LIO(netdev);

	if (netif_is_multiqueue(netdev)) {
		int i;

		for (i = 0; i < netdev->num_tx_queues; i++) {
			int qno = lio->linfo.txpciq[i %
				lio->oct_dev->num_iqs].s.q_no;

			if (__netif_subqueue_stopped(netdev, i)) {
				INCR_INSTRQUEUE_PKT_COUNT(lio->oct_dev, qno,
							  tx_restart, 1);
				netif_wake_subqueue(netdev, i);
			}
		}
	} else {
		INCR_INSTRQUEUE_PKT_COUNT(lio->oct_dev, lio->txq,
					  tx_restart, 1);
		netif_wake_queue(netdev);
	}
}

/**
 * \brief Stop Tx queue
 * @param netdev network device
 */
static void stop_txq(struct net_device *netdev)
{
	txqs_stop(netdev);
}

/**
 * \brief Start Tx queue
 * @param netdev network device
 */
static void start_txq(struct net_device *netdev)
{
	struct lio *lio = GET_LIO(netdev);

	if (lio->linfo.link.s.link_up) {
		txqs_start(netdev);
		return;
	}
}

/**
 * \brief Wake a queue
 * @param netdev network device
 * @param q which queue to wake
 */
static inline void wake_q(struct net_device *netdev, int q)
{
	if (netif_is_multiqueue(netdev))
		netif_wake_subqueue(netdev, q);
	else
		netif_wake_queue(netdev);
}

/**
 * \brief Stop a queue
 * @param netdev network device
 * @param q which queue to stop
 */
static inline void stop_q(struct net_device *netdev, int q)
{
	if (netif_is_multiqueue(netdev))
		netif_stop_subqueue(netdev, q);
	else
		netif_stop_queue(netdev);
}

/**
 * \brief Check Tx queue status, and take appropriate action
 * @param lio per-network private data
 * @returns 0 if full, number of queues woken up otherwise
 */
static inline int check_txq_status(struct lio *lio)
{
	int ret_val = 0;

	if (netif_is_multiqueue(lio->netdev)) {
		int numqs = lio->netdev->num_tx_queues;
		int q, iq = 0;

		/* check each sub-queue state */
		for (q = 0; q < numqs; q++) {
			iq = lio->linfo.txpciq[q %
				lio->oct_dev->num_iqs].s.q_no;
			if (octnet_iq_is_full(lio->oct_dev, iq))
				continue;
			if (__netif_subqueue_stopped(lio->netdev, q)) {
				wake_q(lio->netdev, q);
				INCR_INSTRQUEUE_PKT_COUNT(lio->oct_dev, iq,
							  tx_restart, 1);
				ret_val++;
			}
		}
	} else {
		if (octnet_iq_is_full(lio->oct_dev, lio->txq))
			return 0;
		wake_q(lio->netdev, lio->txq);
		INCR_INSTRQUEUE_PKT_COUNT(lio->oct_dev, lio->txq,
					  tx_restart, 1);
		ret_val = 1;
	}
	return ret_val;
}

/**
 * Remove the node at the head of the list. The list would be empty at
 * the end of this call if there are no more nodes in the list.
 */
static inline struct list_head *list_delete_head(struct list_head *root)
{
	struct list_head *node;

	if ((root->prev == root) && (root->next == root))
		node = NULL;
	else
		node = root->next;

	if (node)
		list_del(node);

	return node;
}

/**
 * \brief Delete gather lists
 * @param lio per-network private data
 */
static void delete_glists(struct lio *lio)
{
	struct octnic_gather *g;
	int i;

	kfree(lio->glist_lock);
	lio->glist_lock = NULL;

	if (!lio->glist)
		return;

	for (i = 0; i < lio->linfo.num_txpciq; i++) {
		do {
			g = (struct octnic_gather *)
				list_delete_head(&lio->glist[i]);
			if (g)
				kfree(g);
		} while (g);

		if (lio->glists_virt_base && lio->glists_virt_base[i] &&
		    lio->glists_dma_base && lio->glists_dma_base[i]) {
			lio_dma_free(lio->oct_dev,
				     lio->glist_entry_size * lio->tx_qsize,
				     lio->glists_virt_base[i],
				     lio->glists_dma_base[i]);
		}
	}

	kfree(lio->glists_virt_base);
	lio->glists_virt_base = NULL;

	kfree(lio->glists_dma_base);
	lio->glists_dma_base = NULL;

	kfree(lio->glist);
	lio->glist = NULL;
}

/**
 * \brief Setup gather lists
 * @param lio per-network private data
 */
static int setup_glists(struct octeon_device *oct, struct lio *lio, int num_iqs)
{
	int i, j;
	struct octnic_gather *g;

	lio->glist_lock = kcalloc(num_iqs, sizeof(*lio->glist_lock),
				  GFP_KERNEL);
	if (!lio->glist_lock)
		return -ENOMEM;

	lio->glist = kcalloc(num_iqs, sizeof(*lio->glist),
			     GFP_KERNEL);
	if (!lio->glist) {
		kfree(lio->glist_lock);
		lio->glist_lock = NULL;
		return -ENOMEM;
	}

	lio->glist_entry_size =
		ROUNDUP8((ROUNDUP4(OCTNIC_MAX_SG) >> 2) * OCT_SG_ENTRY_SIZE);

	/* allocate memory to store virtual and dma base address of
	 * per glist consistent memory
	 */
	lio->glists_virt_base = kcalloc(num_iqs, sizeof(*lio->glists_virt_base),
					GFP_KERNEL);
	lio->glists_dma_base = kcalloc(num_iqs, sizeof(*lio->glists_dma_base),
				       GFP_KERNEL);

	if (!lio->glists_virt_base || !lio->glists_dma_base) {
		delete_glists(lio);
		return -ENOMEM;
	}

	for (i = 0; i < num_iqs; i++) {
		int numa_node = dev_to_node(&oct->pci_dev->dev);

		spin_lock_init(&lio->glist_lock[i]);

		INIT_LIST_HEAD(&lio->glist[i]);

		lio->glists_virt_base[i] =
			lio_dma_alloc(oct,
				      lio->glist_entry_size * lio->tx_qsize,
				      &lio->glists_dma_base[i]);

		if (!lio->glists_virt_base[i]) {
			delete_glists(lio);
			return -ENOMEM;
		}

		for (j = 0; j < lio->tx_qsize; j++) {
			g = kzalloc_node(sizeof(*g), GFP_KERNEL,
					 numa_node);
			if (!g)
				g = kzalloc(sizeof(*g), GFP_KERNEL);
			if (!g)
				break;

			g->sg = lio->glists_virt_base[i] +
				(j * lio->glist_entry_size);

			g->sg_dma_ptr = lio->glists_dma_base[i] +
					(j * lio->glist_entry_size);

			list_add_tail(&g->list, &lio->glist[i]);
		}

		if (j != lio->tx_qsize) {
			delete_glists(lio);
			return -ENOMEM;
		}
	}

	return 0;
}

/**
 * \brief Print link information
 * @param netdev network device
 */
static void print_link_info(struct net_device *netdev)
{
	struct lio *lio = GET_LIO(netdev);

	if (!ifstate_check(lio, LIO_IFSTATE_RESETTING) &&
	    ifstate_check(lio, LIO_IFSTATE_REGISTERED)) {
		struct oct_link_info *linfo = &lio->linfo;

		if (linfo->link.s.link_up) {
			netif_info(lio, link, lio->netdev, "%d Mbps %s Duplex UP\n",
				   linfo->link.s.speed,
				   (linfo->link.s.duplex) ? "Full" : "Half");
		} else {
			netif_info(lio, link, lio->netdev, "Link Down\n");
		}
	}
}

/**
 * \brief Routine to notify MTU change
 * @param work work_struct data structure
 */
static void octnet_link_status_change(struct work_struct *work)
{
	struct cavium_wk *wk = (struct cavium_wk *)work;
	struct lio *lio = (struct lio *)wk->ctxptr;

	rtnl_lock();
	call_netdevice_notifiers(NETDEV_CHANGEMTU, lio->netdev);
	rtnl_unlock();
}

/**
 * \brief Sets up the mtu status change work
 * @param netdev network device
 */
static inline int setup_link_status_change_wq(struct net_device *netdev)
{
	struct lio *lio = GET_LIO(netdev);
	struct octeon_device *oct = lio->oct_dev;

	lio->link_status_wq.wq = alloc_workqueue("link-status",
						 WQ_MEM_RECLAIM, 0);
	if (!lio->link_status_wq.wq) {
		dev_err(&oct->pci_dev->dev, "unable to create cavium link status wq\n");
		return -1;
	}
	INIT_DELAYED_WORK(&lio->link_status_wq.wk.work,
			  octnet_link_status_change);
	lio->link_status_wq.wk.ctxptr = lio;

	return 0;
}

static inline void cleanup_link_status_change_wq(struct net_device *netdev)
{
	struct lio *lio = GET_LIO(netdev);

	if (lio->link_status_wq.wq) {
		cancel_delayed_work_sync(&lio->link_status_wq.wk.work);
		destroy_workqueue(lio->link_status_wq.wq);
	}
}

/**
 * \brief Update link status
 * @param netdev network device
 * @param ls link status structure
 *
 * Called on receipt of a link status response from the core application to
 * update each interface's link status.
 */
static inline void update_link_status(struct net_device *netdev,
				      union oct_link_status *ls)
{
	struct lio *lio = GET_LIO(netdev);
	int changed = (lio->linfo.link.u64 != ls->u64);

	lio->linfo.link.u64 = ls->u64;

	if ((lio->intf_open) && (changed)) {
		print_link_info(netdev);
		lio->link_changes++;

		if (lio->linfo.link.s.link_up) {
			netif_carrier_on(netdev);
			txqs_wake(netdev);
		} else {
			netif_carrier_off(netdev);
			stop_txq(netdev);
		}
	}
}

static struct octeon_device *get_other_octeon_device(struct octeon_device *oct)
{
	struct octeon_device *other_oct;

	other_oct = lio_get_device(oct->octeon_id + 1);

	if (other_oct && other_oct->pci_dev) {
		int oct_busnum, other_oct_busnum;

		oct_busnum = oct->pci_dev->bus->number;
		other_oct_busnum = other_oct->pci_dev->bus->number;

		if (oct_busnum == other_oct_busnum) {
			int oct_slot, other_oct_slot;

			oct_slot = PCI_SLOT(oct->pci_dev->devfn);
			other_oct_slot = PCI_SLOT(other_oct->pci_dev->devfn);

			if (oct_slot == other_oct_slot)
				return other_oct;
		}
	}

	return NULL;
}

static void disable_all_vf_links(struct octeon_device *oct)
{
	struct net_device *netdev;
	int max_vfs, vf, i;

	if (!oct)
		return;

	max_vfs = oct->sriov_info.max_vfs;

	for (i = 0; i < oct->ifcount; i++) {
		netdev = oct->props[i].netdev;
		if (!netdev)
			continue;

		for (vf = 0; vf < max_vfs; vf++)
			liquidio_set_vf_link_state(netdev, vf,
						   IFLA_VF_LINK_STATE_DISABLE);
	}
}

static int liquidio_watchdog(void *param)
{
	bool err_msg_was_printed[LIO_MAX_CORES];
	u16 mask_of_crashed_or_stuck_cores = 0;
	bool all_vf_links_are_disabled = false;
	struct octeon_device *oct = param;
	struct octeon_device *other_oct;
#ifdef CONFIG_MODULE_UNLOAD
	long refcount, vfs_referencing_pf;
	u64 vfs_mask1, vfs_mask2;
#endif
	int core;

	memset(err_msg_was_printed, 0, sizeof(err_msg_was_printed));

	while (!kthread_should_stop()) {
		/* sleep for a couple of seconds so that we don't hog the CPU */
		set_current_state(TASK_INTERRUPTIBLE);
		schedule_timeout(msecs_to_jiffies(2000));

		mask_of_crashed_or_stuck_cores =
		    (u16)octeon_read_csr64(oct, CN23XX_SLI_SCRATCH2);

		if (!mask_of_crashed_or_stuck_cores)
			continue;

		WRITE_ONCE(oct->cores_crashed, true);
		other_oct = get_other_octeon_device(oct);
		if (other_oct)
			WRITE_ONCE(other_oct->cores_crashed, true);

		for (core = 0; core < LIO_MAX_CORES; core++) {
			bool core_crashed_or_got_stuck;

			core_crashed_or_got_stuck =
						(mask_of_crashed_or_stuck_cores
						 >> core) & 1;

			if (core_crashed_or_got_stuck &&
			    !err_msg_was_printed[core]) {
				dev_err(&oct->pci_dev->dev,
					"ERROR: Octeon core %d crashed or got stuck!  See oct-fwdump for details.\n",
					core);
					err_msg_was_printed[core] = true;
			}
		}

		if (all_vf_links_are_disabled)
			continue;

		disable_all_vf_links(oct);
		disable_all_vf_links(other_oct);
		all_vf_links_are_disabled = true;

#ifdef CONFIG_MODULE_UNLOAD
		vfs_mask1 = READ_ONCE(oct->sriov_info.vf_drv_loaded_mask);
		vfs_mask2 = READ_ONCE(other_oct->sriov_info.vf_drv_loaded_mask);

		vfs_referencing_pf  = hweight64(vfs_mask1);
		vfs_referencing_pf += hweight64(vfs_mask2);

		refcount = module_refcount(THIS_MODULE);
		if (refcount >= vfs_referencing_pf) {
			while (vfs_referencing_pf) {
				module_put(THIS_MODULE);
				vfs_referencing_pf--;
			}
		}
#endif
	}

	return 0;
}

/**
 * \brief PCI probe handler
 * @param pdev PCI device structure
 * @param ent unused
 */
static int
liquidio_probe(struct pci_dev *pdev,
	       const struct pci_device_id *ent __attribute__((unused)))
{
	struct octeon_device *oct_dev = NULL;
	struct handshake *hs;

	oct_dev = octeon_allocate_device(pdev->device,
					 sizeof(struct octeon_device_priv));
	if (!oct_dev) {
		dev_err(&pdev->dev, "Unable to allocate device\n");
		return -ENOMEM;
	}

	if (pdev->device == OCTEON_CN23XX_PF_VID)
		oct_dev->msix_on = LIO_FLAG_MSIX_ENABLED;

	/* Enable PTP for 6XXX Device */
	if (((pdev->device == OCTEON_CN66XX) ||
	     (pdev->device == OCTEON_CN68XX)))
		oct_dev->ptp_enable = true;
	else
		oct_dev->ptp_enable = false;

	dev_info(&pdev->dev, "Initializing device %x:%x.\n",
		 (u32)pdev->vendor, (u32)pdev->device);

	/* Assign octeon_device for this device to the private data area. */
	pci_set_drvdata(pdev, oct_dev);

	/* set linux specific device pointer */
	oct_dev->pci_dev = (void *)pdev;

	hs = &handshake[oct_dev->octeon_id];
	init_completion(&hs->init);
	init_completion(&hs->started);
	hs->pci_dev = pdev;

	if (oct_dev->octeon_id == 0)
		/* first LiquidIO NIC is detected */
		complete(&first_stage);

	if (octeon_device_init(oct_dev)) {
		complete(&hs->init);
		liquidio_remove(pdev);
		return -ENOMEM;
	}

	if (OCTEON_CN23XX_PF(oct_dev)) {
		u64 scratch1;
		u8 bus, device, function;

		scratch1 = octeon_read_csr64(oct_dev, CN23XX_SLI_SCRATCH1);
		if (!(scratch1 & 4ULL)) {
			/* Bit 2 of SLI_SCRATCH_1 is a flag that indicates that
			 * the lio watchdog kernel thread is running for this
			 * NIC.  Each NIC gets one watchdog kernel thread.
			 */
			scratch1 |= 4ULL;
			octeon_write_csr64(oct_dev, CN23XX_SLI_SCRATCH1,
					   scratch1);

			bus = pdev->bus->number;
			device = PCI_SLOT(pdev->devfn);
			function = PCI_FUNC(pdev->devfn);
			oct_dev->watchdog_task = kthread_create(
			    liquidio_watchdog, oct_dev,
			    "liowd/%02hhx:%02hhx.%hhx", bus, device, function);
			if (!IS_ERR(oct_dev->watchdog_task)) {
				wake_up_process(oct_dev->watchdog_task);
			} else {
				oct_dev->watchdog_task = NULL;
				dev_err(&oct_dev->pci_dev->dev,
					"failed to create kernel_thread\n");
				liquidio_remove(pdev);
				return -1;
			}
		}
	}

	oct_dev->rx_pause = 1;
	oct_dev->tx_pause = 1;

	dev_dbg(&oct_dev->pci_dev->dev, "Device is ready\n");

	return 0;
}

static bool fw_type_is_none(void)
{
	return strncmp(fw_type, LIO_FW_NAME_TYPE_NONE,
		       sizeof(LIO_FW_NAME_TYPE_NONE)) == 0;
}

/**
 * \brief PCI FLR for each Octeon device.
 * @param oct octeon device
 */
static void octeon_pci_flr(struct octeon_device *oct)
{
	int rc;

	pci_save_state(oct->pci_dev);

	pci_cfg_access_lock(oct->pci_dev);

	/* Quiesce the device completely */
	pci_write_config_word(oct->pci_dev, PCI_COMMAND,
			      PCI_COMMAND_INTX_DISABLE);

	rc = __pci_reset_function_locked(oct->pci_dev);

	if (rc != 0)
		dev_err(&oct->pci_dev->dev, "Error %d resetting PCI function %d\n",
			rc, oct->pf_num);

	pci_cfg_access_unlock(oct->pci_dev);

	pci_restore_state(oct->pci_dev);
}

/**
 *\brief Destroy resources associated with octeon device
 * @param pdev PCI device structure
 * @param ent unused
 */
static void octeon_destroy_resources(struct octeon_device *oct)
{
	int i, refcount;
	struct msix_entry *msix_entries;
	struct octeon_device_priv *oct_priv =
		(struct octeon_device_priv *)oct->priv;

	struct handshake *hs;

	switch (atomic_read(&oct->status)) {
	case OCT_DEV_RUNNING:
	case OCT_DEV_CORE_OK:

		/* No more instructions will be forwarded. */
		atomic_set(&oct->status, OCT_DEV_IN_RESET);

		oct->app_mode = CVM_DRV_INVALID_APP;
		dev_dbg(&oct->pci_dev->dev, "Device state is now %s\n",
			lio_get_state_string(&oct->status));

		schedule_timeout_uninterruptible(HZ / 10);

		/* fallthrough */
	case OCT_DEV_HOST_OK:

		/* fallthrough */
	case OCT_DEV_CONSOLE_INIT_DONE:
		/* Remove any consoles */
		octeon_remove_consoles(oct);

		/* fallthrough */
	case OCT_DEV_IO_QUEUES_DONE:
		if (wait_for_pending_requests(oct))
			dev_err(&oct->pci_dev->dev, "There were pending requests\n");

		if (lio_wait_for_instr_fetch(oct))
			dev_err(&oct->pci_dev->dev, "IQ had pending instructions\n");

		/* Disable the input and output queues now. No more packets will
		 * arrive from Octeon, but we should wait for all packet
		 * processing to finish.
		 */
		oct->fn_list.disable_io_queues(oct);

		if (lio_wait_for_oq_pkts(oct))
			dev_err(&oct->pci_dev->dev, "OQ had pending packets\n");

	/* fallthrough */
	case OCT_DEV_INTR_SET_DONE:
		/* Disable interrupts  */
		oct->fn_list.disable_interrupt(oct, OCTEON_ALL_INTR);

		if (oct->msix_on) {
			msix_entries = (struct msix_entry *)oct->msix_entries;
			for (i = 0; i < oct->num_msix_irqs - 1; i++) {
				if (oct->ioq_vector[i].vector) {
					/* clear the affinity_cpumask */
					irq_set_affinity_hint(
							msix_entries[i].vector,
							NULL);
					free_irq(msix_entries[i].vector,
						 &oct->ioq_vector[i]);
					oct->ioq_vector[i].vector = 0;
				}
			}
			/* non-iov vector's argument is oct struct */
			free_irq(msix_entries[i].vector, oct);

			pci_disable_msix(oct->pci_dev);
			kfree(oct->msix_entries);
			oct->msix_entries = NULL;
		} else {
			/* Release the interrupt line */
			free_irq(oct->pci_dev->irq, oct);

			if (oct->flags & LIO_FLAG_MSI_ENABLED)
				pci_disable_msi(oct->pci_dev);
		}

		kfree(oct->irq_name_storage);
		oct->irq_name_storage = NULL;

	/* fallthrough */
	case OCT_DEV_MSIX_ALLOC_VECTOR_DONE:
		if (OCTEON_CN23XX_PF(oct))
			octeon_free_ioq_vector(oct);

	/* fallthrough */
	case OCT_DEV_MBOX_SETUP_DONE:
		if (OCTEON_CN23XX_PF(oct))
			oct->fn_list.free_mbox(oct);

	/* fallthrough */
	case OCT_DEV_IN_RESET:
	case OCT_DEV_DROQ_INIT_DONE:
		/* Wait for any pending operations */
		mdelay(100);
		for (i = 0; i < MAX_OCTEON_OUTPUT_QUEUES(oct); i++) {
			if (!(oct->io_qmask.oq & BIT_ULL(i)))
				continue;
			octeon_delete_droq(oct, i);
		}

		/* Force any pending handshakes to complete */
		for (i = 0; i < MAX_OCTEON_DEVICES; i++) {
			hs = &handshake[i];

			if (hs->pci_dev) {
				handshake[oct->octeon_id].init_ok = 0;
				complete(&handshake[oct->octeon_id].init);
				handshake[oct->octeon_id].started_ok = 0;
				complete(&handshake[oct->octeon_id].started);
			}
		}

		/* fallthrough */
	case OCT_DEV_RESP_LIST_INIT_DONE:
		octeon_delete_response_list(oct);

		/* fallthrough */
	case OCT_DEV_INSTR_QUEUE_INIT_DONE:
		for (i = 0; i < MAX_OCTEON_INSTR_QUEUES(oct); i++) {
			if (!(oct->io_qmask.iq & BIT_ULL(i)))
				continue;
			octeon_delete_instr_queue(oct, i);
		}
#ifdef CONFIG_PCI_IOV
		if (oct->sriov_info.sriov_enabled)
			pci_disable_sriov(oct->pci_dev);
#endif
		/* fallthrough */
	case OCT_DEV_SC_BUFF_POOL_INIT_DONE:
		octeon_free_sc_buffer_pool(oct);

		/* fallthrough */
	case OCT_DEV_DISPATCH_INIT_DONE:
		octeon_delete_dispatch_list(oct);
		cancel_delayed_work_sync(&oct->nic_poll_work.work);

		/* fallthrough */
	case OCT_DEV_PCI_MAP_DONE:
		refcount = octeon_deregister_device(oct);

		/* Soft reset the octeon device before exiting.
		 * However, if fw was loaded from card (i.e. autoboot),
		 * perform an FLR instead.
		 * Implementation note: only soft-reset the device
		 * if it is a CN6XXX OR the LAST CN23XX device.
		 */
		if (fw_type_is_none())
			octeon_pci_flr(oct);
		else if (OCTEON_CN6XXX(oct) || !refcount)
			oct->fn_list.soft_reset(oct);

		octeon_unmap_pci_barx(oct, 0);
		octeon_unmap_pci_barx(oct, 1);

		/* fallthrough */
	case OCT_DEV_PCI_ENABLE_DONE:
		pci_clear_master(oct->pci_dev);
		/* Disable the device, releasing the PCI INT */
		pci_disable_device(oct->pci_dev);

		/* fallthrough */
	case OCT_DEV_BEGIN_STATE:
		/* Nothing to be done here either */
		break;
	}                       /* end switch (oct->status) */

	tasklet_kill(&oct_priv->droq_tasklet);
}

/**
 * \brief Callback for rx ctrl
 * @param status status of request
 * @param buf pointer to resp structure
 */
static void rx_ctl_callback(struct octeon_device *oct,
			    u32 status,
			    void *buf)
{
	struct octeon_soft_command *sc = (struct octeon_soft_command *)buf;
	struct liquidio_rx_ctl_context *ctx;

	ctx  = (struct liquidio_rx_ctl_context *)sc->ctxptr;

	oct = lio_get_device(ctx->octeon_id);
	if (status)
		dev_err(&oct->pci_dev->dev, "rx ctl instruction failed. Status: %llx\n",
			CVM_CAST64(status));
	WRITE_ONCE(ctx->cond, 1);

	/* This barrier is required to be sure that the response has been
	 * written fully before waking up the handler
	 */
	wmb();

	wake_up_interruptible(&ctx->wc);
}

/**
 * \brief Send Rx control command
 * @param lio per-network private data
 * @param start_stop whether to start or stop
 */
static void send_rx_ctrl_cmd(struct lio *lio, int start_stop)
{
	struct octeon_soft_command *sc;
	struct liquidio_rx_ctl_context *ctx;
	union octnet_cmd *ncmd;
	int ctx_size = sizeof(struct liquidio_rx_ctl_context);
	struct octeon_device *oct = (struct octeon_device *)lio->oct_dev;
	int retval;

	if (oct->props[lio->ifidx].rx_on == start_stop)
		return;

	sc = (struct octeon_soft_command *)
		octeon_alloc_soft_command(oct, OCTNET_CMD_SIZE,
					  16, ctx_size);

	ncmd = (union octnet_cmd *)sc->virtdptr;
	ctx  = (struct liquidio_rx_ctl_context *)sc->ctxptr;

	WRITE_ONCE(ctx->cond, 0);
	ctx->octeon_id = lio_get_device_id(oct);
	init_waitqueue_head(&ctx->wc);

	ncmd->u64 = 0;
	ncmd->s.cmd = OCTNET_CMD_RX_CTL;
	ncmd->s.param1 = start_stop;

	octeon_swap_8B_data((u64 *)ncmd, (OCTNET_CMD_SIZE >> 3));

	sc->iq_no = lio->linfo.txpciq[0].s.q_no;

	octeon_prepare_soft_command(oct, sc, OPCODE_NIC,
				    OPCODE_NIC_CMD, 0, 0, 0);

	sc->callback = rx_ctl_callback;
	sc->callback_arg = sc;
	sc->wait_time = 5000;

	retval = octeon_send_soft_command(oct, sc);
	if (retval == IQ_SEND_FAILED) {
		netif_info(lio, rx_err, lio->netdev, "Failed to send RX Control message\n");
	} else {
		/* Sleep on a wait queue till the cond flag indicates that the
		 * response arrived or timed-out.
		 */
		if (sleep_cond(&ctx->wc, &ctx->cond) == -EINTR)
			return;
		oct->props[lio->ifidx].rx_on = start_stop;
	}

	octeon_free_soft_command(oct, sc);
}

/**
 * \brief Destroy NIC device interface
 * @param oct octeon device
 * @param ifidx which interface to destroy
 *
 * Cleanup associated with each interface for an Octeon device  when NIC
 * module is being unloaded or if initialization fails during load.
 */
static void liquidio_destroy_nic_device(struct octeon_device *oct, int ifidx)
{
	struct net_device *netdev = oct->props[ifidx].netdev;
	struct lio *lio;
	struct napi_struct *napi, *n;

	if (!netdev) {
		dev_err(&oct->pci_dev->dev, "%s No netdevice ptr for index %d\n",
			__func__, ifidx);
		return;
	}

	lio = GET_LIO(netdev);

	dev_dbg(&oct->pci_dev->dev, "NIC device cleanup\n");

	if (atomic_read(&lio->ifstate) & LIO_IFSTATE_RUNNING)
		liquidio_stop(netdev);

	if (oct->props[lio->ifidx].napi_enabled == 1) {
		list_for_each_entry_safe(napi, n, &netdev->napi_list, dev_list)
			napi_disable(napi);

		oct->props[lio->ifidx].napi_enabled = 0;

		if (OCTEON_CN23XX_PF(oct))
			oct->droq[0]->ops.poll_mode = 0;
	}

	/* Delete NAPI */
	list_for_each_entry_safe(napi, n, &netdev->napi_list, dev_list)
		netif_napi_del(napi);

	if (atomic_read(&lio->ifstate) & LIO_IFSTATE_REGISTERED)
		unregister_netdev(netdev);

	cleanup_link_status_change_wq(netdev);

	cleanup_rx_oom_poll_fn(netdev);

	delete_glists(lio);

	free_netdev(netdev);

	oct->props[ifidx].gmxport = -1;

	oct->props[ifidx].netdev = NULL;
}

/**
 * \brief Stop complete NIC functionality
 * @param oct octeon device
 */
static int liquidio_stop_nic_module(struct octeon_device *oct)
{
	int i, j;
	struct lio *lio;

	dev_dbg(&oct->pci_dev->dev, "Stopping network interfaces\n");
	if (!oct->ifcount) {
		dev_err(&oct->pci_dev->dev, "Init for Octeon was not completed\n");
		return 1;
	}

	spin_lock_bh(&oct->cmd_resp_wqlock);
	oct->cmd_resp_state = OCT_DRV_OFFLINE;
	spin_unlock_bh(&oct->cmd_resp_wqlock);

	for (i = 0; i < oct->ifcount; i++) {
		lio = GET_LIO(oct->props[i].netdev);
		for (j = 0; j < oct->num_oqs; j++)
			octeon_unregister_droq_ops(oct,
						   lio->linfo.rxpciq[j].s.q_no);
	}

	for (i = 0; i < oct->ifcount; i++)
		liquidio_destroy_nic_device(oct, i);

	dev_dbg(&oct->pci_dev->dev, "Network interfaces stopped\n");
	return 0;
}

/**
 * \brief Cleans up resources at unload time
 * @param pdev PCI device structure
 */
static void liquidio_remove(struct pci_dev *pdev)
{
	struct octeon_device *oct_dev = pci_get_drvdata(pdev);

	dev_dbg(&oct_dev->pci_dev->dev, "Stopping device\n");

	if (oct_dev->watchdog_task)
		kthread_stop(oct_dev->watchdog_task);

	if (oct_dev->app_mode && (oct_dev->app_mode == CVM_DRV_NIC_APP))
		liquidio_stop_nic_module(oct_dev);

	/* Reset the octeon device and cleanup all memory allocated for
	 * the octeon device by driver.
	 */
	octeon_destroy_resources(oct_dev);

	dev_info(&oct_dev->pci_dev->dev, "Device removed\n");

	/* This octeon device has been removed. Update the global
	 * data structure to reflect this. Free the device structure.
	 */
	octeon_free_device_mem(oct_dev);
}

/**
 * \brief Identify the Octeon device and to map the BAR address space
 * @param oct octeon device
 */
static int octeon_chip_specific_setup(struct octeon_device *oct)
{
	u32 dev_id, rev_id;
	int ret = 1;
	char *s;

	pci_read_config_dword(oct->pci_dev, 0, &dev_id);
	pci_read_config_dword(oct->pci_dev, 8, &rev_id);
	oct->rev_id = rev_id & 0xff;

	switch (dev_id) {
	case OCTEON_CN68XX_PCIID:
		oct->chip_id = OCTEON_CN68XX;
		ret = lio_setup_cn68xx_octeon_device(oct);
		s = "CN68XX";
		break;

	case OCTEON_CN66XX_PCIID:
		oct->chip_id = OCTEON_CN66XX;
		ret = lio_setup_cn66xx_octeon_device(oct);
		s = "CN66XX";
		break;

	case OCTEON_CN23XX_PCIID_PF:
		oct->chip_id = OCTEON_CN23XX_PF_VID;
		ret = setup_cn23xx_octeon_pf_device(oct);
		if (ret)
			break;
#ifdef CONFIG_PCI_IOV
		if (!ret)
			pci_sriov_set_totalvfs(oct->pci_dev,
					       oct->sriov_info.max_vfs);
#endif
		s = "CN23XX";
		break;

	default:
		s = "?";
		dev_err(&oct->pci_dev->dev, "Unknown device found (dev_id: %x)\n",
			dev_id);
	}

	if (!ret)
		dev_info(&oct->pci_dev->dev, "%s PASS%d.%d %s Version: %s\n", s,
			 OCTEON_MAJOR_REV(oct),
			 OCTEON_MINOR_REV(oct),
			 octeon_get_conf(oct)->card_name,
			 LIQUIDIO_VERSION);

	return ret;
}

/**
 * \brief PCI initialization for each Octeon device.
 * @param oct octeon device
 */
static int octeon_pci_os_setup(struct octeon_device *oct)
{
	/* setup PCI stuff first */
	if (pci_enable_device(oct->pci_dev)) {
		dev_err(&oct->pci_dev->dev, "pci_enable_device failed\n");
		return 1;
	}

	if (dma_set_mask_and_coherent(&oct->pci_dev->dev, DMA_BIT_MASK(64))) {
		dev_err(&oct->pci_dev->dev, "Unexpected DMA device capability\n");
		pci_disable_device(oct->pci_dev);
		return 1;
	}

	/* Enable PCI DMA Master. */
	pci_set_master(oct->pci_dev);

	return 0;
}

static inline int skb_iq(struct lio *lio, struct sk_buff *skb)
{
	int q = 0;

	if (netif_is_multiqueue(lio->netdev))
		q = skb->queue_mapping % lio->linfo.num_txpciq;

	return q;
}

/**
 * \brief Check Tx queue state for a given network buffer
 * @param lio per-network private data
 * @param skb network buffer
 */
static inline int check_txq_state(struct lio *lio, struct sk_buff *skb)
{
	int q = 0, iq = 0;

	if (netif_is_multiqueue(lio->netdev)) {
		q = skb->queue_mapping;
		iq = lio->linfo.txpciq[(q % lio->oct_dev->num_iqs)].s.q_no;
	} else {
		iq = lio->txq;
		q = iq;
	}

	if (octnet_iq_is_full(lio->oct_dev, iq))
		return 0;

	if (__netif_subqueue_stopped(lio->netdev, q)) {
		INCR_INSTRQUEUE_PKT_COUNT(lio->oct_dev, iq, tx_restart, 1);
		wake_q(lio->netdev, q);
	}
	return 1;
}

/**
 * \brief Unmap and free network buffer
 * @param buf buffer
 */
static void free_netbuf(void *buf)
{
	struct sk_buff *skb;
	struct octnet_buf_free_info *finfo;
	struct lio *lio;

	finfo = (struct octnet_buf_free_info *)buf;
	skb = finfo->skb;
	lio = finfo->lio;

	dma_unmap_single(&lio->oct_dev->pci_dev->dev, finfo->dptr, skb->len,
			 DMA_TO_DEVICE);

	check_txq_state(lio, skb);

	tx_buffer_free(skb);
}

/**
 * \brief Unmap and free gather buffer
 * @param buf buffer
 */
static void free_netsgbuf(void *buf)
{
	struct octnet_buf_free_info *finfo;
	struct sk_buff *skb;
	struct lio *lio;
	struct octnic_gather *g;
	int i, frags, iq;

	finfo = (struct octnet_buf_free_info *)buf;
	skb = finfo->skb;
	lio = finfo->lio;
	g = finfo->g;
	frags = skb_shinfo(skb)->nr_frags;

	dma_unmap_single(&lio->oct_dev->pci_dev->dev,
			 g->sg[0].ptr[0], (skb->len - skb->data_len),
			 DMA_TO_DEVICE);

	i = 1;
	while (frags--) {
		struct skb_frag_struct *frag = &skb_shinfo(skb)->frags[i - 1];

		pci_unmap_page((lio->oct_dev)->pci_dev,
			       g->sg[(i >> 2)].ptr[(i & 3)],
			       frag->size, DMA_TO_DEVICE);
		i++;
	}

	iq = skb_iq(lio, skb);
	spin_lock(&lio->glist_lock[iq]);
	list_add_tail(&g->list, &lio->glist[iq]);
	spin_unlock(&lio->glist_lock[iq]);

	check_txq_state(lio, skb);     /* mq support: sub-queue state check */

	tx_buffer_free(skb);
}

/**
 * \brief Unmap and free gather buffer with response
 * @param buf buffer
 */
static void free_netsgbuf_with_resp(void *buf)
{
	struct octeon_soft_command *sc;
	struct octnet_buf_free_info *finfo;
	struct sk_buff *skb;
	struct lio *lio;
	struct octnic_gather *g;
	int i, frags, iq;

	sc = (struct octeon_soft_command *)buf;
	skb = (struct sk_buff *)sc->callback_arg;
	finfo = (struct octnet_buf_free_info *)&skb->cb;

	lio = finfo->lio;
	g = finfo->g;
	frags = skb_shinfo(skb)->nr_frags;

	dma_unmap_single(&lio->oct_dev->pci_dev->dev,
			 g->sg[0].ptr[0], (skb->len - skb->data_len),
			 DMA_TO_DEVICE);

	i = 1;
	while (frags--) {
		struct skb_frag_struct *frag = &skb_shinfo(skb)->frags[i - 1];

		pci_unmap_page((lio->oct_dev)->pci_dev,
			       g->sg[(i >> 2)].ptr[(i & 3)],
			       frag->size, DMA_TO_DEVICE);
		i++;
	}

	iq = skb_iq(lio, skb);

	spin_lock(&lio->glist_lock[iq]);
	list_add_tail(&g->list, &lio->glist[iq]);
	spin_unlock(&lio->glist_lock[iq]);

	/* Don't free the skb yet */

	check_txq_state(lio, skb);
}

/**
 * \brief Adjust ptp frequency
 * @param ptp PTP clock info
 * @param ppb how much to adjust by, in parts-per-billion
 */
static int liquidio_ptp_adjfreq(struct ptp_clock_info *ptp, s32 ppb)
{
	struct lio *lio = container_of(ptp, struct lio, ptp_info);
	struct octeon_device *oct = (struct octeon_device *)lio->oct_dev;
	u64 comp, delta;
	unsigned long flags;
	bool neg_adj = false;

	if (ppb < 0) {
		neg_adj = true;
		ppb = -ppb;
	}

	/* The hardware adds the clock compensation value to the
	 * PTP clock on every coprocessor clock cycle, so we
	 * compute the delta in terms of coprocessor clocks.
	 */
	delta = (u64)ppb << 32;
	do_div(delta, oct->coproc_clock_rate);

	spin_lock_irqsave(&lio->ptp_lock, flags);
	comp = lio_pci_readq(oct, CN6XXX_MIO_PTP_CLOCK_COMP);
	if (neg_adj)
		comp -= delta;
	else
		comp += delta;
	lio_pci_writeq(oct, comp, CN6XXX_MIO_PTP_CLOCK_COMP);
	spin_unlock_irqrestore(&lio->ptp_lock, flags);

	return 0;
}

/**
 * \brief Adjust ptp time
 * @param ptp PTP clock info
 * @param delta how much to adjust by, in nanosecs
 */
static int liquidio_ptp_adjtime(struct ptp_clock_info *ptp, s64 delta)
{
	unsigned long flags;
	struct lio *lio = container_of(ptp, struct lio, ptp_info);

	spin_lock_irqsave(&lio->ptp_lock, flags);
	lio->ptp_adjust += delta;
	spin_unlock_irqrestore(&lio->ptp_lock, flags);

	return 0;
}

/**
 * \brief Get hardware clock time, including any adjustment
 * @param ptp PTP clock info
 * @param ts timespec
 */
static int liquidio_ptp_gettime(struct ptp_clock_info *ptp,
				struct timespec64 *ts)
{
	u64 ns;
	unsigned long flags;
	struct lio *lio = container_of(ptp, struct lio, ptp_info);
	struct octeon_device *oct = (struct octeon_device *)lio->oct_dev;

	spin_lock_irqsave(&lio->ptp_lock, flags);
	ns = lio_pci_readq(oct, CN6XXX_MIO_PTP_CLOCK_HI);
	ns += lio->ptp_adjust;
	spin_unlock_irqrestore(&lio->ptp_lock, flags);

	*ts = ns_to_timespec64(ns);

	return 0;
}

/**
 * \brief Set hardware clock time. Reset adjustment
 * @param ptp PTP clock info
 * @param ts timespec
 */
static int liquidio_ptp_settime(struct ptp_clock_info *ptp,
				const struct timespec64 *ts)
{
	u64 ns;
	unsigned long flags;
	struct lio *lio = container_of(ptp, struct lio, ptp_info);
	struct octeon_device *oct = (struct octeon_device *)lio->oct_dev;

	ns = timespec_to_ns(ts);

	spin_lock_irqsave(&lio->ptp_lock, flags);
	lio_pci_writeq(oct, ns, CN6XXX_MIO_PTP_CLOCK_HI);
	lio->ptp_adjust = 0;
	spin_unlock_irqrestore(&lio->ptp_lock, flags);

	return 0;
}

/**
 * \brief Check if PTP is enabled
 * @param ptp PTP clock info
 * @param rq request
 * @param on is it on
 */
static int
liquidio_ptp_enable(struct ptp_clock_info *ptp __attribute__((unused)),
		    struct ptp_clock_request *rq __attribute__((unused)),
		    int on __attribute__((unused)))
{
	return -EOPNOTSUPP;
}

/**
 * \brief Open PTP clock source
 * @param netdev network device
 */
static void oct_ptp_open(struct net_device *netdev)
{
	struct lio *lio = GET_LIO(netdev);
	struct octeon_device *oct = (struct octeon_device *)lio->oct_dev;

	spin_lock_init(&lio->ptp_lock);

	snprintf(lio->ptp_info.name, 16, "%s", netdev->name);
	lio->ptp_info.owner = THIS_MODULE;
	lio->ptp_info.max_adj = 250000000;
	lio->ptp_info.n_alarm = 0;
	lio->ptp_info.n_ext_ts = 0;
	lio->ptp_info.n_per_out = 0;
	lio->ptp_info.pps = 0;
	lio->ptp_info.adjfreq = liquidio_ptp_adjfreq;
	lio->ptp_info.adjtime = liquidio_ptp_adjtime;
	lio->ptp_info.gettime64 = liquidio_ptp_gettime;
	lio->ptp_info.settime64 = liquidio_ptp_settime;
	lio->ptp_info.enable = liquidio_ptp_enable;

	lio->ptp_adjust = 0;

	lio->ptp_clock = ptp_clock_register(&lio->ptp_info,
					     &oct->pci_dev->dev);

	if (IS_ERR(lio->ptp_clock))
		lio->ptp_clock = NULL;
}

/**
 * \brief Init PTP clock
 * @param oct octeon device
 */
static void liquidio_ptp_init(struct octeon_device *oct)
{
	u64 clock_comp, cfg;

	clock_comp = (u64)NSEC_PER_SEC << 32;
	do_div(clock_comp, oct->coproc_clock_rate);
	lio_pci_writeq(oct, clock_comp, CN6XXX_MIO_PTP_CLOCK_COMP);

	/* Enable */
	cfg = lio_pci_readq(oct, CN6XXX_MIO_PTP_CLOCK_CFG);
	lio_pci_writeq(oct, cfg | 0x01, CN6XXX_MIO_PTP_CLOCK_CFG);
}

/**
 * \brief Load firmware to device
 * @param oct octeon device
 *
 * Maps device to firmware filename, requests firmware, and downloads it
 */
static int load_firmware(struct octeon_device *oct)
{
	int ret = 0;
	const struct firmware *fw;
	char fw_name[LIO_MAX_FW_FILENAME_LEN];
	char *tmp_fw_type;

	if (fw_type[0] == '\0')
		tmp_fw_type = LIO_FW_NAME_TYPE_NIC;
	else
		tmp_fw_type = fw_type;

	sprintf(fw_name, "%s%s%s_%s%s", LIO_FW_DIR, LIO_FW_BASE_NAME,
		octeon_get_conf(oct)->card_name, tmp_fw_type,
		LIO_FW_NAME_SUFFIX);

	ret = request_firmware(&fw, fw_name, &oct->pci_dev->dev);
	if (ret) {
		dev_err(&oct->pci_dev->dev, "Request firmware failed. Could not find file %s.\n.",
			fw_name);
		release_firmware(fw);
		return ret;
	}

	ret = octeon_download_firmware(oct, fw->data, fw->size);

	release_firmware(fw);

	return ret;
}

/**
 * \brief Callback for getting interface configuration
 * @param status status of request
 * @param buf pointer to resp structure
 */
static void if_cfg_callback(struct octeon_device *oct,
			    u32 status __attribute__((unused)),
			    void *buf)
{
	struct octeon_soft_command *sc = (struct octeon_soft_command *)buf;
	struct liquidio_if_cfg_resp *resp;
	struct liquidio_if_cfg_context *ctx;

	resp = (struct liquidio_if_cfg_resp *)sc->virtrptr;
	ctx = (struct liquidio_if_cfg_context *)sc->ctxptr;

	oct = lio_get_device(ctx->octeon_id);
	if (resp->status)
		dev_err(&oct->pci_dev->dev, "nic if cfg instruction failed. Status: 0x%llx (0x%08x)\n",
			CVM_CAST64(resp->status), status);
	WRITE_ONCE(ctx->cond, 1);

	snprintf(oct->fw_info.liquidio_firmware_version, 32, "%s",
		 resp->cfg_info.liquidio_firmware_version);

	/* This barrier is required to be sure that the response has been
	 * written fully before waking up the handler
	 */
	wmb();

	wake_up_interruptible(&ctx->wc);
}

<<<<<<< HEAD
/** Routine to push packets arriving on Octeon interface upto network layer.
 * @param oct_id   - octeon device id.
 * @param skbuff   - skbuff struct to be passed to network layer.
 * @param len      - size of total data received.
 * @param rh       - Control header associated with the packet
 * @param param    - additional control data with the packet
 * @param arg	   - farg registered in droq_ops
 */
static void
liquidio_push_packet(u32 octeon_id __attribute__((unused)),
		     void *skbuff,
		     u32 len,
		     union octeon_rh *rh,
		     void *param,
		     void *arg)
{
	struct napi_struct *napi = param;
	struct sk_buff *skb = (struct sk_buff *)skbuff;
	struct skb_shared_hwtstamps *shhwtstamps;
	u64 ns;
	u16 vtag = 0;
	u32 r_dh_off;
	struct net_device *netdev = (struct net_device *)arg;
	struct octeon_droq *droq = container_of(param, struct octeon_droq,
						napi);
	if (netdev) {
		int packet_was_received;
		struct lio *lio = GET_LIO(netdev);
		struct octeon_device *oct = lio->oct_dev;

		/* Do not proceed if the interface is not in RUNNING state. */
		if (!ifstate_check(lio, LIO_IFSTATE_RUNNING)) {
			recv_buffer_free(skb);
			droq->stats.rx_dropped++;
			return;
		}

		skb->dev = netdev;

		skb_record_rx_queue(skb, droq->q_no);
		if (likely(len > MIN_SKB_SIZE)) {
			struct octeon_skb_page_info *pg_info;
			unsigned char *va;

			pg_info = ((struct octeon_skb_page_info *)(skb->cb));
			if (pg_info->page) {
				/* For Paged allocation use the frags */
				va = page_address(pg_info->page) +
					pg_info->page_offset;
				memcpy(skb->data, va, MIN_SKB_SIZE);
				skb_put(skb, MIN_SKB_SIZE);
				skb_add_rx_frag(skb, skb_shinfo(skb)->nr_frags,
						pg_info->page,
						pg_info->page_offset +
						MIN_SKB_SIZE,
						len - MIN_SKB_SIZE,
						LIO_RXBUFFER_SZ);
			}
		} else {
			struct octeon_skb_page_info *pg_info =
				((struct octeon_skb_page_info *)(skb->cb));
			skb_copy_to_linear_data(skb, page_address(pg_info->page)
						+ pg_info->page_offset, len);
			skb_put(skb, len);
			put_page(pg_info->page);
		}

		r_dh_off = (rh->r_dh.len - 1) * BYTES_PER_DHLEN_UNIT;

		if (((oct->chip_id == OCTEON_CN66XX) ||
		     (oct->chip_id == OCTEON_CN68XX)) &&
		    ptp_enable) {
			if (rh->r_dh.has_hwtstamp) {
				/* timestamp is included from the hardware at
				 * the beginning of the packet.
				 */
				if (ifstate_check
				    (lio, LIO_IFSTATE_RX_TIMESTAMP_ENABLED)) {
					/* Nanoseconds are in the first 64-bits
					 * of the packet.
					 */
					memcpy(&ns, (skb->data + r_dh_off),
					       sizeof(ns));
					r_dh_off -= BYTES_PER_DHLEN_UNIT;
					shhwtstamps = skb_hwtstamps(skb);
					shhwtstamps->hwtstamp =
						ns_to_ktime(ns +
							    lio->ptp_adjust);
				}
			}
		}

		if (rh->r_dh.has_hash) {
			__be32 *hash_be = (__be32 *)(skb->data + r_dh_off);
			u32 hash = be32_to_cpu(*hash_be);

			skb_set_hash(skb, hash, PKT_HASH_TYPE_L4);
			r_dh_off -= BYTES_PER_DHLEN_UNIT;
		}

		skb_pull(skb, rh->r_dh.len * BYTES_PER_DHLEN_UNIT);

		skb->protocol = eth_type_trans(skb, skb->dev);
		if ((netdev->features & NETIF_F_RXCSUM) &&
		    (((rh->r_dh.encap_on) &&
		      (rh->r_dh.csum_verified & CNNIC_TUN_CSUM_VERIFIED)) ||
		     (!(rh->r_dh.encap_on) &&
		      (rh->r_dh.csum_verified & CNNIC_CSUM_VERIFIED))))
			/* checksum has already been verified */
			skb->ip_summed = CHECKSUM_UNNECESSARY;
		else
			skb->ip_summed = CHECKSUM_NONE;

		/* Setting Encapsulation field on basis of status received
		 * from the firmware
		 */
		if (rh->r_dh.encap_on) {
			skb->encapsulation = 1;
			skb->csum_level = 1;
			droq->stats.rx_vxlan++;
		}

		/* inbound VLAN tag */
		if ((netdev->features & NETIF_F_HW_VLAN_CTAG_RX) &&
		    (rh->r_dh.vlan != 0)) {
			u16 vid = rh->r_dh.vlan;
			u16 priority = rh->r_dh.priority;

			vtag = priority << 13 | vid;
			__vlan_hwaccel_put_tag(skb, htons(ETH_P_8021Q), vtag);
		}

		packet_was_received = napi_gro_receive(napi, skb) != GRO_DROP;

		if (packet_was_received) {
			droq->stats.rx_bytes_received += len;
			droq->stats.rx_pkts_received++;
		} else {
			droq->stats.rx_dropped++;
			netif_info(lio, rx_err, lio->netdev,
				   "droq:%d  error rx_dropped:%llu\n",
				   droq->q_no, droq->stats.rx_dropped);
		}

	} else {
		recv_buffer_free(skb);
	}
}

/**
 * \brief wrapper for calling napi_schedule
 * @param param parameters to pass to napi_schedule
 *
 * Used when scheduling on different CPUs
 */
static void napi_schedule_wrapper(void *param)
{
	struct napi_struct *napi = param;

	napi_schedule(napi);
}

/**
 * \brief callback when receive interrupt occurs and we are in NAPI mode
 * @param arg pointer to octeon output queue
 */
static void liquidio_napi_drv_callback(void *arg)
{
	struct octeon_device *oct;
	struct octeon_droq *droq = arg;
	int this_cpu = smp_processor_id();

	oct = droq->oct_dev;

	if (OCTEON_CN23XX_PF(oct) || droq->cpu_id == this_cpu) {
		napi_schedule_irqoff(&droq->napi);
	} else {
		call_single_data_t *csd = &droq->csd;

		csd->func = napi_schedule_wrapper;
		csd->info = &droq->napi;
		csd->flags = 0;

		smp_call_function_single_async(droq->cpu_id, csd);
	}
}

/**
 * \brief Entry point for NAPI polling
 * @param napi NAPI structure
 * @param budget maximum number of items to process
 */
static int liquidio_napi_poll(struct napi_struct *napi, int budget)
{
	struct octeon_droq *droq;
	int work_done;
	int tx_done = 0, iq_no;
	struct octeon_instr_queue *iq;
	struct octeon_device *oct;

	droq = container_of(napi, struct octeon_droq, napi);
	oct = droq->oct_dev;
	iq_no = droq->q_no;
	/* Handle Droq descriptors */
	work_done = octeon_process_droq_poll_cmd(oct, droq->q_no,
						 POLL_EVENT_PROCESS_PKTS,
						 budget);

	/* Flush the instruction queue */
	iq = oct->instr_queue[iq_no];
	if (iq) {
		if (atomic_read(&iq->instr_pending))
			/* Process iq buffers with in the budget limits */
			tx_done = octeon_flush_iq(oct, iq, budget);
		else
			tx_done = 1;
		/* Update iq read-index rather than waiting for next interrupt.
		 * Return back if tx_done is false.
		 */
		update_txq_status(oct, iq_no);
	} else {
		dev_err(&oct->pci_dev->dev, "%s:  iq (%d) num invalid\n",
			__func__, iq_no);
	}

	/* force enable interrupt if reg cnts are high to avoid wraparound */
	if ((work_done < budget && tx_done) ||
	    (iq && iq->pkt_in_done >= MAX_REG_CNT) ||
	    (droq->pkt_count >= MAX_REG_CNT)) {
		tx_done = 1;
		napi_complete_done(napi, work_done);
		octeon_process_droq_poll_cmd(droq->oct_dev, droq->q_no,
					     POLL_EVENT_ENABLE_INTR, 0);
		return 0;
	}

	return (!tx_done) ? (budget) : (work_done);
}

/**
 * \brief Setup input and output queues
 * @param octeon_dev octeon device
 * @param ifidx  Interface Index
 *
 * Note: Queues are with respect to the octeon device. Thus
 * an input queue is for egress packets, and output queues
 * are for ingress packets.
 */
static inline int setup_io_queues(struct octeon_device *octeon_dev,
				  int ifidx)
{
	struct octeon_droq_ops droq_ops;
	struct net_device *netdev;
	static int cpu_id;
	static int cpu_id_modulus;
	struct octeon_droq *droq;
	struct napi_struct *napi;
	int q, q_no, retval = 0;
	struct lio *lio;
	int num_tx_descs;

	netdev = octeon_dev->props[ifidx].netdev;

	lio = GET_LIO(netdev);

	memset(&droq_ops, 0, sizeof(struct octeon_droq_ops));

	droq_ops.fptr = liquidio_push_packet;
	droq_ops.farg = (void *)netdev;

	droq_ops.poll_mode = 1;
	droq_ops.napi_fn = liquidio_napi_drv_callback;
	cpu_id = 0;
	cpu_id_modulus = num_present_cpus();

	/* set up DROQs. */
	for (q = 0; q < lio->linfo.num_rxpciq; q++) {
		q_no = lio->linfo.rxpciq[q].s.q_no;
		dev_dbg(&octeon_dev->pci_dev->dev,
			"setup_io_queues index:%d linfo.rxpciq.s.q_no:%d\n",
			q, q_no);
		retval = octeon_setup_droq(octeon_dev, q_no,
					   CFG_GET_NUM_RX_DESCS_NIC_IF
						   (octeon_get_conf(octeon_dev),
						   lio->ifidx),
					   CFG_GET_NUM_RX_BUF_SIZE_NIC_IF
						   (octeon_get_conf(octeon_dev),
						   lio->ifidx), NULL);
		if (retval) {
			dev_err(&octeon_dev->pci_dev->dev,
				"%s : Runtime DROQ(RxQ) creation failed.\n",
				__func__);
			return 1;
		}

		droq = octeon_dev->droq[q_no];
		napi = &droq->napi;
		dev_dbg(&octeon_dev->pci_dev->dev, "netif_napi_add netdev:%llx oct:%llx pf_num:%d\n",
			(u64)netdev, (u64)octeon_dev, octeon_dev->pf_num);
		netif_napi_add(netdev, napi, liquidio_napi_poll, 64);

		/* designate a CPU for this droq */
		droq->cpu_id = cpu_id;
		cpu_id++;
		if (cpu_id >= cpu_id_modulus)
			cpu_id = 0;

		octeon_register_droq_ops(octeon_dev, q_no, &droq_ops);
	}

	if (OCTEON_CN23XX_PF(octeon_dev)) {
		/* 23XX PF can receive control messages (via the first PF-owned
		 * droq) from the firmware even if the ethX interface is down,
		 * so that's why poll_mode must be off for the first droq.
		 */
		octeon_dev->droq[0]->ops.poll_mode = 0;
	}

	/* set up IQs. */
	for (q = 0; q < lio->linfo.num_txpciq; q++) {
		num_tx_descs = CFG_GET_NUM_TX_DESCS_NIC_IF(octeon_get_conf
							   (octeon_dev),
							   lio->ifidx);
		retval = octeon_setup_iq(octeon_dev, ifidx, q,
					 lio->linfo.txpciq[q], num_tx_descs,
					 netdev_get_tx_queue(netdev, q));
		if (retval) {
			dev_err(&octeon_dev->pci_dev->dev,
				" %s : Runtime IQ(TxQ) creation failed.\n",
				__func__);
			return 1;
		}

		if (octeon_dev->ioq_vector) {
			struct octeon_ioq_vector *ioq_vector;

			ioq_vector = &octeon_dev->ioq_vector[q];
			netif_set_xps_queue(netdev,
					    &ioq_vector->affinity_mask,
					    ioq_vector->iq_index);
		}
	}

	return 0;
}

=======
>>>>>>> 66bed846
/**
 * \brief Poll routine for checking transmit queue status
 * @param work work_struct data structure
 */
static void octnet_poll_check_txq_status(struct work_struct *work)
{
	struct cavium_wk *wk = (struct cavium_wk *)work;
	struct lio *lio = (struct lio *)wk->ctxptr;

	if (!ifstate_check(lio, LIO_IFSTATE_RUNNING))
		return;

	check_txq_status(lio);
	queue_delayed_work(lio->txq_status_wq.wq,
			   &lio->txq_status_wq.wk.work, msecs_to_jiffies(1));
}

/**
 * \brief Sets up the txq poll check
 * @param netdev network device
 */
static inline int setup_tx_poll_fn(struct net_device *netdev)
{
	struct lio *lio = GET_LIO(netdev);
	struct octeon_device *oct = lio->oct_dev;

	lio->txq_status_wq.wq = alloc_workqueue("txq-status",
						WQ_MEM_RECLAIM, 0);
	if (!lio->txq_status_wq.wq) {
		dev_err(&oct->pci_dev->dev, "unable to create cavium txq status wq\n");
		return -1;
	}
	INIT_DELAYED_WORK(&lio->txq_status_wq.wk.work,
			  octnet_poll_check_txq_status);
	lio->txq_status_wq.wk.ctxptr = lio;
	queue_delayed_work(lio->txq_status_wq.wq,
			   &lio->txq_status_wq.wk.work, msecs_to_jiffies(1));
	return 0;
}

static inline void cleanup_tx_poll_fn(struct net_device *netdev)
{
	struct lio *lio = GET_LIO(netdev);

	if (lio->txq_status_wq.wq) {
		cancel_delayed_work_sync(&lio->txq_status_wq.wk.work);
		destroy_workqueue(lio->txq_status_wq.wq);
	}
}

/**
 * \brief Net device open for LiquidIO
 * @param netdev network device
 */
static int liquidio_open(struct net_device *netdev)
{
	struct lio *lio = GET_LIO(netdev);
	struct octeon_device *oct = lio->oct_dev;
	struct napi_struct *napi, *n;

	if (oct->props[lio->ifidx].napi_enabled == 0) {
		list_for_each_entry_safe(napi, n, &netdev->napi_list, dev_list)
			napi_enable(napi);

		oct->props[lio->ifidx].napi_enabled = 1;

		if (OCTEON_CN23XX_PF(oct))
			oct->droq[0]->ops.poll_mode = 1;
	}

	if (oct->ptp_enable)
		oct_ptp_open(netdev);

	ifstate_set(lio, LIO_IFSTATE_RUNNING);

	/* Ready for link status updates */
	lio->intf_open = 1;

	netif_info(lio, ifup, lio->netdev, "Interface Open, ready for traffic\n");

	if (OCTEON_CN23XX_PF(oct)) {
		if (!oct->msix_on)
			if (setup_tx_poll_fn(netdev))
				return -1;
	} else {
		if (setup_tx_poll_fn(netdev))
			return -1;
	}

	start_txq(netdev);

	/* tell Octeon to start forwarding packets to host */
	send_rx_ctrl_cmd(lio, 1);

	dev_info(&oct->pci_dev->dev, "%s interface is opened\n",
		 netdev->name);

	return 0;
}

/**
 * \brief Net device stop for LiquidIO
 * @param netdev network device
 */
static int liquidio_stop(struct net_device *netdev)
{
	struct lio *lio = GET_LIO(netdev);
	struct octeon_device *oct = lio->oct_dev;
	struct napi_struct *napi, *n;

	if (oct->props[lio->ifidx].napi_enabled) {
		list_for_each_entry_safe(napi, n, &netdev->napi_list, dev_list)
			napi_disable(napi);

		oct->props[lio->ifidx].napi_enabled = 0;

		if (OCTEON_CN23XX_PF(oct))
			oct->droq[0]->ops.poll_mode = 0;
	}

	ifstate_reset(lio, LIO_IFSTATE_RUNNING);

	netif_tx_disable(netdev);

	/* Inform that netif carrier is down */
	netif_carrier_off(netdev);
	lio->intf_open = 0;
	lio->linfo.link.s.link_up = 0;
	lio->link_changes++;

	/* Tell Octeon that nic interface is down. */
	send_rx_ctrl_cmd(lio, 0);

	if (OCTEON_CN23XX_PF(oct)) {
		if (!oct->msix_on)
			cleanup_tx_poll_fn(netdev);
	} else {
		cleanup_tx_poll_fn(netdev);
	}

	if (lio->ptp_clock) {
		ptp_clock_unregister(lio->ptp_clock);
		lio->ptp_clock = NULL;
	}

	dev_info(&oct->pci_dev->dev, "%s interface is stopped\n", netdev->name);

	return 0;
}

/**
 * \brief Converts a mask based on net device flags
 * @param netdev network device
 *
 * This routine generates a octnet_ifflags mask from the net device flags
 * received from the OS.
 */
static inline enum octnet_ifflags get_new_flags(struct net_device *netdev)
{
	enum octnet_ifflags f = OCTNET_IFFLAG_UNICAST;

	if (netdev->flags & IFF_PROMISC)
		f |= OCTNET_IFFLAG_PROMISC;

	if (netdev->flags & IFF_ALLMULTI)
		f |= OCTNET_IFFLAG_ALLMULTI;

	if (netdev->flags & IFF_MULTICAST) {
		f |= OCTNET_IFFLAG_MULTICAST;

		/* Accept all multicast addresses if there are more than we
		 * can handle
		 */
		if (netdev_mc_count(netdev) > MAX_OCTEON_MULTICAST_ADDR)
			f |= OCTNET_IFFLAG_ALLMULTI;
	}

	if (netdev->flags & IFF_BROADCAST)
		f |= OCTNET_IFFLAG_BROADCAST;

	return f;
}

/**
 * \brief Net device set_multicast_list
 * @param netdev network device
 */
static void liquidio_set_mcast_list(struct net_device *netdev)
{
	struct lio *lio = GET_LIO(netdev);
	struct octeon_device *oct = lio->oct_dev;
	struct octnic_ctrl_pkt nctrl;
	struct netdev_hw_addr *ha;
	u64 *mc;
	int ret;
	int mc_count = min(netdev_mc_count(netdev), MAX_OCTEON_MULTICAST_ADDR);

	memset(&nctrl, 0, sizeof(struct octnic_ctrl_pkt));

	/* Create a ctrl pkt command to be sent to core app. */
	nctrl.ncmd.u64 = 0;
	nctrl.ncmd.s.cmd = OCTNET_CMD_SET_MULTI_LIST;
	nctrl.ncmd.s.param1 = get_new_flags(netdev);
	nctrl.ncmd.s.param2 = mc_count;
	nctrl.ncmd.s.more = mc_count;
	nctrl.iq_no = lio->linfo.txpciq[0].s.q_no;
	nctrl.netpndev = (u64)netdev;
	nctrl.cb_fn = liquidio_link_ctrl_cmd_completion;

	/* copy all the addresses into the udd */
	mc = &nctrl.udd[0];
	netdev_for_each_mc_addr(ha, netdev) {
		*mc = 0;
		memcpy(((u8 *)mc) + 2, ha->addr, ETH_ALEN);
		/* no need to swap bytes */

		if (++mc > &nctrl.udd[mc_count])
			break;
	}

	/* Apparently, any activity in this call from the kernel has to
	 * be atomic. So we won't wait for response.
	 */
	nctrl.wait_time = 0;

	ret = octnet_send_nic_ctrl_pkt(lio->oct_dev, &nctrl);
	if (ret < 0) {
		dev_err(&oct->pci_dev->dev, "DEVFLAGS change failed in core (ret: 0x%x)\n",
			ret);
	}
}

/**
 * \brief Net device set_mac_address
 * @param netdev network device
 */
static int liquidio_set_mac(struct net_device *netdev, void *p)
{
	int ret = 0;
	struct lio *lio = GET_LIO(netdev);
	struct octeon_device *oct = lio->oct_dev;
	struct sockaddr *addr = (struct sockaddr *)p;
	struct octnic_ctrl_pkt nctrl;

	if (!is_valid_ether_addr(addr->sa_data))
		return -EADDRNOTAVAIL;

	memset(&nctrl, 0, sizeof(struct octnic_ctrl_pkt));

	nctrl.ncmd.u64 = 0;
	nctrl.ncmd.s.cmd = OCTNET_CMD_CHANGE_MACADDR;
	nctrl.ncmd.s.param1 = 0;
	nctrl.ncmd.s.more = 1;
	nctrl.iq_no = lio->linfo.txpciq[0].s.q_no;
	nctrl.netpndev = (u64)netdev;
	nctrl.cb_fn = liquidio_link_ctrl_cmd_completion;
	nctrl.wait_time = 100;

	nctrl.udd[0] = 0;
	/* The MAC Address is presented in network byte order. */
	memcpy((u8 *)&nctrl.udd[0] + 2, addr->sa_data, ETH_ALEN);

	ret = octnet_send_nic_ctrl_pkt(lio->oct_dev, &nctrl);
	if (ret < 0) {
		dev_err(&oct->pci_dev->dev, "MAC Address change failed\n");
		return -ENOMEM;
	}
	memcpy(netdev->dev_addr, addr->sa_data, netdev->addr_len);
	memcpy(((u8 *)&lio->linfo.hw_addr) + 2, addr->sa_data, ETH_ALEN);

	return 0;
}

/**
 * \brief Net device get_stats
 * @param netdev network device
 */
static struct net_device_stats *liquidio_get_stats(struct net_device *netdev)
{
	struct lio *lio = GET_LIO(netdev);
	struct net_device_stats *stats = &netdev->stats;
	struct octeon_device *oct;
	u64 pkts = 0, drop = 0, bytes = 0;
	struct oct_droq_stats *oq_stats;
	struct oct_iq_stats *iq_stats;
	int i, iq_no, oq_no;

	oct = lio->oct_dev;

	if (ifstate_check(lio, LIO_IFSTATE_RESETTING))
		return stats;

	for (i = 0; i < oct->num_iqs; i++) {
		iq_no = lio->linfo.txpciq[i].s.q_no;
		iq_stats = &oct->instr_queue[iq_no]->stats;
		pkts += iq_stats->tx_done;
		drop += iq_stats->tx_dropped;
		bytes += iq_stats->tx_tot_bytes;
	}

	stats->tx_packets = pkts;
	stats->tx_bytes = bytes;
	stats->tx_dropped = drop;

	pkts = 0;
	drop = 0;
	bytes = 0;

	for (i = 0; i < oct->num_oqs; i++) {
		oq_no = lio->linfo.rxpciq[i].s.q_no;
		oq_stats = &oct->droq[oq_no]->stats;
		pkts += oq_stats->rx_pkts_received;
		drop += (oq_stats->rx_dropped +
			 oq_stats->dropped_nodispatch +
			 oq_stats->dropped_toomany +
			 oq_stats->dropped_nomem);
		bytes += oq_stats->rx_bytes_received;
	}

	stats->rx_bytes = bytes;
	stats->rx_packets = pkts;
	stats->rx_dropped = drop;

	return stats;
}

/**
 * \brief Net device change_mtu
 * @param netdev network device
 */
static int liquidio_change_mtu(struct net_device *netdev, int new_mtu)
{
	struct lio *lio = GET_LIO(netdev);
	struct octeon_device *oct = lio->oct_dev;
	struct octnic_ctrl_pkt nctrl;
	int ret = 0;

	memset(&nctrl, 0, sizeof(struct octnic_ctrl_pkt));

	nctrl.ncmd.u64 = 0;
	nctrl.ncmd.s.cmd = OCTNET_CMD_CHANGE_MTU;
	nctrl.ncmd.s.param1 = new_mtu;
	nctrl.iq_no = lio->linfo.txpciq[0].s.q_no;
	nctrl.wait_time = 100;
	nctrl.netpndev = (u64)netdev;
	nctrl.cb_fn = liquidio_link_ctrl_cmd_completion;

	ret = octnet_send_nic_ctrl_pkt(lio->oct_dev, &nctrl);
	if (ret < 0) {
		dev_err(&oct->pci_dev->dev, "Failed to set MTU\n");
		return -1;
	}

	lio->mtu = new_mtu;

	return 0;
}

/**
 * \brief Handler for SIOCSHWTSTAMP ioctl
 * @param netdev network device
 * @param ifr interface request
 * @param cmd command
 */
static int hwtstamp_ioctl(struct net_device *netdev, struct ifreq *ifr)
{
	struct hwtstamp_config conf;
	struct lio *lio = GET_LIO(netdev);

	if (copy_from_user(&conf, ifr->ifr_data, sizeof(conf)))
		return -EFAULT;

	if (conf.flags)
		return -EINVAL;

	switch (conf.tx_type) {
	case HWTSTAMP_TX_ON:
	case HWTSTAMP_TX_OFF:
		break;
	default:
		return -ERANGE;
	}

	switch (conf.rx_filter) {
	case HWTSTAMP_FILTER_NONE:
		break;
	case HWTSTAMP_FILTER_ALL:
	case HWTSTAMP_FILTER_SOME:
	case HWTSTAMP_FILTER_PTP_V1_L4_EVENT:
	case HWTSTAMP_FILTER_PTP_V1_L4_SYNC:
	case HWTSTAMP_FILTER_PTP_V1_L4_DELAY_REQ:
	case HWTSTAMP_FILTER_PTP_V2_L4_EVENT:
	case HWTSTAMP_FILTER_PTP_V2_L4_SYNC:
	case HWTSTAMP_FILTER_PTP_V2_L4_DELAY_REQ:
	case HWTSTAMP_FILTER_PTP_V2_L2_EVENT:
	case HWTSTAMP_FILTER_PTP_V2_L2_SYNC:
	case HWTSTAMP_FILTER_PTP_V2_L2_DELAY_REQ:
	case HWTSTAMP_FILTER_PTP_V2_EVENT:
	case HWTSTAMP_FILTER_PTP_V2_SYNC:
	case HWTSTAMP_FILTER_PTP_V2_DELAY_REQ:
	case HWTSTAMP_FILTER_NTP_ALL:
		conf.rx_filter = HWTSTAMP_FILTER_ALL;
		break;
	default:
		return -ERANGE;
	}

	if (conf.rx_filter == HWTSTAMP_FILTER_ALL)
		ifstate_set(lio, LIO_IFSTATE_RX_TIMESTAMP_ENABLED);

	else
		ifstate_reset(lio, LIO_IFSTATE_RX_TIMESTAMP_ENABLED);

	return copy_to_user(ifr->ifr_data, &conf, sizeof(conf)) ? -EFAULT : 0;
}

/**
 * \brief ioctl handler
 * @param netdev network device
 * @param ifr interface request
 * @param cmd command
 */
static int liquidio_ioctl(struct net_device *netdev, struct ifreq *ifr, int cmd)
{
	struct lio *lio = GET_LIO(netdev);

	switch (cmd) {
	case SIOCSHWTSTAMP:
		if (lio->oct_dev->ptp_enable)
			return hwtstamp_ioctl(netdev, ifr);
	default:
		return -EOPNOTSUPP;
	}
}

/**
 * \brief handle a Tx timestamp response
 * @param status response status
 * @param buf pointer to skb
 */
static void handle_timestamp(struct octeon_device *oct,
			     u32 status,
			     void *buf)
{
	struct octnet_buf_free_info *finfo;
	struct octeon_soft_command *sc;
	struct oct_timestamp_resp *resp;
	struct lio *lio;
	struct sk_buff *skb = (struct sk_buff *)buf;

	finfo = (struct octnet_buf_free_info *)skb->cb;
	lio = finfo->lio;
	sc = finfo->sc;
	oct = lio->oct_dev;
	resp = (struct oct_timestamp_resp *)sc->virtrptr;

	if (status != OCTEON_REQUEST_DONE) {
		dev_err(&oct->pci_dev->dev, "Tx timestamp instruction failed. Status: %llx\n",
			CVM_CAST64(status));
		resp->timestamp = 0;
	}

	octeon_swap_8B_data(&resp->timestamp, 1);

	if (unlikely((skb_shinfo(skb)->tx_flags & SKBTX_IN_PROGRESS) != 0)) {
		struct skb_shared_hwtstamps ts;
		u64 ns = resp->timestamp;

		netif_info(lio, tx_done, lio->netdev,
			   "Got resulting SKBTX_HW_TSTAMP skb=%p ns=%016llu\n",
			   skb, (unsigned long long)ns);
		ts.hwtstamp = ns_to_ktime(ns + lio->ptp_adjust);
		skb_tstamp_tx(skb, &ts);
	}

	octeon_free_soft_command(oct, sc);
	tx_buffer_free(skb);
}

/* \brief Send a data packet that will be timestamped
 * @param oct octeon device
 * @param ndata pointer to network data
 * @param finfo pointer to private network data
 */
static inline int send_nic_timestamp_pkt(struct octeon_device *oct,
					 struct octnic_data_pkt *ndata,
					 struct octnet_buf_free_info *finfo)
{
	int retval;
	struct octeon_soft_command *sc;
	struct lio *lio;
	int ring_doorbell;
	u32 len;

	lio = finfo->lio;

	sc = octeon_alloc_soft_command_resp(oct, &ndata->cmd,
					    sizeof(struct oct_timestamp_resp));
	finfo->sc = sc;

	if (!sc) {
		dev_err(&oct->pci_dev->dev, "No memory for timestamped data packet\n");
		return IQ_SEND_FAILED;
	}

	if (ndata->reqtype == REQTYPE_NORESP_NET)
		ndata->reqtype = REQTYPE_RESP_NET;
	else if (ndata->reqtype == REQTYPE_NORESP_NET_SG)
		ndata->reqtype = REQTYPE_RESP_NET_SG;

	sc->callback = handle_timestamp;
	sc->callback_arg = finfo->skb;
	sc->iq_no = ndata->q_no;

	if (OCTEON_CN23XX_PF(oct))
		len = (u32)((struct octeon_instr_ih3 *)
			    (&sc->cmd.cmd3.ih3))->dlengsz;
	else
		len = (u32)((struct octeon_instr_ih2 *)
			    (&sc->cmd.cmd2.ih2))->dlengsz;

	ring_doorbell = 1;

	retval = octeon_send_command(oct, sc->iq_no, ring_doorbell, &sc->cmd,
				     sc, len, ndata->reqtype);

	if (retval == IQ_SEND_FAILED) {
		dev_err(&oct->pci_dev->dev, "timestamp data packet failed status: %x\n",
			retval);
		octeon_free_soft_command(oct, sc);
	} else {
		netif_info(lio, tx_queued, lio->netdev, "Queued timestamp packet\n");
	}

	return retval;
}

/** \brief Transmit networks packets to the Octeon interface
 * @param skbuff   skbuff struct to be passed to network layer.
 * @param netdev    pointer to network device
 * @returns whether the packet was transmitted to the device okay or not
 *             (NETDEV_TX_OK or NETDEV_TX_BUSY)
 */
static int liquidio_xmit(struct sk_buff *skb, struct net_device *netdev)
{
	struct lio *lio;
	struct octnet_buf_free_info *finfo;
	union octnic_cmd_setup cmdsetup;
	struct octnic_data_pkt ndata;
	struct octeon_device *oct;
	struct oct_iq_stats *stats;
	struct octeon_instr_irh *irh;
	union tx_info *tx_info;
	int status = 0;
	int q_idx = 0, iq_no = 0;
	int j;
	u64 dptr = 0;
	u32 tag = 0;

	lio = GET_LIO(netdev);
	oct = lio->oct_dev;

	if (netif_is_multiqueue(netdev)) {
		q_idx = skb->queue_mapping;
		q_idx = (q_idx % (lio->linfo.num_txpciq));
		tag = q_idx;
		iq_no = lio->linfo.txpciq[q_idx].s.q_no;
	} else {
		iq_no = lio->txq;
	}

	stats = &oct->instr_queue[iq_no]->stats;

	/* Check for all conditions in which the current packet cannot be
	 * transmitted.
	 */
	if (!(atomic_read(&lio->ifstate) & LIO_IFSTATE_RUNNING) ||
	    (!lio->linfo.link.s.link_up) ||
	    (skb->len <= 0)) {
		netif_info(lio, tx_err, lio->netdev,
			   "Transmit failed link_status : %d\n",
			   lio->linfo.link.s.link_up);
		goto lio_xmit_failed;
	}

	/* Use space in skb->cb to store info used to unmap and
	 * free the buffers.
	 */
	finfo = (struct octnet_buf_free_info *)skb->cb;
	finfo->lio = lio;
	finfo->skb = skb;
	finfo->sc = NULL;

	/* Prepare the attributes for the data to be passed to OSI. */
	memset(&ndata, 0, sizeof(struct octnic_data_pkt));

	ndata.buf = (void *)finfo;

	ndata.q_no = iq_no;

	if (netif_is_multiqueue(netdev)) {
		if (octnet_iq_is_full(oct, ndata.q_no)) {
			/* defer sending if queue is full */
			netif_info(lio, tx_err, lio->netdev, "Transmit failed iq:%d full\n",
				   ndata.q_no);
			stats->tx_iq_busy++;
			return NETDEV_TX_BUSY;
		}
	} else {
		if (octnet_iq_is_full(oct, lio->txq)) {
			/* defer sending if queue is full */
			stats->tx_iq_busy++;
			netif_info(lio, tx_err, lio->netdev, "Transmit failed iq:%d full\n",
				   lio->txq);
			return NETDEV_TX_BUSY;
		}
	}
	/* pr_info(" XMIT - valid Qs: %d, 1st Q no: %d, cpu:  %d, q_no:%d\n",
	 *	lio->linfo.num_txpciq, lio->txq, cpu, ndata.q_no);
	 */

	ndata.datasize = skb->len;

	cmdsetup.u64 = 0;
	cmdsetup.s.iq_no = iq_no;

	if (skb->ip_summed == CHECKSUM_PARTIAL) {
		if (skb->encapsulation) {
			cmdsetup.s.tnl_csum = 1;
			stats->tx_vxlan++;
		} else {
			cmdsetup.s.transport_csum = 1;
		}
	}
	if (unlikely(skb_shinfo(skb)->tx_flags & SKBTX_HW_TSTAMP)) {
		skb_shinfo(skb)->tx_flags |= SKBTX_IN_PROGRESS;
		cmdsetup.s.timestamp = 1;
	}

	if (skb_shinfo(skb)->nr_frags == 0) {
		cmdsetup.s.u.datasize = skb->len;
		octnet_prepare_pci_cmd(oct, &ndata.cmd, &cmdsetup, tag);

		/* Offload checksum calculation for TCP/UDP packets */
		dptr = dma_map_single(&oct->pci_dev->dev,
				      skb->data,
				      skb->len,
				      DMA_TO_DEVICE);
		if (dma_mapping_error(&oct->pci_dev->dev, dptr)) {
			dev_err(&oct->pci_dev->dev, "%s DMA mapping error 1\n",
				__func__);
			return NETDEV_TX_BUSY;
		}

		if (OCTEON_CN23XX_PF(oct))
			ndata.cmd.cmd3.dptr = dptr;
		else
			ndata.cmd.cmd2.dptr = dptr;
		finfo->dptr = dptr;
		ndata.reqtype = REQTYPE_NORESP_NET;

	} else {
		int i, frags;
		struct skb_frag_struct *frag;
		struct octnic_gather *g;

		spin_lock(&lio->glist_lock[q_idx]);
		g = (struct octnic_gather *)
			list_delete_head(&lio->glist[q_idx]);
		spin_unlock(&lio->glist_lock[q_idx]);

		if (!g) {
			netif_info(lio, tx_err, lio->netdev,
				   "Transmit scatter gather: glist null!\n");
			goto lio_xmit_failed;
		}

		cmdsetup.s.gather = 1;
		cmdsetup.s.u.gatherptrs = (skb_shinfo(skb)->nr_frags + 1);
		octnet_prepare_pci_cmd(oct, &ndata.cmd, &cmdsetup, tag);

		memset(g->sg, 0, g->sg_size);

		g->sg[0].ptr[0] = dma_map_single(&oct->pci_dev->dev,
						 skb->data,
						 (skb->len - skb->data_len),
						 DMA_TO_DEVICE);
		if (dma_mapping_error(&oct->pci_dev->dev, g->sg[0].ptr[0])) {
			dev_err(&oct->pci_dev->dev, "%s DMA mapping error 2\n",
				__func__);
			return NETDEV_TX_BUSY;
		}
		add_sg_size(&g->sg[0], (skb->len - skb->data_len), 0);

		frags = skb_shinfo(skb)->nr_frags;
		i = 1;
		while (frags--) {
			frag = &skb_shinfo(skb)->frags[i - 1];

			g->sg[(i >> 2)].ptr[(i & 3)] =
				dma_map_page(&oct->pci_dev->dev,
					     frag->page.p,
					     frag->page_offset,
					     frag->size,
					     DMA_TO_DEVICE);

			if (dma_mapping_error(&oct->pci_dev->dev,
					      g->sg[i >> 2].ptr[i & 3])) {
				dma_unmap_single(&oct->pci_dev->dev,
						 g->sg[0].ptr[0],
						 skb->len - skb->data_len,
						 DMA_TO_DEVICE);
				for (j = 1; j < i; j++) {
					frag = &skb_shinfo(skb)->frags[j - 1];
					dma_unmap_page(&oct->pci_dev->dev,
						       g->sg[j >> 2].ptr[j & 3],
						       frag->size,
						       DMA_TO_DEVICE);
				}
				dev_err(&oct->pci_dev->dev, "%s DMA mapping error 3\n",
					__func__);
				return NETDEV_TX_BUSY;
			}

			add_sg_size(&g->sg[(i >> 2)], frag->size, (i & 3));
			i++;
		}

		dptr = g->sg_dma_ptr;

		if (OCTEON_CN23XX_PF(oct))
			ndata.cmd.cmd3.dptr = dptr;
		else
			ndata.cmd.cmd2.dptr = dptr;
		finfo->dptr = dptr;
		finfo->g = g;

		ndata.reqtype = REQTYPE_NORESP_NET_SG;
	}

	if (OCTEON_CN23XX_PF(oct)) {
		irh = (struct octeon_instr_irh *)&ndata.cmd.cmd3.irh;
		tx_info = (union tx_info *)&ndata.cmd.cmd3.ossp[0];
	} else {
		irh = (struct octeon_instr_irh *)&ndata.cmd.cmd2.irh;
		tx_info = (union tx_info *)&ndata.cmd.cmd2.ossp[0];
	}

	if (skb_shinfo(skb)->gso_size) {
		tx_info->s.gso_size = skb_shinfo(skb)->gso_size;
		tx_info->s.gso_segs = skb_shinfo(skb)->gso_segs;
		stats->tx_gso++;
	}

	/* HW insert VLAN tag */
	if (skb_vlan_tag_present(skb)) {
		irh->priority = skb_vlan_tag_get(skb) >> 13;
		irh->vlan = skb_vlan_tag_get(skb) & 0xfff;
	}

	if (unlikely(cmdsetup.s.timestamp))
		status = send_nic_timestamp_pkt(oct, &ndata, finfo);
	else
		status = octnet_send_nic_data_pkt(oct, &ndata);
	if (status == IQ_SEND_FAILED)
		goto lio_xmit_failed;

	netif_info(lio, tx_queued, lio->netdev, "Transmit queued successfully\n");

	if (status == IQ_SEND_STOP)
		stop_q(lio->netdev, q_idx);

	netif_trans_update(netdev);

	if (tx_info->s.gso_segs)
		stats->tx_done += tx_info->s.gso_segs;
	else
		stats->tx_done++;
	stats->tx_tot_bytes += ndata.datasize;

	return NETDEV_TX_OK;

lio_xmit_failed:
	stats->tx_dropped++;
	netif_info(lio, tx_err, lio->netdev, "IQ%d Transmit dropped:%llu\n",
		   iq_no, stats->tx_dropped);
	if (dptr)
		dma_unmap_single(&oct->pci_dev->dev, dptr,
				 ndata.datasize, DMA_TO_DEVICE);
	tx_buffer_free(skb);
	return NETDEV_TX_OK;
}

/** \brief Network device Tx timeout
 * @param netdev    pointer to network device
 */
static void liquidio_tx_timeout(struct net_device *netdev)
{
	struct lio *lio;

	lio = GET_LIO(netdev);

	netif_info(lio, tx_err, lio->netdev,
		   "Transmit timeout tx_dropped:%ld, waking up queues now!!\n",
		   netdev->stats.tx_dropped);
	netif_trans_update(netdev);
	txqs_wake(netdev);
}

static int liquidio_vlan_rx_add_vid(struct net_device *netdev,
				    __be16 proto __attribute__((unused)),
				    u16 vid)
{
	struct lio *lio = GET_LIO(netdev);
	struct octeon_device *oct = lio->oct_dev;
	struct octnic_ctrl_pkt nctrl;
	int ret = 0;

	memset(&nctrl, 0, sizeof(struct octnic_ctrl_pkt));

	nctrl.ncmd.u64 = 0;
	nctrl.ncmd.s.cmd = OCTNET_CMD_ADD_VLAN_FILTER;
	nctrl.ncmd.s.param1 = vid;
	nctrl.iq_no = lio->linfo.txpciq[0].s.q_no;
	nctrl.wait_time = 100;
	nctrl.netpndev = (u64)netdev;
	nctrl.cb_fn = liquidio_link_ctrl_cmd_completion;

	ret = octnet_send_nic_ctrl_pkt(lio->oct_dev, &nctrl);
	if (ret < 0) {
		dev_err(&oct->pci_dev->dev, "Add VLAN filter failed in core (ret: 0x%x)\n",
			ret);
	}

	return ret;
}

static int liquidio_vlan_rx_kill_vid(struct net_device *netdev,
				     __be16 proto __attribute__((unused)),
				     u16 vid)
{
	struct lio *lio = GET_LIO(netdev);
	struct octeon_device *oct = lio->oct_dev;
	struct octnic_ctrl_pkt nctrl;
	int ret = 0;

	memset(&nctrl, 0, sizeof(struct octnic_ctrl_pkt));

	nctrl.ncmd.u64 = 0;
	nctrl.ncmd.s.cmd = OCTNET_CMD_DEL_VLAN_FILTER;
	nctrl.ncmd.s.param1 = vid;
	nctrl.iq_no = lio->linfo.txpciq[0].s.q_no;
	nctrl.wait_time = 100;
	nctrl.netpndev = (u64)netdev;
	nctrl.cb_fn = liquidio_link_ctrl_cmd_completion;

	ret = octnet_send_nic_ctrl_pkt(lio->oct_dev, &nctrl);
	if (ret < 0) {
		dev_err(&oct->pci_dev->dev, "Add VLAN filter failed in core (ret: 0x%x)\n",
			ret);
	}
	return ret;
}

/** Sending command to enable/disable RX checksum offload
 * @param netdev                pointer to network device
 * @param command               OCTNET_CMD_TNL_RX_CSUM_CTL
 * @param rx_cmd_bit            OCTNET_CMD_RXCSUM_ENABLE/
 *                              OCTNET_CMD_RXCSUM_DISABLE
 * @returns                     SUCCESS or FAILURE
 */
static int liquidio_set_rxcsum_command(struct net_device *netdev, int command,
				       u8 rx_cmd)
{
	struct lio *lio = GET_LIO(netdev);
	struct octeon_device *oct = lio->oct_dev;
	struct octnic_ctrl_pkt nctrl;
	int ret = 0;

	memset(&nctrl, 0, sizeof(struct octnic_ctrl_pkt));

	nctrl.ncmd.u64 = 0;
	nctrl.ncmd.s.cmd = command;
	nctrl.ncmd.s.param1 = rx_cmd;
	nctrl.iq_no = lio->linfo.txpciq[0].s.q_no;
	nctrl.wait_time = 100;
	nctrl.netpndev = (u64)netdev;
	nctrl.cb_fn = liquidio_link_ctrl_cmd_completion;

	ret = octnet_send_nic_ctrl_pkt(lio->oct_dev, &nctrl);
	if (ret < 0) {
		dev_err(&oct->pci_dev->dev,
			"DEVFLAGS RXCSUM change failed in core(ret:0x%x)\n",
			ret);
	}
	return ret;
}

/** Sending command to add/delete VxLAN UDP port to firmware
 * @param netdev                pointer to network device
 * @param command               OCTNET_CMD_VXLAN_PORT_CONFIG
 * @param vxlan_port            VxLAN port to be added or deleted
 * @param vxlan_cmd_bit         OCTNET_CMD_VXLAN_PORT_ADD,
 *                              OCTNET_CMD_VXLAN_PORT_DEL
 * @returns                     SUCCESS or FAILURE
 */
static int liquidio_vxlan_port_command(struct net_device *netdev, int command,
				       u16 vxlan_port, u8 vxlan_cmd_bit)
{
	struct lio *lio = GET_LIO(netdev);
	struct octeon_device *oct = lio->oct_dev;
	struct octnic_ctrl_pkt nctrl;
	int ret = 0;

	memset(&nctrl, 0, sizeof(struct octnic_ctrl_pkt));

	nctrl.ncmd.u64 = 0;
	nctrl.ncmd.s.cmd = command;
	nctrl.ncmd.s.more = vxlan_cmd_bit;
	nctrl.ncmd.s.param1 = vxlan_port;
	nctrl.iq_no = lio->linfo.txpciq[0].s.q_no;
	nctrl.wait_time = 100;
	nctrl.netpndev = (u64)netdev;
	nctrl.cb_fn = liquidio_link_ctrl_cmd_completion;

	ret = octnet_send_nic_ctrl_pkt(lio->oct_dev, &nctrl);
	if (ret < 0) {
		dev_err(&oct->pci_dev->dev,
			"VxLAN port add/delete failed in core (ret:0x%x)\n",
			ret);
	}
	return ret;
}

/** \brief Net device fix features
 * @param netdev  pointer to network device
 * @param request features requested
 * @returns updated features list
 */
static netdev_features_t liquidio_fix_features(struct net_device *netdev,
					       netdev_features_t request)
{
	struct lio *lio = netdev_priv(netdev);

	if ((request & NETIF_F_RXCSUM) &&
	    !(lio->dev_capability & NETIF_F_RXCSUM))
		request &= ~NETIF_F_RXCSUM;

	if ((request & NETIF_F_HW_CSUM) &&
	    !(lio->dev_capability & NETIF_F_HW_CSUM))
		request &= ~NETIF_F_HW_CSUM;

	if ((request & NETIF_F_TSO) && !(lio->dev_capability & NETIF_F_TSO))
		request &= ~NETIF_F_TSO;

	if ((request & NETIF_F_TSO6) && !(lio->dev_capability & NETIF_F_TSO6))
		request &= ~NETIF_F_TSO6;

	if ((request & NETIF_F_LRO) && !(lio->dev_capability & NETIF_F_LRO))
		request &= ~NETIF_F_LRO;

	/*Disable LRO if RXCSUM is off */
	if (!(request & NETIF_F_RXCSUM) && (netdev->features & NETIF_F_LRO) &&
	    (lio->dev_capability & NETIF_F_LRO))
		request &= ~NETIF_F_LRO;

	if ((request & NETIF_F_HW_VLAN_CTAG_FILTER) &&
	    !(lio->dev_capability & NETIF_F_HW_VLAN_CTAG_FILTER))
		request &= ~NETIF_F_HW_VLAN_CTAG_FILTER;

	return request;
}

/** \brief Net device set features
 * @param netdev  pointer to network device
 * @param features features to enable/disable
 */
static int liquidio_set_features(struct net_device *netdev,
				 netdev_features_t features)
{
	struct lio *lio = netdev_priv(netdev);

	if ((features & NETIF_F_LRO) &&
	    (lio->dev_capability & NETIF_F_LRO) &&
	    !(netdev->features & NETIF_F_LRO))
		liquidio_set_feature(netdev, OCTNET_CMD_LRO_ENABLE,
				     OCTNIC_LROIPV4 | OCTNIC_LROIPV6);
	else if (!(features & NETIF_F_LRO) &&
		 (lio->dev_capability & NETIF_F_LRO) &&
		 (netdev->features & NETIF_F_LRO))
		liquidio_set_feature(netdev, OCTNET_CMD_LRO_DISABLE,
				     OCTNIC_LROIPV4 | OCTNIC_LROIPV6);

	/* Sending command to firmware to enable/disable RX checksum
	 * offload settings using ethtool
	 */
	if (!(netdev->features & NETIF_F_RXCSUM) &&
	    (lio->enc_dev_capability & NETIF_F_RXCSUM) &&
	    (features & NETIF_F_RXCSUM))
		liquidio_set_rxcsum_command(netdev,
					    OCTNET_CMD_TNL_RX_CSUM_CTL,
					    OCTNET_CMD_RXCSUM_ENABLE);
	else if ((netdev->features & NETIF_F_RXCSUM) &&
		 (lio->enc_dev_capability & NETIF_F_RXCSUM) &&
		 !(features & NETIF_F_RXCSUM))
		liquidio_set_rxcsum_command(netdev, OCTNET_CMD_TNL_RX_CSUM_CTL,
					    OCTNET_CMD_RXCSUM_DISABLE);

	if ((features & NETIF_F_HW_VLAN_CTAG_FILTER) &&
	    (lio->dev_capability & NETIF_F_HW_VLAN_CTAG_FILTER) &&
	    !(netdev->features & NETIF_F_HW_VLAN_CTAG_FILTER))
		liquidio_set_feature(netdev, OCTNET_CMD_VLAN_FILTER_CTL,
				     OCTNET_CMD_VLAN_FILTER_ENABLE);
	else if (!(features & NETIF_F_HW_VLAN_CTAG_FILTER) &&
		 (lio->dev_capability & NETIF_F_HW_VLAN_CTAG_FILTER) &&
		 (netdev->features & NETIF_F_HW_VLAN_CTAG_FILTER))
		liquidio_set_feature(netdev, OCTNET_CMD_VLAN_FILTER_CTL,
				     OCTNET_CMD_VLAN_FILTER_DISABLE);

	return 0;
}

static void liquidio_add_vxlan_port(struct net_device *netdev,
				    struct udp_tunnel_info *ti)
{
	if (ti->type != UDP_TUNNEL_TYPE_VXLAN)
		return;

	liquidio_vxlan_port_command(netdev,
				    OCTNET_CMD_VXLAN_PORT_CONFIG,
				    htons(ti->port),
				    OCTNET_CMD_VXLAN_PORT_ADD);
}

static void liquidio_del_vxlan_port(struct net_device *netdev,
				    struct udp_tunnel_info *ti)
{
	if (ti->type != UDP_TUNNEL_TYPE_VXLAN)
		return;

	liquidio_vxlan_port_command(netdev,
				    OCTNET_CMD_VXLAN_PORT_CONFIG,
				    htons(ti->port),
				    OCTNET_CMD_VXLAN_PORT_DEL);
}

static int __liquidio_set_vf_mac(struct net_device *netdev, int vfidx,
				 u8 *mac, bool is_admin_assigned)
{
	struct lio *lio = GET_LIO(netdev);
	struct octeon_device *oct = lio->oct_dev;
	struct octnic_ctrl_pkt nctrl;

	if (!is_valid_ether_addr(mac))
		return -EINVAL;

	if (vfidx < 0 || vfidx >= oct->sriov_info.max_vfs)
		return -EINVAL;

	memset(&nctrl, 0, sizeof(struct octnic_ctrl_pkt));

	nctrl.ncmd.u64 = 0;
	nctrl.ncmd.s.cmd = OCTNET_CMD_CHANGE_MACADDR;
	/* vfidx is 0 based, but vf_num (param1) is 1 based */
	nctrl.ncmd.s.param1 = vfidx + 1;
	nctrl.ncmd.s.param2 = (is_admin_assigned ? 1 : 0);
	nctrl.ncmd.s.more = 1;
	nctrl.iq_no = lio->linfo.txpciq[0].s.q_no;
	nctrl.netpndev = (u64)netdev;
	nctrl.cb_fn = liquidio_link_ctrl_cmd_completion;
	nctrl.wait_time = LIO_CMD_WAIT_TM;

	nctrl.udd[0] = 0;
	/* The MAC Address is presented in network byte order. */
	ether_addr_copy((u8 *)&nctrl.udd[0] + 2, mac);

	oct->sriov_info.vf_macaddr[vfidx] = nctrl.udd[0];

	octnet_send_nic_ctrl_pkt(oct, &nctrl);

	return 0;
}

static int liquidio_set_vf_mac(struct net_device *netdev, int vfidx, u8 *mac)
{
	struct lio *lio = GET_LIO(netdev);
	struct octeon_device *oct = lio->oct_dev;
	int retval;

	if (vfidx < 0 || vfidx >= oct->sriov_info.num_vfs_alloced)
		return -EINVAL;

	retval = __liquidio_set_vf_mac(netdev, vfidx, mac, true);
	if (!retval)
		cn23xx_tell_vf_its_macaddr_changed(oct, vfidx, mac);

	return retval;
}

static int liquidio_set_vf_vlan(struct net_device *netdev, int vfidx,
				u16 vlan, u8 qos, __be16 vlan_proto)
{
	struct lio *lio = GET_LIO(netdev);
	struct octeon_device *oct = lio->oct_dev;
	struct octnic_ctrl_pkt nctrl;
	u16 vlantci;

	if (vfidx < 0 || vfidx >= oct->sriov_info.num_vfs_alloced)
		return -EINVAL;

	if (vlan_proto != htons(ETH_P_8021Q))
		return -EPROTONOSUPPORT;

	if (vlan >= VLAN_N_VID || qos > 7)
		return -EINVAL;

	if (vlan)
		vlantci = vlan | (u16)qos << VLAN_PRIO_SHIFT;
	else
		vlantci = 0;

	if (oct->sriov_info.vf_vlantci[vfidx] == vlantci)
		return 0;

	memset(&nctrl, 0, sizeof(struct octnic_ctrl_pkt));

	if (vlan)
		nctrl.ncmd.s.cmd = OCTNET_CMD_ADD_VLAN_FILTER;
	else
		nctrl.ncmd.s.cmd = OCTNET_CMD_DEL_VLAN_FILTER;

	nctrl.ncmd.s.param1 = vlantci;
	nctrl.ncmd.s.param2 =
	    vfidx + 1; /* vfidx is 0 based, but vf_num (param2) is 1 based */
	nctrl.ncmd.s.more = 0;
	nctrl.iq_no = lio->linfo.txpciq[0].s.q_no;
	nctrl.cb_fn = 0;
	nctrl.wait_time = LIO_CMD_WAIT_TM;

	octnet_send_nic_ctrl_pkt(oct, &nctrl);

	oct->sriov_info.vf_vlantci[vfidx] = vlantci;

	return 0;
}

static int liquidio_get_vf_config(struct net_device *netdev, int vfidx,
				  struct ifla_vf_info *ivi)
{
	struct lio *lio = GET_LIO(netdev);
	struct octeon_device *oct = lio->oct_dev;
	u8 *macaddr;

	if (vfidx < 0 || vfidx >= oct->sriov_info.num_vfs_alloced)
		return -EINVAL;

	ivi->vf = vfidx;
	macaddr = 2 + (u8 *)&oct->sriov_info.vf_macaddr[vfidx];
	ether_addr_copy(&ivi->mac[0], macaddr);
	ivi->vlan = oct->sriov_info.vf_vlantci[vfidx] & VLAN_VID_MASK;
	ivi->qos = oct->sriov_info.vf_vlantci[vfidx] >> VLAN_PRIO_SHIFT;
	ivi->linkstate = oct->sriov_info.vf_linkstate[vfidx];
	return 0;
}

static int liquidio_set_vf_link_state(struct net_device *netdev, int vfidx,
				      int linkstate)
{
	struct lio *lio = GET_LIO(netdev);
	struct octeon_device *oct = lio->oct_dev;
	struct octnic_ctrl_pkt nctrl;

	if (vfidx < 0 || vfidx >= oct->sriov_info.num_vfs_alloced)
		return -EINVAL;

	if (oct->sriov_info.vf_linkstate[vfidx] == linkstate)
		return 0;

	memset(&nctrl, 0, sizeof(struct octnic_ctrl_pkt));
	nctrl.ncmd.s.cmd = OCTNET_CMD_SET_VF_LINKSTATE;
	nctrl.ncmd.s.param1 =
	    vfidx + 1; /* vfidx is 0 based, but vf_num (param1) is 1 based */
	nctrl.ncmd.s.param2 = linkstate;
	nctrl.ncmd.s.more = 0;
	nctrl.iq_no = lio->linfo.txpciq[0].s.q_no;
	nctrl.cb_fn = 0;
	nctrl.wait_time = LIO_CMD_WAIT_TM;

	octnet_send_nic_ctrl_pkt(oct, &nctrl);

	oct->sriov_info.vf_linkstate[vfidx] = linkstate;

	return 0;
}

static const struct net_device_ops lionetdevops = {
	.ndo_open		= liquidio_open,
	.ndo_stop		= liquidio_stop,
	.ndo_start_xmit		= liquidio_xmit,
	.ndo_get_stats		= liquidio_get_stats,
	.ndo_set_mac_address	= liquidio_set_mac,
	.ndo_set_rx_mode	= liquidio_set_mcast_list,
	.ndo_tx_timeout		= liquidio_tx_timeout,

	.ndo_vlan_rx_add_vid    = liquidio_vlan_rx_add_vid,
	.ndo_vlan_rx_kill_vid   = liquidio_vlan_rx_kill_vid,
	.ndo_change_mtu		= liquidio_change_mtu,
	.ndo_do_ioctl		= liquidio_ioctl,
	.ndo_fix_features	= liquidio_fix_features,
	.ndo_set_features	= liquidio_set_features,
	.ndo_udp_tunnel_add	= liquidio_add_vxlan_port,
	.ndo_udp_tunnel_del	= liquidio_del_vxlan_port,
	.ndo_set_vf_mac		= liquidio_set_vf_mac,
	.ndo_set_vf_vlan	= liquidio_set_vf_vlan,
	.ndo_get_vf_config	= liquidio_get_vf_config,
	.ndo_set_vf_link_state  = liquidio_set_vf_link_state,
};

/** \brief Entry point for the liquidio module
 */
static int __init liquidio_init(void)
{
	int i;
	struct handshake *hs;

	init_completion(&first_stage);

	octeon_init_device_list(OCTEON_CONFIG_TYPE_DEFAULT);

	if (liquidio_init_pci())
		return -EINVAL;

	wait_for_completion_timeout(&first_stage, msecs_to_jiffies(1000));

	for (i = 0; i < MAX_OCTEON_DEVICES; i++) {
		hs = &handshake[i];
		if (hs->pci_dev) {
			wait_for_completion(&hs->init);
			if (!hs->init_ok) {
				/* init handshake failed */
				dev_err(&hs->pci_dev->dev,
					"Failed to init device\n");
				liquidio_deinit_pci();
				return -EIO;
			}
		}
	}

	for (i = 0; i < MAX_OCTEON_DEVICES; i++) {
		hs = &handshake[i];
		if (hs->pci_dev) {
			wait_for_completion_timeout(&hs->started,
						    msecs_to_jiffies(30000));
			if (!hs->started_ok) {
				/* starter handshake failed */
				dev_err(&hs->pci_dev->dev,
					"Firmware failed to start\n");
				liquidio_deinit_pci();
				return -EIO;
			}
		}
	}

	return 0;
}

static int lio_nic_info(struct octeon_recv_info *recv_info, void *buf)
{
	struct octeon_device *oct = (struct octeon_device *)buf;
	struct octeon_recv_pkt *recv_pkt = recv_info->recv_pkt;
	int gmxport = 0;
	union oct_link_status *ls;
	int i;

	if (recv_pkt->buffer_size[0] != (sizeof(*ls) + OCT_DROQ_INFO_SIZE)) {
		dev_err(&oct->pci_dev->dev, "Malformed NIC_INFO, len=%d, ifidx=%d\n",
			recv_pkt->buffer_size[0],
			recv_pkt->rh.r_nic_info.gmxport);
		goto nic_info_err;
	}

	gmxport = recv_pkt->rh.r_nic_info.gmxport;
	ls = (union oct_link_status *)(get_rbd(recv_pkt->buffer_ptr[0]) +
		OCT_DROQ_INFO_SIZE);

	octeon_swap_8B_data((u64 *)ls, (sizeof(union oct_link_status)) >> 3);
	for (i = 0; i < oct->ifcount; i++) {
		if (oct->props[i].gmxport == gmxport) {
			update_link_status(oct->props[i].netdev, ls);
			break;
		}
	}

nic_info_err:
	for (i = 0; i < recv_pkt->buffer_count; i++)
		recv_buffer_free(recv_pkt->buffer_ptr[i]);
	octeon_free_recv_info(recv_info);
	return 0;
}

/**
 * \brief Setup network interfaces
 * @param octeon_dev  octeon device
 *
 * Called during init time for each device. It assumes the NIC
 * is already up and running.  The link information for each
 * interface is passed in link_info.
 */
static int setup_nic_devices(struct octeon_device *octeon_dev)
{
	struct lio *lio = NULL;
	struct net_device *netdev;
	u8 mac[6], i, j;
	struct octeon_soft_command *sc;
	struct liquidio_if_cfg_context *ctx;
	struct liquidio_if_cfg_resp *resp;
	struct octdev_props *props;
	int retval, num_iqueues, num_oqueues;
	union oct_nic_if_cfg if_cfg;
	unsigned int base_queue;
	unsigned int gmx_port_id;
	u32 resp_size, ctx_size, data_size;
	u32 ifidx_or_pfnum;
	struct lio_version *vdata;

	/* This is to handle link status changes */
	octeon_register_dispatch_fn(octeon_dev, OPCODE_NIC,
				    OPCODE_NIC_INFO,
				    lio_nic_info, octeon_dev);

	/* REQTYPE_RESP_NET and REQTYPE_SOFT_COMMAND do not have free functions.
	 * They are handled directly.
	 */
	octeon_register_reqtype_free_fn(octeon_dev, REQTYPE_NORESP_NET,
					free_netbuf);

	octeon_register_reqtype_free_fn(octeon_dev, REQTYPE_NORESP_NET_SG,
					free_netsgbuf);

	octeon_register_reqtype_free_fn(octeon_dev, REQTYPE_RESP_NET_SG,
					free_netsgbuf_with_resp);

	for (i = 0; i < octeon_dev->ifcount; i++) {
		resp_size = sizeof(struct liquidio_if_cfg_resp);
		ctx_size = sizeof(struct liquidio_if_cfg_context);
		data_size = sizeof(struct lio_version);
		sc = (struct octeon_soft_command *)
			octeon_alloc_soft_command(octeon_dev, data_size,
						  resp_size, ctx_size);
		resp = (struct liquidio_if_cfg_resp *)sc->virtrptr;
		ctx  = (struct liquidio_if_cfg_context *)sc->ctxptr;
		vdata = (struct lio_version *)sc->virtdptr;

		*((u64 *)vdata) = 0;
		vdata->major = cpu_to_be16(LIQUIDIO_BASE_MAJOR_VERSION);
		vdata->minor = cpu_to_be16(LIQUIDIO_BASE_MINOR_VERSION);
		vdata->micro = cpu_to_be16(LIQUIDIO_BASE_MICRO_VERSION);

		if (OCTEON_CN23XX_PF(octeon_dev)) {
			num_iqueues = octeon_dev->sriov_info.num_pf_rings;
			num_oqueues = octeon_dev->sriov_info.num_pf_rings;
			base_queue = octeon_dev->sriov_info.pf_srn;

			gmx_port_id = octeon_dev->pf_num;
			ifidx_or_pfnum = octeon_dev->pf_num;
		} else {
			num_iqueues = CFG_GET_NUM_TXQS_NIC_IF(
						octeon_get_conf(octeon_dev), i);
			num_oqueues = CFG_GET_NUM_RXQS_NIC_IF(
						octeon_get_conf(octeon_dev), i);
			base_queue = CFG_GET_BASE_QUE_NIC_IF(
						octeon_get_conf(octeon_dev), i);
			gmx_port_id = CFG_GET_GMXID_NIC_IF(
						octeon_get_conf(octeon_dev), i);
			ifidx_or_pfnum = i;
		}

		dev_dbg(&octeon_dev->pci_dev->dev,
			"requesting config for interface %d, iqs %d, oqs %d\n",
			ifidx_or_pfnum, num_iqueues, num_oqueues);
		WRITE_ONCE(ctx->cond, 0);
		ctx->octeon_id = lio_get_device_id(octeon_dev);
		init_waitqueue_head(&ctx->wc);

		if_cfg.u64 = 0;
		if_cfg.s.num_iqueues = num_iqueues;
		if_cfg.s.num_oqueues = num_oqueues;
		if_cfg.s.base_queue = base_queue;
		if_cfg.s.gmx_port_id = gmx_port_id;

		sc->iq_no = 0;

		octeon_prepare_soft_command(octeon_dev, sc, OPCODE_NIC,
					    OPCODE_NIC_IF_CFG, 0,
					    if_cfg.u64, 0);

		sc->callback = if_cfg_callback;
		sc->callback_arg = sc;
		sc->wait_time = 3000;

		retval = octeon_send_soft_command(octeon_dev, sc);
		if (retval == IQ_SEND_FAILED) {
			dev_err(&octeon_dev->pci_dev->dev,
				"iq/oq config failed status: %x\n",
				retval);
			/* Soft instr is freed by driver in case of failure. */
			goto setup_nic_dev_fail;
		}

		/* Sleep on a wait queue till the cond flag indicates that the
		 * response arrived or timed-out.
		 */
		if (sleep_cond(&ctx->wc, &ctx->cond) == -EINTR) {
			dev_err(&octeon_dev->pci_dev->dev, "Wait interrupted\n");
			goto setup_nic_wait_intr;
		}

		retval = resp->status;
		if (retval) {
			dev_err(&octeon_dev->pci_dev->dev, "iq/oq config failed\n");
			goto setup_nic_dev_fail;
		}

		octeon_swap_8B_data((u64 *)(&resp->cfg_info),
				    (sizeof(struct liquidio_if_cfg_info)) >> 3);

		num_iqueues = hweight64(resp->cfg_info.iqmask);
		num_oqueues = hweight64(resp->cfg_info.oqmask);

		if (!(num_iqueues) || !(num_oqueues)) {
			dev_err(&octeon_dev->pci_dev->dev,
				"Got bad iqueues (%016llx) or oqueues (%016llx) from firmware.\n",
				resp->cfg_info.iqmask,
				resp->cfg_info.oqmask);
			goto setup_nic_dev_fail;
		}
		dev_dbg(&octeon_dev->pci_dev->dev,
			"interface %d, iqmask %016llx, oqmask %016llx, numiqueues %d, numoqueues %d\n",
			i, resp->cfg_info.iqmask, resp->cfg_info.oqmask,
			num_iqueues, num_oqueues);
		netdev = alloc_etherdev_mq(LIO_SIZE, num_iqueues);

		if (!netdev) {
			dev_err(&octeon_dev->pci_dev->dev, "Device allocation failed\n");
			goto setup_nic_dev_fail;
		}

		SET_NETDEV_DEV(netdev, &octeon_dev->pci_dev->dev);

		/* Associate the routines that will handle different
		 * netdev tasks.
		 */
		netdev->netdev_ops = &lionetdevops;

		lio = GET_LIO(netdev);

		memset(lio, 0, sizeof(struct lio));

		lio->ifidx = ifidx_or_pfnum;

		props = &octeon_dev->props[i];
		props->gmxport = resp->cfg_info.linfo.gmxport;
		props->netdev = netdev;

		lio->linfo.num_rxpciq = num_oqueues;
		lio->linfo.num_txpciq = num_iqueues;
		for (j = 0; j < num_oqueues; j++) {
			lio->linfo.rxpciq[j].u64 =
				resp->cfg_info.linfo.rxpciq[j].u64;
		}
		for (j = 0; j < num_iqueues; j++) {
			lio->linfo.txpciq[j].u64 =
				resp->cfg_info.linfo.txpciq[j].u64;
		}
		lio->linfo.hw_addr = resp->cfg_info.linfo.hw_addr;
		lio->linfo.gmxport = resp->cfg_info.linfo.gmxport;
		lio->linfo.link.u64 = resp->cfg_info.linfo.link.u64;

		lio->msg_enable = netif_msg_init(debug, DEFAULT_MSG_ENABLE);

		if (OCTEON_CN23XX_PF(octeon_dev) ||
		    OCTEON_CN6XXX(octeon_dev)) {
			lio->dev_capability = NETIF_F_HIGHDMA
					      | NETIF_F_IP_CSUM
					      | NETIF_F_IPV6_CSUM
					      | NETIF_F_SG | NETIF_F_RXCSUM
					      | NETIF_F_GRO
					      | NETIF_F_TSO | NETIF_F_TSO6
					      | NETIF_F_LRO;
		}
		netif_set_gso_max_size(netdev, OCTNIC_GSO_MAX_SIZE);

		/*  Copy of transmit encapsulation capabilities:
		 *  TSO, TSO6, Checksums for this device
		 */
		lio->enc_dev_capability = NETIF_F_IP_CSUM
					  | NETIF_F_IPV6_CSUM
					  | NETIF_F_GSO_UDP_TUNNEL
					  | NETIF_F_HW_CSUM | NETIF_F_SG
					  | NETIF_F_RXCSUM
					  | NETIF_F_TSO | NETIF_F_TSO6
					  | NETIF_F_LRO;

		netdev->hw_enc_features = (lio->enc_dev_capability &
					   ~NETIF_F_LRO);

		lio->dev_capability |= NETIF_F_GSO_UDP_TUNNEL;

		netdev->vlan_features = lio->dev_capability;
		/* Add any unchangeable hw features */
		lio->dev_capability |=  NETIF_F_HW_VLAN_CTAG_FILTER |
					NETIF_F_HW_VLAN_CTAG_RX |
					NETIF_F_HW_VLAN_CTAG_TX;

		netdev->features = (lio->dev_capability & ~NETIF_F_LRO);

		netdev->hw_features = lio->dev_capability;
		/*HW_VLAN_RX and HW_VLAN_FILTER is always on*/
		netdev->hw_features = netdev->hw_features &
			~NETIF_F_HW_VLAN_CTAG_RX;

		/* MTU range: 68 - 16000 */
		netdev->min_mtu = LIO_MIN_MTU_SIZE;
		netdev->max_mtu = LIO_MAX_MTU_SIZE;

		/* Point to the  properties for octeon device to which this
		 * interface belongs.
		 */
		lio->oct_dev = octeon_dev;
		lio->octprops = props;
		lio->netdev = netdev;

		dev_dbg(&octeon_dev->pci_dev->dev,
			"if%d gmx: %d hw_addr: 0x%llx\n", i,
			lio->linfo.gmxport, CVM_CAST64(lio->linfo.hw_addr));

		for (j = 0; j < octeon_dev->sriov_info.max_vfs; j++) {
			u8 vfmac[ETH_ALEN];

			random_ether_addr(&vfmac[0]);
			if (__liquidio_set_vf_mac(netdev, j,
						  &vfmac[0], false)) {
				dev_err(&octeon_dev->pci_dev->dev,
					"Error setting VF%d MAC address\n",
					j);
				goto setup_nic_dev_fail;
			}
		}

		/* 64-bit swap required on LE machines */
		octeon_swap_8B_data(&lio->linfo.hw_addr, 1);
		for (j = 0; j < 6; j++)
			mac[j] = *((u8 *)(((u8 *)&lio->linfo.hw_addr) + 2 + j));

		/* Copy MAC Address to OS network device structure */

		ether_addr_copy(netdev->dev_addr, mac);

		/* By default all interfaces on a single Octeon uses the same
		 * tx and rx queues
		 */
		lio->txq = lio->linfo.txpciq[0].s.q_no;
		lio->rxq = lio->linfo.rxpciq[0].s.q_no;
		if (liquidio_setup_io_queues(octeon_dev, i,
					     lio->linfo.num_txpciq,
					     lio->linfo.num_rxpciq)) {
			dev_err(&octeon_dev->pci_dev->dev, "I/O queues creation failed\n");
			goto setup_nic_dev_fail;
		}

		ifstate_set(lio, LIO_IFSTATE_DROQ_OPS);

		lio->tx_qsize = octeon_get_tx_qsize(octeon_dev, lio->txq);
		lio->rx_qsize = octeon_get_rx_qsize(octeon_dev, lio->rxq);

		if (setup_glists(octeon_dev, lio, num_iqueues)) {
			dev_err(&octeon_dev->pci_dev->dev,
				"Gather list allocation failed\n");
			goto setup_nic_dev_fail;
		}

		/* Register ethtool support */
		liquidio_set_ethtool_ops(netdev);
		if (lio->oct_dev->chip_id == OCTEON_CN23XX_PF_VID)
			octeon_dev->priv_flags = OCT_PRIV_FLAG_DEFAULT;
		else
			octeon_dev->priv_flags = 0x0;

		if (netdev->features & NETIF_F_LRO)
			liquidio_set_feature(netdev, OCTNET_CMD_LRO_ENABLE,
					     OCTNIC_LROIPV4 | OCTNIC_LROIPV6);

		liquidio_set_feature(netdev, OCTNET_CMD_VLAN_FILTER_CTL,
				     OCTNET_CMD_VLAN_FILTER_ENABLE);

		if ((debug != -1) && (debug & NETIF_MSG_HW))
			liquidio_set_feature(netdev,
					     OCTNET_CMD_VERBOSE_ENABLE, 0);

		if (setup_link_status_change_wq(netdev))
			goto setup_nic_dev_fail;

		if (setup_rx_oom_poll_fn(netdev))
			goto setup_nic_dev_fail;

		/* Register the network device with the OS */
		if (register_netdev(netdev)) {
			dev_err(&octeon_dev->pci_dev->dev, "Device registration failed\n");
			goto setup_nic_dev_fail;
		}

		dev_dbg(&octeon_dev->pci_dev->dev,
			"Setup NIC ifidx:%d mac:%02x%02x%02x%02x%02x%02x\n",
			i, mac[0], mac[1], mac[2], mac[3], mac[4], mac[5]);
		netif_carrier_off(netdev);
		lio->link_changes++;

		ifstate_set(lio, LIO_IFSTATE_REGISTERED);

		/* Sending command to firmware to enable Rx checksum offload
		 * by default at the time of setup of Liquidio driver for
		 * this device
		 */
		liquidio_set_rxcsum_command(netdev, OCTNET_CMD_TNL_RX_CSUM_CTL,
					    OCTNET_CMD_RXCSUM_ENABLE);
		liquidio_set_feature(netdev, OCTNET_CMD_TNL_TX_CSUM_CTL,
				     OCTNET_CMD_TXCSUM_ENABLE);

		dev_dbg(&octeon_dev->pci_dev->dev,
			"NIC ifidx:%d Setup successful\n", i);

		octeon_free_soft_command(octeon_dev, sc);
	}

	return 0;

setup_nic_dev_fail:

	octeon_free_soft_command(octeon_dev, sc);

setup_nic_wait_intr:

	while (i--) {
		dev_err(&octeon_dev->pci_dev->dev,
			"NIC ifidx:%d Setup failed\n", i);
		liquidio_destroy_nic_device(octeon_dev, i);
	}
	return -ENODEV;
}

#ifdef CONFIG_PCI_IOV
static int octeon_enable_sriov(struct octeon_device *oct)
{
	unsigned int num_vfs_alloced = oct->sriov_info.num_vfs_alloced;
	struct pci_dev *vfdev;
	int err;
	u32 u;

	if (OCTEON_CN23XX_PF(oct) && num_vfs_alloced) {
		err = pci_enable_sriov(oct->pci_dev,
				       oct->sriov_info.num_vfs_alloced);
		if (err) {
			dev_err(&oct->pci_dev->dev,
				"OCTEON: Failed to enable PCI sriov: %d\n",
				err);
			oct->sriov_info.num_vfs_alloced = 0;
			return err;
		}
		oct->sriov_info.sriov_enabled = 1;

		/* init lookup table that maps DPI ring number to VF pci_dev
		 * struct pointer
		 */
		u = 0;
		vfdev = pci_get_device(PCI_VENDOR_ID_CAVIUM,
				       OCTEON_CN23XX_VF_VID, NULL);
		while (vfdev) {
			if (vfdev->is_virtfn &&
			    (vfdev->physfn == oct->pci_dev)) {
				oct->sriov_info.dpiring_to_vfpcidev_lut[u] =
					vfdev;
				u += oct->sriov_info.rings_per_vf;
			}
			vfdev = pci_get_device(PCI_VENDOR_ID_CAVIUM,
					       OCTEON_CN23XX_VF_VID, vfdev);
		}
	}

	return num_vfs_alloced;
}

static int lio_pci_sriov_disable(struct octeon_device *oct)
{
	int u;

	if (pci_vfs_assigned(oct->pci_dev)) {
		dev_err(&oct->pci_dev->dev, "VFs are still assigned to VMs.\n");
		return -EPERM;
	}

	pci_disable_sriov(oct->pci_dev);

	u = 0;
	while (u < MAX_POSSIBLE_VFS) {
		oct->sriov_info.dpiring_to_vfpcidev_lut[u] = NULL;
		u += oct->sriov_info.rings_per_vf;
	}

	oct->sriov_info.num_vfs_alloced = 0;
	dev_info(&oct->pci_dev->dev, "oct->pf_num:%d disabled VFs\n",
		 oct->pf_num);

	return 0;
}

static int liquidio_enable_sriov(struct pci_dev *dev, int num_vfs)
{
	struct octeon_device *oct = pci_get_drvdata(dev);
	int ret = 0;

	if ((num_vfs == oct->sriov_info.num_vfs_alloced) &&
	    (oct->sriov_info.sriov_enabled)) {
		dev_info(&oct->pci_dev->dev, "oct->pf_num:%d already enabled num_vfs:%d\n",
			 oct->pf_num, num_vfs);
		return 0;
	}

	if (!num_vfs) {
		ret = lio_pci_sriov_disable(oct);
	} else if (num_vfs > oct->sriov_info.max_vfs) {
		dev_err(&oct->pci_dev->dev,
			"OCTEON: Max allowed VFs:%d user requested:%d",
			oct->sriov_info.max_vfs, num_vfs);
		ret = -EPERM;
	} else {
		oct->sriov_info.num_vfs_alloced = num_vfs;
		ret = octeon_enable_sriov(oct);
		dev_info(&oct->pci_dev->dev, "oct->pf_num:%d num_vfs:%d\n",
			 oct->pf_num, num_vfs);
	}

	return ret;
}
#endif

/**
 * \brief initialize the NIC
 * @param oct octeon device
 *
 * This initialization routine is called once the Octeon device application is
 * up and running
 */
static int liquidio_init_nic_module(struct octeon_device *oct)
{
	int i, retval = 0;
	int num_nic_ports = CFG_GET_NUM_NIC_PORTS(octeon_get_conf(oct));

	dev_dbg(&oct->pci_dev->dev, "Initializing network interfaces\n");

	/* only default iq and oq were initialized
	 * initialize the rest as well
	 */
	/* run port_config command for each port */
	oct->ifcount = num_nic_ports;

	memset(oct->props, 0, sizeof(struct octdev_props) * num_nic_ports);

	for (i = 0; i < MAX_OCTEON_LINKS; i++)
		oct->props[i].gmxport = -1;

	retval = setup_nic_devices(oct);
	if (retval) {
		dev_err(&oct->pci_dev->dev, "Setup NIC devices failed\n");
		goto octnet_init_failure;
	}

	liquidio_ptp_init(oct);

	dev_dbg(&oct->pci_dev->dev, "Network interfaces ready\n");

	return retval;

octnet_init_failure:

	oct->ifcount = 0;

	return retval;
}

/**
 * \brief starter callback that invokes the remaining initialization work after
 * the NIC is up and running.
 * @param octptr  work struct work_struct
 */
static void nic_starter(struct work_struct *work)
{
	struct octeon_device *oct;
	struct cavium_wk *wk = (struct cavium_wk *)work;

	oct = (struct octeon_device *)wk->ctxptr;

	if (atomic_read(&oct->status) == OCT_DEV_RUNNING)
		return;

	/* If the status of the device is CORE_OK, the core
	 * application has reported its application type. Call
	 * any registered handlers now and move to the RUNNING
	 * state.
	 */
	if (atomic_read(&oct->status) != OCT_DEV_CORE_OK) {
		schedule_delayed_work(&oct->nic_poll_work.work,
				      LIQUIDIO_STARTER_POLL_INTERVAL_MS);
		return;
	}

	atomic_set(&oct->status, OCT_DEV_RUNNING);

	if (oct->app_mode && oct->app_mode == CVM_DRV_NIC_APP) {
		dev_dbg(&oct->pci_dev->dev, "Starting NIC module\n");

		if (liquidio_init_nic_module(oct))
			dev_err(&oct->pci_dev->dev, "NIC initialization failed\n");
		else
			handshake[oct->octeon_id].started_ok = 1;
	} else {
		dev_err(&oct->pci_dev->dev,
			"Unexpected application running on NIC (%d). Check firmware.\n",
			oct->app_mode);
	}

	complete(&handshake[oct->octeon_id].started);
}

static int
octeon_recv_vf_drv_notice(struct octeon_recv_info *recv_info, void *buf)
{
	struct octeon_device *oct = (struct octeon_device *)buf;
	struct octeon_recv_pkt *recv_pkt = recv_info->recv_pkt;
	int i, notice, vf_idx;
	bool cores_crashed;
	u64 *data, vf_num;

	notice = recv_pkt->rh.r.ossp;
	data = (u64 *)(get_rbd(recv_pkt->buffer_ptr[0]) + OCT_DROQ_INFO_SIZE);

	/* the first 64-bit word of data is the vf_num */
	vf_num = data[0];
	octeon_swap_8B_data(&vf_num, 1);
	vf_idx = (int)vf_num - 1;

	cores_crashed = READ_ONCE(oct->cores_crashed);

	if (notice == VF_DRV_LOADED) {
		if (!(oct->sriov_info.vf_drv_loaded_mask & BIT_ULL(vf_idx))) {
			oct->sriov_info.vf_drv_loaded_mask |= BIT_ULL(vf_idx);
			dev_info(&oct->pci_dev->dev,
				 "driver for VF%d was loaded\n", vf_idx);
			if (!cores_crashed)
				try_module_get(THIS_MODULE);
		}
	} else if (notice == VF_DRV_REMOVED) {
		if (oct->sriov_info.vf_drv_loaded_mask & BIT_ULL(vf_idx)) {
			oct->sriov_info.vf_drv_loaded_mask &= ~BIT_ULL(vf_idx);
			dev_info(&oct->pci_dev->dev,
				 "driver for VF%d was removed\n", vf_idx);
			if (!cores_crashed)
				module_put(THIS_MODULE);
		}
	} else if (notice == VF_DRV_MACADDR_CHANGED) {
		u8 *b = (u8 *)&data[1];

		oct->sriov_info.vf_macaddr[vf_idx] = data[1];
		dev_info(&oct->pci_dev->dev,
			 "VF driver changed VF%d's MAC address to %pM\n",
			 vf_idx, b + 2);
	}

	for (i = 0; i < recv_pkt->buffer_count; i++)
		recv_buffer_free(recv_pkt->buffer_ptr[i]);
	octeon_free_recv_info(recv_info);

	return 0;
}

/**
 * \brief Device initialization for each Octeon device that is probed
 * @param octeon_dev  octeon device
 */
static int octeon_device_init(struct octeon_device *octeon_dev)
{
	int j, ret;
	int fw_loaded = 0;
	char bootcmd[] = "\n";
	char *dbg_enb = NULL;
	struct octeon_device_priv *oct_priv =
		(struct octeon_device_priv *)octeon_dev->priv;
	atomic_set(&octeon_dev->status, OCT_DEV_BEGIN_STATE);

	/* Enable access to the octeon device and make its DMA capability
	 * known to the OS.
	 */
	if (octeon_pci_os_setup(octeon_dev))
		return 1;

	atomic_set(&octeon_dev->status, OCT_DEV_PCI_ENABLE_DONE);

	/* Identify the Octeon type and map the BAR address space. */
	if (octeon_chip_specific_setup(octeon_dev)) {
		dev_err(&octeon_dev->pci_dev->dev, "Chip specific setup failed\n");
		return 1;
	}

	atomic_set(&octeon_dev->status, OCT_DEV_PCI_MAP_DONE);

	/* Only add a reference after setting status 'OCT_DEV_PCI_MAP_DONE',
	 * since that is what is required for the reference to be removed
	 * during de-initialization (see 'octeon_destroy_resources').
	 */
	octeon_register_device(octeon_dev, octeon_dev->pci_dev->bus->number,
			       PCI_SLOT(octeon_dev->pci_dev->devfn),
			       PCI_FUNC(octeon_dev->pci_dev->devfn),
			       true);

	octeon_dev->app_mode = CVM_DRV_INVALID_APP;

	if (OCTEON_CN23XX_PF(octeon_dev)) {
		if (!cn23xx_fw_loaded(octeon_dev) && !fw_type_is_none()) {
			fw_loaded = 0;
			/* Do a soft reset of the Octeon device. */
			if (octeon_dev->fn_list.soft_reset(octeon_dev))
				return 1;
			/* things might have changed */
			if (!cn23xx_fw_loaded(octeon_dev))
				fw_loaded = 0;
			else
				fw_loaded = 1;
		} else {
			fw_loaded = 1;
		}
	} else if (octeon_dev->fn_list.soft_reset(octeon_dev)) {
		return 1;
	}

	/* Initialize the dispatch mechanism used to push packets arriving on
	 * Octeon Output queues.
	 */
	if (octeon_init_dispatch_list(octeon_dev))
		return 1;

	octeon_register_dispatch_fn(octeon_dev, OPCODE_NIC,
				    OPCODE_NIC_CORE_DRV_ACTIVE,
				    octeon_core_drv_init,
				    octeon_dev);

	octeon_register_dispatch_fn(octeon_dev, OPCODE_NIC,
				    OPCODE_NIC_VF_DRV_NOTICE,
				    octeon_recv_vf_drv_notice, octeon_dev);
	INIT_DELAYED_WORK(&octeon_dev->nic_poll_work.work, nic_starter);
	octeon_dev->nic_poll_work.ctxptr = (void *)octeon_dev;
	schedule_delayed_work(&octeon_dev->nic_poll_work.work,
			      LIQUIDIO_STARTER_POLL_INTERVAL_MS);

	atomic_set(&octeon_dev->status, OCT_DEV_DISPATCH_INIT_DONE);

	if (octeon_set_io_queues_off(octeon_dev)) {
		dev_err(&octeon_dev->pci_dev->dev, "setting io queues off failed\n");
		return 1;
	}

	if (OCTEON_CN23XX_PF(octeon_dev)) {
		ret = octeon_dev->fn_list.setup_device_regs(octeon_dev);
		if (ret) {
			dev_err(&octeon_dev->pci_dev->dev, "OCTEON: Failed to configure device registers\n");
			return ret;
		}
	}

	/* Initialize soft command buffer pool
	 */
	if (octeon_setup_sc_buffer_pool(octeon_dev)) {
		dev_err(&octeon_dev->pci_dev->dev, "sc buffer pool allocation failed\n");
		return 1;
	}
	atomic_set(&octeon_dev->status, OCT_DEV_SC_BUFF_POOL_INIT_DONE);

	/*  Setup the data structures that manage this Octeon's Input queues. */
	if (octeon_setup_instr_queues(octeon_dev)) {
		dev_err(&octeon_dev->pci_dev->dev,
			"instruction queue initialization failed\n");
		return 1;
	}
	atomic_set(&octeon_dev->status, OCT_DEV_INSTR_QUEUE_INIT_DONE);

	/* Initialize lists to manage the requests of different types that
	 * arrive from user & kernel applications for this octeon device.
	 */
	if (octeon_setup_response_list(octeon_dev)) {
		dev_err(&octeon_dev->pci_dev->dev, "Response list allocation failed\n");
		return 1;
	}
	atomic_set(&octeon_dev->status, OCT_DEV_RESP_LIST_INIT_DONE);

	if (octeon_setup_output_queues(octeon_dev)) {
		dev_err(&octeon_dev->pci_dev->dev, "Output queue initialization failed\n");
		return 1;
	}

	atomic_set(&octeon_dev->status, OCT_DEV_DROQ_INIT_DONE);

	if (OCTEON_CN23XX_PF(octeon_dev)) {
		if (octeon_dev->fn_list.setup_mbox(octeon_dev)) {
			dev_err(&octeon_dev->pci_dev->dev, "OCTEON: Mailbox setup failed\n");
			return 1;
		}
		atomic_set(&octeon_dev->status, OCT_DEV_MBOX_SETUP_DONE);

		if (octeon_allocate_ioq_vector(octeon_dev)) {
			dev_err(&octeon_dev->pci_dev->dev, "OCTEON: ioq vector allocation failed\n");
			return 1;
		}
		atomic_set(&octeon_dev->status, OCT_DEV_MSIX_ALLOC_VECTOR_DONE);

	} else {
		/* The input and output queue registers were setup earlier (the
		 * queues were not enabled). Any additional registers
		 * that need to be programmed should be done now.
		 */
		ret = octeon_dev->fn_list.setup_device_regs(octeon_dev);
		if (ret) {
			dev_err(&octeon_dev->pci_dev->dev,
				"Failed to configure device registers\n");
			return ret;
		}
	}

	/* Initialize the tasklet that handles output queue packet processing.*/
	dev_dbg(&octeon_dev->pci_dev->dev, "Initializing droq tasklet\n");
	tasklet_init(&oct_priv->droq_tasklet, octeon_droq_bh,
		     (unsigned long)octeon_dev);

	/* Setup the interrupt handler and record the INT SUM register address
	 */
	if (octeon_setup_interrupt(octeon_dev,
				   octeon_dev->sriov_info.num_pf_rings))
		return 1;

	/* Enable Octeon device interrupts */
	octeon_dev->fn_list.enable_interrupt(octeon_dev, OCTEON_ALL_INTR);

	atomic_set(&octeon_dev->status, OCT_DEV_INTR_SET_DONE);

	/* Send Credit for Octeon Output queues. Credits are always sent BEFORE
	 * the output queue is enabled.
	 * This ensures that we'll receive the f/w CORE DRV_ACTIVE message in
	 * case we've configured CN23XX_SLI_GBL_CONTROL[NOPTR_D] = 0.
	 * Otherwise, it is possible that the DRV_ACTIVE message will be sent
	 * before any credits have been issued, causing the ring to be reset
	 * (and the f/w appear to never have started).
	 */
	for (j = 0; j < octeon_dev->num_oqs; j++)
		writel(octeon_dev->droq[j]->max_count,
		       octeon_dev->droq[j]->pkts_credit_reg);

	/* Enable the input and output queues for this Octeon device */
	ret = octeon_dev->fn_list.enable_io_queues(octeon_dev);
	if (ret) {
		dev_err(&octeon_dev->pci_dev->dev, "Failed to enable input/output queues");
		return ret;
	}

	atomic_set(&octeon_dev->status, OCT_DEV_IO_QUEUES_DONE);

	if ((!OCTEON_CN23XX_PF(octeon_dev)) || !fw_loaded) {
		dev_dbg(&octeon_dev->pci_dev->dev, "Waiting for DDR initialization...\n");
		if (!ddr_timeout) {
			dev_info(&octeon_dev->pci_dev->dev,
				 "WAITING. Set ddr_timeout to non-zero value to proceed with initialization.\n");
		}

		schedule_timeout_uninterruptible(HZ * LIO_RESET_SECS);

		/* Wait for the octeon to initialize DDR after the soft-reset.*/
		while (!ddr_timeout) {
			set_current_state(TASK_INTERRUPTIBLE);
			if (schedule_timeout(HZ / 10)) {
				/* user probably pressed Control-C */
				return 1;
			}
		}
		ret = octeon_wait_for_ddr_init(octeon_dev, &ddr_timeout);
		if (ret) {
			dev_err(&octeon_dev->pci_dev->dev,
				"DDR not initialized. Please confirm that board is configured to boot from Flash, ret: %d\n",
				ret);
			return 1;
		}

		if (octeon_wait_for_bootloader(octeon_dev, 1000)) {
			dev_err(&octeon_dev->pci_dev->dev, "Board not responding\n");
			return 1;
		}

		/* Divert uboot to take commands from host instead. */
		ret = octeon_console_send_cmd(octeon_dev, bootcmd, 50);

		dev_dbg(&octeon_dev->pci_dev->dev, "Initializing consoles\n");
		ret = octeon_init_consoles(octeon_dev);
		if (ret) {
			dev_err(&octeon_dev->pci_dev->dev, "Could not access board consoles\n");
			return 1;
		}
		/* If console debug enabled, specify empty string to use default
		 * enablement ELSE specify NULL string for 'disabled'.
		 */
		dbg_enb = octeon_console_debug_enabled(0) ? "" : NULL;
		ret = octeon_add_console(octeon_dev, 0, dbg_enb);
		if (ret) {
			dev_err(&octeon_dev->pci_dev->dev, "Could not access board console\n");
			return 1;
		} else if (octeon_console_debug_enabled(0)) {
			/* If console was added AND we're logging console output
			 * then set our console print function.
			 */
			octeon_dev->console[0].print = octeon_dbg_console_print;
		}

		atomic_set(&octeon_dev->status, OCT_DEV_CONSOLE_INIT_DONE);

		dev_dbg(&octeon_dev->pci_dev->dev, "Loading firmware\n");
		ret = load_firmware(octeon_dev);
		if (ret) {
			dev_err(&octeon_dev->pci_dev->dev, "Could not load firmware to board\n");
			return 1;
		}
	}

	handshake[octeon_dev->octeon_id].init_ok = 1;
	complete(&handshake[octeon_dev->octeon_id].init);

	atomic_set(&octeon_dev->status, OCT_DEV_HOST_OK);

	return 0;
}

/**
 * \brief Debug console print function
 * @param octeon_dev  octeon device
 * @param console_num console number
 * @param prefix      first portion of line to display
 * @param suffix      second portion of line to display
 *
 * The OCTEON debug console outputs entire lines (excluding '\n').
 * Normally, the line will be passed in the 'prefix' parameter.
 * However, due to buffering, it is possible for a line to be split into two
 * parts, in which case they will be passed as the 'prefix' parameter and
 * 'suffix' parameter.
 */
static int octeon_dbg_console_print(struct octeon_device *oct, u32 console_num,
				    char *prefix, char *suffix)
{
	if (prefix && suffix)
		dev_info(&oct->pci_dev->dev, "%u: %s%s\n", console_num, prefix,
			 suffix);
	else if (prefix)
		dev_info(&oct->pci_dev->dev, "%u: %s\n", console_num, prefix);
	else if (suffix)
		dev_info(&oct->pci_dev->dev, "%u: %s\n", console_num, suffix);

	return 0;
}

/**
 * \brief Exits the module
 */
static void __exit liquidio_exit(void)
{
	liquidio_deinit_pci();

	pr_info("LiquidIO network module is now unloaded\n");
}

module_init(liquidio_init);
module_exit(liquidio_exit);<|MERGE_RESOLUTION|>--- conflicted
+++ resolved
@@ -1991,355 +1991,6 @@
 	wake_up_interruptible(&ctx->wc);
 }
 
-<<<<<<< HEAD
-/** Routine to push packets arriving on Octeon interface upto network layer.
- * @param oct_id   - octeon device id.
- * @param skbuff   - skbuff struct to be passed to network layer.
- * @param len      - size of total data received.
- * @param rh       - Control header associated with the packet
- * @param param    - additional control data with the packet
- * @param arg	   - farg registered in droq_ops
- */
-static void
-liquidio_push_packet(u32 octeon_id __attribute__((unused)),
-		     void *skbuff,
-		     u32 len,
-		     union octeon_rh *rh,
-		     void *param,
-		     void *arg)
-{
-	struct napi_struct *napi = param;
-	struct sk_buff *skb = (struct sk_buff *)skbuff;
-	struct skb_shared_hwtstamps *shhwtstamps;
-	u64 ns;
-	u16 vtag = 0;
-	u32 r_dh_off;
-	struct net_device *netdev = (struct net_device *)arg;
-	struct octeon_droq *droq = container_of(param, struct octeon_droq,
-						napi);
-	if (netdev) {
-		int packet_was_received;
-		struct lio *lio = GET_LIO(netdev);
-		struct octeon_device *oct = lio->oct_dev;
-
-		/* Do not proceed if the interface is not in RUNNING state. */
-		if (!ifstate_check(lio, LIO_IFSTATE_RUNNING)) {
-			recv_buffer_free(skb);
-			droq->stats.rx_dropped++;
-			return;
-		}
-
-		skb->dev = netdev;
-
-		skb_record_rx_queue(skb, droq->q_no);
-		if (likely(len > MIN_SKB_SIZE)) {
-			struct octeon_skb_page_info *pg_info;
-			unsigned char *va;
-
-			pg_info = ((struct octeon_skb_page_info *)(skb->cb));
-			if (pg_info->page) {
-				/* For Paged allocation use the frags */
-				va = page_address(pg_info->page) +
-					pg_info->page_offset;
-				memcpy(skb->data, va, MIN_SKB_SIZE);
-				skb_put(skb, MIN_SKB_SIZE);
-				skb_add_rx_frag(skb, skb_shinfo(skb)->nr_frags,
-						pg_info->page,
-						pg_info->page_offset +
-						MIN_SKB_SIZE,
-						len - MIN_SKB_SIZE,
-						LIO_RXBUFFER_SZ);
-			}
-		} else {
-			struct octeon_skb_page_info *pg_info =
-				((struct octeon_skb_page_info *)(skb->cb));
-			skb_copy_to_linear_data(skb, page_address(pg_info->page)
-						+ pg_info->page_offset, len);
-			skb_put(skb, len);
-			put_page(pg_info->page);
-		}
-
-		r_dh_off = (rh->r_dh.len - 1) * BYTES_PER_DHLEN_UNIT;
-
-		if (((oct->chip_id == OCTEON_CN66XX) ||
-		     (oct->chip_id == OCTEON_CN68XX)) &&
-		    ptp_enable) {
-			if (rh->r_dh.has_hwtstamp) {
-				/* timestamp is included from the hardware at
-				 * the beginning of the packet.
-				 */
-				if (ifstate_check
-				    (lio, LIO_IFSTATE_RX_TIMESTAMP_ENABLED)) {
-					/* Nanoseconds are in the first 64-bits
-					 * of the packet.
-					 */
-					memcpy(&ns, (skb->data + r_dh_off),
-					       sizeof(ns));
-					r_dh_off -= BYTES_PER_DHLEN_UNIT;
-					shhwtstamps = skb_hwtstamps(skb);
-					shhwtstamps->hwtstamp =
-						ns_to_ktime(ns +
-							    lio->ptp_adjust);
-				}
-			}
-		}
-
-		if (rh->r_dh.has_hash) {
-			__be32 *hash_be = (__be32 *)(skb->data + r_dh_off);
-			u32 hash = be32_to_cpu(*hash_be);
-
-			skb_set_hash(skb, hash, PKT_HASH_TYPE_L4);
-			r_dh_off -= BYTES_PER_DHLEN_UNIT;
-		}
-
-		skb_pull(skb, rh->r_dh.len * BYTES_PER_DHLEN_UNIT);
-
-		skb->protocol = eth_type_trans(skb, skb->dev);
-		if ((netdev->features & NETIF_F_RXCSUM) &&
-		    (((rh->r_dh.encap_on) &&
-		      (rh->r_dh.csum_verified & CNNIC_TUN_CSUM_VERIFIED)) ||
-		     (!(rh->r_dh.encap_on) &&
-		      (rh->r_dh.csum_verified & CNNIC_CSUM_VERIFIED))))
-			/* checksum has already been verified */
-			skb->ip_summed = CHECKSUM_UNNECESSARY;
-		else
-			skb->ip_summed = CHECKSUM_NONE;
-
-		/* Setting Encapsulation field on basis of status received
-		 * from the firmware
-		 */
-		if (rh->r_dh.encap_on) {
-			skb->encapsulation = 1;
-			skb->csum_level = 1;
-			droq->stats.rx_vxlan++;
-		}
-
-		/* inbound VLAN tag */
-		if ((netdev->features & NETIF_F_HW_VLAN_CTAG_RX) &&
-		    (rh->r_dh.vlan != 0)) {
-			u16 vid = rh->r_dh.vlan;
-			u16 priority = rh->r_dh.priority;
-
-			vtag = priority << 13 | vid;
-			__vlan_hwaccel_put_tag(skb, htons(ETH_P_8021Q), vtag);
-		}
-
-		packet_was_received = napi_gro_receive(napi, skb) != GRO_DROP;
-
-		if (packet_was_received) {
-			droq->stats.rx_bytes_received += len;
-			droq->stats.rx_pkts_received++;
-		} else {
-			droq->stats.rx_dropped++;
-			netif_info(lio, rx_err, lio->netdev,
-				   "droq:%d  error rx_dropped:%llu\n",
-				   droq->q_no, droq->stats.rx_dropped);
-		}
-
-	} else {
-		recv_buffer_free(skb);
-	}
-}
-
-/**
- * \brief wrapper for calling napi_schedule
- * @param param parameters to pass to napi_schedule
- *
- * Used when scheduling on different CPUs
- */
-static void napi_schedule_wrapper(void *param)
-{
-	struct napi_struct *napi = param;
-
-	napi_schedule(napi);
-}
-
-/**
- * \brief callback when receive interrupt occurs and we are in NAPI mode
- * @param arg pointer to octeon output queue
- */
-static void liquidio_napi_drv_callback(void *arg)
-{
-	struct octeon_device *oct;
-	struct octeon_droq *droq = arg;
-	int this_cpu = smp_processor_id();
-
-	oct = droq->oct_dev;
-
-	if (OCTEON_CN23XX_PF(oct) || droq->cpu_id == this_cpu) {
-		napi_schedule_irqoff(&droq->napi);
-	} else {
-		call_single_data_t *csd = &droq->csd;
-
-		csd->func = napi_schedule_wrapper;
-		csd->info = &droq->napi;
-		csd->flags = 0;
-
-		smp_call_function_single_async(droq->cpu_id, csd);
-	}
-}
-
-/**
- * \brief Entry point for NAPI polling
- * @param napi NAPI structure
- * @param budget maximum number of items to process
- */
-static int liquidio_napi_poll(struct napi_struct *napi, int budget)
-{
-	struct octeon_droq *droq;
-	int work_done;
-	int tx_done = 0, iq_no;
-	struct octeon_instr_queue *iq;
-	struct octeon_device *oct;
-
-	droq = container_of(napi, struct octeon_droq, napi);
-	oct = droq->oct_dev;
-	iq_no = droq->q_no;
-	/* Handle Droq descriptors */
-	work_done = octeon_process_droq_poll_cmd(oct, droq->q_no,
-						 POLL_EVENT_PROCESS_PKTS,
-						 budget);
-
-	/* Flush the instruction queue */
-	iq = oct->instr_queue[iq_no];
-	if (iq) {
-		if (atomic_read(&iq->instr_pending))
-			/* Process iq buffers with in the budget limits */
-			tx_done = octeon_flush_iq(oct, iq, budget);
-		else
-			tx_done = 1;
-		/* Update iq read-index rather than waiting for next interrupt.
-		 * Return back if tx_done is false.
-		 */
-		update_txq_status(oct, iq_no);
-	} else {
-		dev_err(&oct->pci_dev->dev, "%s:  iq (%d) num invalid\n",
-			__func__, iq_no);
-	}
-
-	/* force enable interrupt if reg cnts are high to avoid wraparound */
-	if ((work_done < budget && tx_done) ||
-	    (iq && iq->pkt_in_done >= MAX_REG_CNT) ||
-	    (droq->pkt_count >= MAX_REG_CNT)) {
-		tx_done = 1;
-		napi_complete_done(napi, work_done);
-		octeon_process_droq_poll_cmd(droq->oct_dev, droq->q_no,
-					     POLL_EVENT_ENABLE_INTR, 0);
-		return 0;
-	}
-
-	return (!tx_done) ? (budget) : (work_done);
-}
-
-/**
- * \brief Setup input and output queues
- * @param octeon_dev octeon device
- * @param ifidx  Interface Index
- *
- * Note: Queues are with respect to the octeon device. Thus
- * an input queue is for egress packets, and output queues
- * are for ingress packets.
- */
-static inline int setup_io_queues(struct octeon_device *octeon_dev,
-				  int ifidx)
-{
-	struct octeon_droq_ops droq_ops;
-	struct net_device *netdev;
-	static int cpu_id;
-	static int cpu_id_modulus;
-	struct octeon_droq *droq;
-	struct napi_struct *napi;
-	int q, q_no, retval = 0;
-	struct lio *lio;
-	int num_tx_descs;
-
-	netdev = octeon_dev->props[ifidx].netdev;
-
-	lio = GET_LIO(netdev);
-
-	memset(&droq_ops, 0, sizeof(struct octeon_droq_ops));
-
-	droq_ops.fptr = liquidio_push_packet;
-	droq_ops.farg = (void *)netdev;
-
-	droq_ops.poll_mode = 1;
-	droq_ops.napi_fn = liquidio_napi_drv_callback;
-	cpu_id = 0;
-	cpu_id_modulus = num_present_cpus();
-
-	/* set up DROQs. */
-	for (q = 0; q < lio->linfo.num_rxpciq; q++) {
-		q_no = lio->linfo.rxpciq[q].s.q_no;
-		dev_dbg(&octeon_dev->pci_dev->dev,
-			"setup_io_queues index:%d linfo.rxpciq.s.q_no:%d\n",
-			q, q_no);
-		retval = octeon_setup_droq(octeon_dev, q_no,
-					   CFG_GET_NUM_RX_DESCS_NIC_IF
-						   (octeon_get_conf(octeon_dev),
-						   lio->ifidx),
-					   CFG_GET_NUM_RX_BUF_SIZE_NIC_IF
-						   (octeon_get_conf(octeon_dev),
-						   lio->ifidx), NULL);
-		if (retval) {
-			dev_err(&octeon_dev->pci_dev->dev,
-				"%s : Runtime DROQ(RxQ) creation failed.\n",
-				__func__);
-			return 1;
-		}
-
-		droq = octeon_dev->droq[q_no];
-		napi = &droq->napi;
-		dev_dbg(&octeon_dev->pci_dev->dev, "netif_napi_add netdev:%llx oct:%llx pf_num:%d\n",
-			(u64)netdev, (u64)octeon_dev, octeon_dev->pf_num);
-		netif_napi_add(netdev, napi, liquidio_napi_poll, 64);
-
-		/* designate a CPU for this droq */
-		droq->cpu_id = cpu_id;
-		cpu_id++;
-		if (cpu_id >= cpu_id_modulus)
-			cpu_id = 0;
-
-		octeon_register_droq_ops(octeon_dev, q_no, &droq_ops);
-	}
-
-	if (OCTEON_CN23XX_PF(octeon_dev)) {
-		/* 23XX PF can receive control messages (via the first PF-owned
-		 * droq) from the firmware even if the ethX interface is down,
-		 * so that's why poll_mode must be off for the first droq.
-		 */
-		octeon_dev->droq[0]->ops.poll_mode = 0;
-	}
-
-	/* set up IQs. */
-	for (q = 0; q < lio->linfo.num_txpciq; q++) {
-		num_tx_descs = CFG_GET_NUM_TX_DESCS_NIC_IF(octeon_get_conf
-							   (octeon_dev),
-							   lio->ifidx);
-		retval = octeon_setup_iq(octeon_dev, ifidx, q,
-					 lio->linfo.txpciq[q], num_tx_descs,
-					 netdev_get_tx_queue(netdev, q));
-		if (retval) {
-			dev_err(&octeon_dev->pci_dev->dev,
-				" %s : Runtime IQ(TxQ) creation failed.\n",
-				__func__);
-			return 1;
-		}
-
-		if (octeon_dev->ioq_vector) {
-			struct octeon_ioq_vector *ioq_vector;
-
-			ioq_vector = &octeon_dev->ioq_vector[q];
-			netif_set_xps_queue(netdev,
-					    &ioq_vector->affinity_mask,
-					    ioq_vector->iq_index);
-		}
-	}
-
-	return 0;
-}
-
-=======
->>>>>>> 66bed846
 /**
  * \brief Poll routine for checking transmit queue status
  * @param work work_struct data structure
