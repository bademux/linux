/*
 * Copyright 2010 Advanced Micro Devices, Inc.
 *
 * Permission is hereby granted, free of charge, to any person obtaining a
 * copy of this software and associated documentation files (the "Software"),
 * to deal in the Software without restriction, including without limitation
 * the rights to use, copy, modify, merge, publish, distribute, sublicense,
 * and/or sell copies of the Software, and to permit persons to whom the
 * Software is furnished to do so, subject to the following conditions:
 *
 * The above copyright notice and this permission notice shall be included in
 * all copies or substantial portions of the Software.
 *
 * THE SOFTWARE IS PROVIDED "AS IS", WITHOUT WARRANTY OF ANY KIND, EXPRESS OR
 * IMPLIED, INCLUDING BUT NOT LIMITED TO THE WARRANTIES OF MERCHANTABILITY,
 * FITNESS FOR A PARTICULAR PURPOSE AND NONINFRINGEMENT.  IN NO EVENT SHALL
 * THE COPYRIGHT HOLDER(S) OR AUTHOR(S) BE LIABLE FOR ANY CLAIM, DAMAGES OR
 * OTHER LIABILITY, WHETHER IN AN ACTION OF CONTRACT, TORT OR OTHERWISE,
 * ARISING FROM, OUT OF OR IN CONNECTION WITH THE SOFTWARE OR THE USE OR
 * OTHER DEALINGS IN THE SOFTWARE.
 *
 * Authors: Alex Deucher
 */
#include <linux/firmware.h>
#include <linux/platform_device.h>
#include <linux/slab.h>
#include <drm/drmP.h>
#include "radeon.h"
#include "radeon_asic.h"
#include <drm/radeon_drm.h>
#include "evergreend.h"
#include "atom.h"
#include "avivod.h"
#include "evergreen_reg.h"
#include "evergreen_blit_shaders.h"
#include "radeon_ucode.h"

static const u32 crtc_offsets[6] =
{
	EVERGREEN_CRTC0_REGISTER_OFFSET,
	EVERGREEN_CRTC1_REGISTER_OFFSET,
	EVERGREEN_CRTC2_REGISTER_OFFSET,
	EVERGREEN_CRTC3_REGISTER_OFFSET,
	EVERGREEN_CRTC4_REGISTER_OFFSET,
	EVERGREEN_CRTC5_REGISTER_OFFSET
};

#include "clearstate_evergreen.h"

static const u32 sumo_rlc_save_restore_register_list[] =
{
	0x98fc,
	0x9830,
	0x9834,
	0x9838,
	0x9870,
	0x9874,
	0x8a14,
	0x8b24,
	0x8bcc,
	0x8b10,
	0x8d00,
	0x8d04,
	0x8c00,
	0x8c04,
	0x8c08,
	0x8c0c,
	0x8d8c,
	0x8c20,
	0x8c24,
	0x8c28,
	0x8c18,
	0x8c1c,
	0x8cf0,
	0x8e2c,
	0x8e38,
	0x8c30,
	0x9508,
	0x9688,
	0x9608,
	0x960c,
	0x9610,
	0x9614,
	0x88c4,
	0x88d4,
	0xa008,
	0x900c,
	0x9100,
	0x913c,
	0x98f8,
	0x98f4,
	0x9b7c,
	0x3f8c,
	0x8950,
	0x8954,
	0x8a18,
	0x8b28,
	0x9144,
	0x9148,
	0x914c,
	0x3f90,
	0x3f94,
	0x915c,
	0x9160,
	0x9178,
	0x917c,
	0x9180,
	0x918c,
	0x9190,
	0x9194,
	0x9198,
	0x919c,
	0x91a8,
	0x91ac,
	0x91b0,
	0x91b4,
	0x91b8,
	0x91c4,
	0x91c8,
	0x91cc,
	0x91d0,
	0x91d4,
	0x91e0,
	0x91e4,
	0x91ec,
	0x91f0,
	0x91f4,
	0x9200,
	0x9204,
	0x929c,
	0x9150,
	0x802c,
};

static void evergreen_gpu_init(struct radeon_device *rdev);
void evergreen_fini(struct radeon_device *rdev);
void evergreen_pcie_gen2_enable(struct radeon_device *rdev);
void evergreen_program_aspm(struct radeon_device *rdev);
extern void cayman_cp_int_cntl_setup(struct radeon_device *rdev,
				     int ring, u32 cp_int_cntl);
extern void cayman_vm_decode_fault(struct radeon_device *rdev,
				   u32 status, u32 addr);
void cik_init_cp_pg_table(struct radeon_device *rdev);

extern u32 si_get_csb_size(struct radeon_device *rdev);
extern void si_get_csb_buffer(struct radeon_device *rdev, volatile u32 *buffer);
extern u32 cik_get_csb_size(struct radeon_device *rdev);
extern void cik_get_csb_buffer(struct radeon_device *rdev, volatile u32 *buffer);

static const u32 evergreen_golden_registers[] =
{
	0x3f90, 0xffff0000, 0xff000000,
	0x9148, 0xffff0000, 0xff000000,
	0x3f94, 0xffff0000, 0xff000000,
	0x914c, 0xffff0000, 0xff000000,
	0x9b7c, 0xffffffff, 0x00000000,
	0x8a14, 0xffffffff, 0x00000007,
	0x8b10, 0xffffffff, 0x00000000,
	0x960c, 0xffffffff, 0x54763210,
	0x88c4, 0xffffffff, 0x000000c2,
	0x88d4, 0xffffffff, 0x00000010,
	0x8974, 0xffffffff, 0x00000000,
	0xc78, 0x00000080, 0x00000080,
	0x5eb4, 0xffffffff, 0x00000002,
	0x5e78, 0xffffffff, 0x001000f0,
	0x6104, 0x01000300, 0x00000000,
	0x5bc0, 0x00300000, 0x00000000,
	0x7030, 0xffffffff, 0x00000011,
	0x7c30, 0xffffffff, 0x00000011,
	0x10830, 0xffffffff, 0x00000011,
	0x11430, 0xffffffff, 0x00000011,
	0x12030, 0xffffffff, 0x00000011,
	0x12c30, 0xffffffff, 0x00000011,
	0xd02c, 0xffffffff, 0x08421000,
	0x240c, 0xffffffff, 0x00000380,
	0x8b24, 0xffffffff, 0x00ff0fff,
	0x28a4c, 0x06000000, 0x06000000,
	0x10c, 0x00000001, 0x00000001,
	0x8d00, 0xffffffff, 0x100e4848,
	0x8d04, 0xffffffff, 0x00164745,
	0x8c00, 0xffffffff, 0xe4000003,
	0x8c04, 0xffffffff, 0x40600060,
	0x8c08, 0xffffffff, 0x001c001c,
	0x8cf0, 0xffffffff, 0x08e00620,
	0x8c20, 0xffffffff, 0x00800080,
	0x8c24, 0xffffffff, 0x00800080,
	0x8c18, 0xffffffff, 0x20202078,
	0x8c1c, 0xffffffff, 0x00001010,
	0x28350, 0xffffffff, 0x00000000,
	0xa008, 0xffffffff, 0x00010000,
	0x5cc, 0xffffffff, 0x00000001,
	0x9508, 0xffffffff, 0x00000002,
	0x913c, 0x0000000f, 0x0000000a
};

static const u32 evergreen_golden_registers2[] =
{
	0x2f4c, 0xffffffff, 0x00000000,
	0x54f4, 0xffffffff, 0x00000000,
	0x54f0, 0xffffffff, 0x00000000,
	0x5498, 0xffffffff, 0x00000000,
	0x549c, 0xffffffff, 0x00000000,
	0x5494, 0xffffffff, 0x00000000,
	0x53cc, 0xffffffff, 0x00000000,
	0x53c8, 0xffffffff, 0x00000000,
	0x53c4, 0xffffffff, 0x00000000,
	0x53c0, 0xffffffff, 0x00000000,
	0x53bc, 0xffffffff, 0x00000000,
	0x53b8, 0xffffffff, 0x00000000,
	0x53b4, 0xffffffff, 0x00000000,
	0x53b0, 0xffffffff, 0x00000000
};

static const u32 cypress_mgcg_init[] =
{
	0x802c, 0xffffffff, 0xc0000000,
	0x5448, 0xffffffff, 0x00000100,
	0x55e4, 0xffffffff, 0x00000100,
	0x160c, 0xffffffff, 0x00000100,
	0x5644, 0xffffffff, 0x00000100,
	0xc164, 0xffffffff, 0x00000100,
	0x8a18, 0xffffffff, 0x00000100,
	0x897c, 0xffffffff, 0x06000100,
	0x8b28, 0xffffffff, 0x00000100,
	0x9144, 0xffffffff, 0x00000100,
	0x9a60, 0xffffffff, 0x00000100,
	0x9868, 0xffffffff, 0x00000100,
	0x8d58, 0xffffffff, 0x00000100,
	0x9510, 0xffffffff, 0x00000100,
	0x949c, 0xffffffff, 0x00000100,
	0x9654, 0xffffffff, 0x00000100,
	0x9030, 0xffffffff, 0x00000100,
	0x9034, 0xffffffff, 0x00000100,
	0x9038, 0xffffffff, 0x00000100,
	0x903c, 0xffffffff, 0x00000100,
	0x9040, 0xffffffff, 0x00000100,
	0xa200, 0xffffffff, 0x00000100,
	0xa204, 0xffffffff, 0x00000100,
	0xa208, 0xffffffff, 0x00000100,
	0xa20c, 0xffffffff, 0x00000100,
	0x971c, 0xffffffff, 0x00000100,
	0x977c, 0xffffffff, 0x00000100,
	0x3f80, 0xffffffff, 0x00000100,
	0xa210, 0xffffffff, 0x00000100,
	0xa214, 0xffffffff, 0x00000100,
	0x4d8, 0xffffffff, 0x00000100,
	0x9784, 0xffffffff, 0x00000100,
	0x9698, 0xffffffff, 0x00000100,
	0x4d4, 0xffffffff, 0x00000200,
	0x30cc, 0xffffffff, 0x00000100,
	0xd0c0, 0xffffffff, 0xff000100,
	0x802c, 0xffffffff, 0x40000000,
	0x915c, 0xffffffff, 0x00010000,
	0x9160, 0xffffffff, 0x00030002,
	0x9178, 0xffffffff, 0x00070000,
	0x917c, 0xffffffff, 0x00030002,
	0x9180, 0xffffffff, 0x00050004,
	0x918c, 0xffffffff, 0x00010006,
	0x9190, 0xffffffff, 0x00090008,
	0x9194, 0xffffffff, 0x00070000,
	0x9198, 0xffffffff, 0x00030002,
	0x919c, 0xffffffff, 0x00050004,
	0x91a8, 0xffffffff, 0x00010006,
	0x91ac, 0xffffffff, 0x00090008,
	0x91b0, 0xffffffff, 0x00070000,
	0x91b4, 0xffffffff, 0x00030002,
	0x91b8, 0xffffffff, 0x00050004,
	0x91c4, 0xffffffff, 0x00010006,
	0x91c8, 0xffffffff, 0x00090008,
	0x91cc, 0xffffffff, 0x00070000,
	0x91d0, 0xffffffff, 0x00030002,
	0x91d4, 0xffffffff, 0x00050004,
	0x91e0, 0xffffffff, 0x00010006,
	0x91e4, 0xffffffff, 0x00090008,
	0x91e8, 0xffffffff, 0x00000000,
	0x91ec, 0xffffffff, 0x00070000,
	0x91f0, 0xffffffff, 0x00030002,
	0x91f4, 0xffffffff, 0x00050004,
	0x9200, 0xffffffff, 0x00010006,
	0x9204, 0xffffffff, 0x00090008,
	0x9208, 0xffffffff, 0x00070000,
	0x920c, 0xffffffff, 0x00030002,
	0x9210, 0xffffffff, 0x00050004,
	0x921c, 0xffffffff, 0x00010006,
	0x9220, 0xffffffff, 0x00090008,
	0x9224, 0xffffffff, 0x00070000,
	0x9228, 0xffffffff, 0x00030002,
	0x922c, 0xffffffff, 0x00050004,
	0x9238, 0xffffffff, 0x00010006,
	0x923c, 0xffffffff, 0x00090008,
	0x9240, 0xffffffff, 0x00070000,
	0x9244, 0xffffffff, 0x00030002,
	0x9248, 0xffffffff, 0x00050004,
	0x9254, 0xffffffff, 0x00010006,
	0x9258, 0xffffffff, 0x00090008,
	0x925c, 0xffffffff, 0x00070000,
	0x9260, 0xffffffff, 0x00030002,
	0x9264, 0xffffffff, 0x00050004,
	0x9270, 0xffffffff, 0x00010006,
	0x9274, 0xffffffff, 0x00090008,
	0x9278, 0xffffffff, 0x00070000,
	0x927c, 0xffffffff, 0x00030002,
	0x9280, 0xffffffff, 0x00050004,
	0x928c, 0xffffffff, 0x00010006,
	0x9290, 0xffffffff, 0x00090008,
	0x9294, 0xffffffff, 0x00000000,
	0x929c, 0xffffffff, 0x00000001,
	0x802c, 0xffffffff, 0x40010000,
	0x915c, 0xffffffff, 0x00010000,
	0x9160, 0xffffffff, 0x00030002,
	0x9178, 0xffffffff, 0x00070000,
	0x917c, 0xffffffff, 0x00030002,
	0x9180, 0xffffffff, 0x00050004,
	0x918c, 0xffffffff, 0x00010006,
	0x9190, 0xffffffff, 0x00090008,
	0x9194, 0xffffffff, 0x00070000,
	0x9198, 0xffffffff, 0x00030002,
	0x919c, 0xffffffff, 0x00050004,
	0x91a8, 0xffffffff, 0x00010006,
	0x91ac, 0xffffffff, 0x00090008,
	0x91b0, 0xffffffff, 0x00070000,
	0x91b4, 0xffffffff, 0x00030002,
	0x91b8, 0xffffffff, 0x00050004,
	0x91c4, 0xffffffff, 0x00010006,
	0x91c8, 0xffffffff, 0x00090008,
	0x91cc, 0xffffffff, 0x00070000,
	0x91d0, 0xffffffff, 0x00030002,
	0x91d4, 0xffffffff, 0x00050004,
	0x91e0, 0xffffffff, 0x00010006,
	0x91e4, 0xffffffff, 0x00090008,
	0x91e8, 0xffffffff, 0x00000000,
	0x91ec, 0xffffffff, 0x00070000,
	0x91f0, 0xffffffff, 0x00030002,
	0x91f4, 0xffffffff, 0x00050004,
	0x9200, 0xffffffff, 0x00010006,
	0x9204, 0xffffffff, 0x00090008,
	0x9208, 0xffffffff, 0x00070000,
	0x920c, 0xffffffff, 0x00030002,
	0x9210, 0xffffffff, 0x00050004,
	0x921c, 0xffffffff, 0x00010006,
	0x9220, 0xffffffff, 0x00090008,
	0x9224, 0xffffffff, 0x00070000,
	0x9228, 0xffffffff, 0x00030002,
	0x922c, 0xffffffff, 0x00050004,
	0x9238, 0xffffffff, 0x00010006,
	0x923c, 0xffffffff, 0x00090008,
	0x9240, 0xffffffff, 0x00070000,
	0x9244, 0xffffffff, 0x00030002,
	0x9248, 0xffffffff, 0x00050004,
	0x9254, 0xffffffff, 0x00010006,
	0x9258, 0xffffffff, 0x00090008,
	0x925c, 0xffffffff, 0x00070000,
	0x9260, 0xffffffff, 0x00030002,
	0x9264, 0xffffffff, 0x00050004,
	0x9270, 0xffffffff, 0x00010006,
	0x9274, 0xffffffff, 0x00090008,
	0x9278, 0xffffffff, 0x00070000,
	0x927c, 0xffffffff, 0x00030002,
	0x9280, 0xffffffff, 0x00050004,
	0x928c, 0xffffffff, 0x00010006,
	0x9290, 0xffffffff, 0x00090008,
	0x9294, 0xffffffff, 0x00000000,
	0x929c, 0xffffffff, 0x00000001,
	0x802c, 0xffffffff, 0xc0000000
};

static const u32 redwood_mgcg_init[] =
{
	0x802c, 0xffffffff, 0xc0000000,
	0x5448, 0xffffffff, 0x00000100,
	0x55e4, 0xffffffff, 0x00000100,
	0x160c, 0xffffffff, 0x00000100,
	0x5644, 0xffffffff, 0x00000100,
	0xc164, 0xffffffff, 0x00000100,
	0x8a18, 0xffffffff, 0x00000100,
	0x897c, 0xffffffff, 0x06000100,
	0x8b28, 0xffffffff, 0x00000100,
	0x9144, 0xffffffff, 0x00000100,
	0x9a60, 0xffffffff, 0x00000100,
	0x9868, 0xffffffff, 0x00000100,
	0x8d58, 0xffffffff, 0x00000100,
	0x9510, 0xffffffff, 0x00000100,
	0x949c, 0xffffffff, 0x00000100,
	0x9654, 0xffffffff, 0x00000100,
	0x9030, 0xffffffff, 0x00000100,
	0x9034, 0xffffffff, 0x00000100,
	0x9038, 0xffffffff, 0x00000100,
	0x903c, 0xffffffff, 0x00000100,
	0x9040, 0xffffffff, 0x00000100,
	0xa200, 0xffffffff, 0x00000100,
	0xa204, 0xffffffff, 0x00000100,
	0xa208, 0xffffffff, 0x00000100,
	0xa20c, 0xffffffff, 0x00000100,
	0x971c, 0xffffffff, 0x00000100,
	0x977c, 0xffffffff, 0x00000100,
	0x3f80, 0xffffffff, 0x00000100,
	0xa210, 0xffffffff, 0x00000100,
	0xa214, 0xffffffff, 0x00000100,
	0x4d8, 0xffffffff, 0x00000100,
	0x9784, 0xffffffff, 0x00000100,
	0x9698, 0xffffffff, 0x00000100,
	0x4d4, 0xffffffff, 0x00000200,
	0x30cc, 0xffffffff, 0x00000100,
	0xd0c0, 0xffffffff, 0xff000100,
	0x802c, 0xffffffff, 0x40000000,
	0x915c, 0xffffffff, 0x00010000,
	0x9160, 0xffffffff, 0x00030002,
	0x9178, 0xffffffff, 0x00070000,
	0x917c, 0xffffffff, 0x00030002,
	0x9180, 0xffffffff, 0x00050004,
	0x918c, 0xffffffff, 0x00010006,
	0x9190, 0xffffffff, 0x00090008,
	0x9194, 0xffffffff, 0x00070000,
	0x9198, 0xffffffff, 0x00030002,
	0x919c, 0xffffffff, 0x00050004,
	0x91a8, 0xffffffff, 0x00010006,
	0x91ac, 0xffffffff, 0x00090008,
	0x91b0, 0xffffffff, 0x00070000,
	0x91b4, 0xffffffff, 0x00030002,
	0x91b8, 0xffffffff, 0x00050004,
	0x91c4, 0xffffffff, 0x00010006,
	0x91c8, 0xffffffff, 0x00090008,
	0x91cc, 0xffffffff, 0x00070000,
	0x91d0, 0xffffffff, 0x00030002,
	0x91d4, 0xffffffff, 0x00050004,
	0x91e0, 0xffffffff, 0x00010006,
	0x91e4, 0xffffffff, 0x00090008,
	0x91e8, 0xffffffff, 0x00000000,
	0x91ec, 0xffffffff, 0x00070000,
	0x91f0, 0xffffffff, 0x00030002,
	0x91f4, 0xffffffff, 0x00050004,
	0x9200, 0xffffffff, 0x00010006,
	0x9204, 0xffffffff, 0x00090008,
	0x9294, 0xffffffff, 0x00000000,
	0x929c, 0xffffffff, 0x00000001,
	0x802c, 0xffffffff, 0xc0000000
};

static const u32 cedar_golden_registers[] =
{
	0x3f90, 0xffff0000, 0xff000000,
	0x9148, 0xffff0000, 0xff000000,
	0x3f94, 0xffff0000, 0xff000000,
	0x914c, 0xffff0000, 0xff000000,
	0x9b7c, 0xffffffff, 0x00000000,
	0x8a14, 0xffffffff, 0x00000007,
	0x8b10, 0xffffffff, 0x00000000,
	0x960c, 0xffffffff, 0x54763210,
	0x88c4, 0xffffffff, 0x000000c2,
	0x88d4, 0xffffffff, 0x00000000,
	0x8974, 0xffffffff, 0x00000000,
	0xc78, 0x00000080, 0x00000080,
	0x5eb4, 0xffffffff, 0x00000002,
	0x5e78, 0xffffffff, 0x001000f0,
	0x6104, 0x01000300, 0x00000000,
	0x5bc0, 0x00300000, 0x00000000,
	0x7030, 0xffffffff, 0x00000011,
	0x7c30, 0xffffffff, 0x00000011,
	0x10830, 0xffffffff, 0x00000011,
	0x11430, 0xffffffff, 0x00000011,
	0xd02c, 0xffffffff, 0x08421000,
	0x240c, 0xffffffff, 0x00000380,
	0x8b24, 0xffffffff, 0x00ff0fff,
	0x28a4c, 0x06000000, 0x06000000,
	0x10c, 0x00000001, 0x00000001,
	0x8d00, 0xffffffff, 0x100e4848,
	0x8d04, 0xffffffff, 0x00164745,
	0x8c00, 0xffffffff, 0xe4000003,
	0x8c04, 0xffffffff, 0x40600060,
	0x8c08, 0xffffffff, 0x001c001c,
	0x8cf0, 0xffffffff, 0x08e00410,
	0x8c20, 0xffffffff, 0x00800080,
	0x8c24, 0xffffffff, 0x00800080,
	0x8c18, 0xffffffff, 0x20202078,
	0x8c1c, 0xffffffff, 0x00001010,
	0x28350, 0xffffffff, 0x00000000,
	0xa008, 0xffffffff, 0x00010000,
	0x5cc, 0xffffffff, 0x00000001,
	0x9508, 0xffffffff, 0x00000002
};

static const u32 cedar_mgcg_init[] =
{
	0x802c, 0xffffffff, 0xc0000000,
	0x5448, 0xffffffff, 0x00000100,
	0x55e4, 0xffffffff, 0x00000100,
	0x160c, 0xffffffff, 0x00000100,
	0x5644, 0xffffffff, 0x00000100,
	0xc164, 0xffffffff, 0x00000100,
	0x8a18, 0xffffffff, 0x00000100,
	0x897c, 0xffffffff, 0x06000100,
	0x8b28, 0xffffffff, 0x00000100,
	0x9144, 0xffffffff, 0x00000100,
	0x9a60, 0xffffffff, 0x00000100,
	0x9868, 0xffffffff, 0x00000100,
	0x8d58, 0xffffffff, 0x00000100,
	0x9510, 0xffffffff, 0x00000100,
	0x949c, 0xffffffff, 0x00000100,
	0x9654, 0xffffffff, 0x00000100,
	0x9030, 0xffffffff, 0x00000100,
	0x9034, 0xffffffff, 0x00000100,
	0x9038, 0xffffffff, 0x00000100,
	0x903c, 0xffffffff, 0x00000100,
	0x9040, 0xffffffff, 0x00000100,
	0xa200, 0xffffffff, 0x00000100,
	0xa204, 0xffffffff, 0x00000100,
	0xa208, 0xffffffff, 0x00000100,
	0xa20c, 0xffffffff, 0x00000100,
	0x971c, 0xffffffff, 0x00000100,
	0x977c, 0xffffffff, 0x00000100,
	0x3f80, 0xffffffff, 0x00000100,
	0xa210, 0xffffffff, 0x00000100,
	0xa214, 0xffffffff, 0x00000100,
	0x4d8, 0xffffffff, 0x00000100,
	0x9784, 0xffffffff, 0x00000100,
	0x9698, 0xffffffff, 0x00000100,
	0x4d4, 0xffffffff, 0x00000200,
	0x30cc, 0xffffffff, 0x00000100,
	0xd0c0, 0xffffffff, 0xff000100,
	0x802c, 0xffffffff, 0x40000000,
	0x915c, 0xffffffff, 0x00010000,
	0x9178, 0xffffffff, 0x00050000,
	0x917c, 0xffffffff, 0x00030002,
	0x918c, 0xffffffff, 0x00010004,
	0x9190, 0xffffffff, 0x00070006,
	0x9194, 0xffffffff, 0x00050000,
	0x9198, 0xffffffff, 0x00030002,
	0x91a8, 0xffffffff, 0x00010004,
	0x91ac, 0xffffffff, 0x00070006,
	0x91e8, 0xffffffff, 0x00000000,
	0x9294, 0xffffffff, 0x00000000,
	0x929c, 0xffffffff, 0x00000001,
	0x802c, 0xffffffff, 0xc0000000
};

static const u32 juniper_mgcg_init[] =
{
	0x802c, 0xffffffff, 0xc0000000,
	0x5448, 0xffffffff, 0x00000100,
	0x55e4, 0xffffffff, 0x00000100,
	0x160c, 0xffffffff, 0x00000100,
	0x5644, 0xffffffff, 0x00000100,
	0xc164, 0xffffffff, 0x00000100,
	0x8a18, 0xffffffff, 0x00000100,
	0x897c, 0xffffffff, 0x06000100,
	0x8b28, 0xffffffff, 0x00000100,
	0x9144, 0xffffffff, 0x00000100,
	0x9a60, 0xffffffff, 0x00000100,
	0x9868, 0xffffffff, 0x00000100,
	0x8d58, 0xffffffff, 0x00000100,
	0x9510, 0xffffffff, 0x00000100,
	0x949c, 0xffffffff, 0x00000100,
	0x9654, 0xffffffff, 0x00000100,
	0x9030, 0xffffffff, 0x00000100,
	0x9034, 0xffffffff, 0x00000100,
	0x9038, 0xffffffff, 0x00000100,
	0x903c, 0xffffffff, 0x00000100,
	0x9040, 0xffffffff, 0x00000100,
	0xa200, 0xffffffff, 0x00000100,
	0xa204, 0xffffffff, 0x00000100,
	0xa208, 0xffffffff, 0x00000100,
	0xa20c, 0xffffffff, 0x00000100,
	0x971c, 0xffffffff, 0x00000100,
	0xd0c0, 0xffffffff, 0xff000100,
	0x802c, 0xffffffff, 0x40000000,
	0x915c, 0xffffffff, 0x00010000,
	0x9160, 0xffffffff, 0x00030002,
	0x9178, 0xffffffff, 0x00070000,
	0x917c, 0xffffffff, 0x00030002,
	0x9180, 0xffffffff, 0x00050004,
	0x918c, 0xffffffff, 0x00010006,
	0x9190, 0xffffffff, 0x00090008,
	0x9194, 0xffffffff, 0x00070000,
	0x9198, 0xffffffff, 0x00030002,
	0x919c, 0xffffffff, 0x00050004,
	0x91a8, 0xffffffff, 0x00010006,
	0x91ac, 0xffffffff, 0x00090008,
	0x91b0, 0xffffffff, 0x00070000,
	0x91b4, 0xffffffff, 0x00030002,
	0x91b8, 0xffffffff, 0x00050004,
	0x91c4, 0xffffffff, 0x00010006,
	0x91c8, 0xffffffff, 0x00090008,
	0x91cc, 0xffffffff, 0x00070000,
	0x91d0, 0xffffffff, 0x00030002,
	0x91d4, 0xffffffff, 0x00050004,
	0x91e0, 0xffffffff, 0x00010006,
	0x91e4, 0xffffffff, 0x00090008,
	0x91e8, 0xffffffff, 0x00000000,
	0x91ec, 0xffffffff, 0x00070000,
	0x91f0, 0xffffffff, 0x00030002,
	0x91f4, 0xffffffff, 0x00050004,
	0x9200, 0xffffffff, 0x00010006,
	0x9204, 0xffffffff, 0x00090008,
	0x9208, 0xffffffff, 0x00070000,
	0x920c, 0xffffffff, 0x00030002,
	0x9210, 0xffffffff, 0x00050004,
	0x921c, 0xffffffff, 0x00010006,
	0x9220, 0xffffffff, 0x00090008,
	0x9224, 0xffffffff, 0x00070000,
	0x9228, 0xffffffff, 0x00030002,
	0x922c, 0xffffffff, 0x00050004,
	0x9238, 0xffffffff, 0x00010006,
	0x923c, 0xffffffff, 0x00090008,
	0x9240, 0xffffffff, 0x00070000,
	0x9244, 0xffffffff, 0x00030002,
	0x9248, 0xffffffff, 0x00050004,
	0x9254, 0xffffffff, 0x00010006,
	0x9258, 0xffffffff, 0x00090008,
	0x925c, 0xffffffff, 0x00070000,
	0x9260, 0xffffffff, 0x00030002,
	0x9264, 0xffffffff, 0x00050004,
	0x9270, 0xffffffff, 0x00010006,
	0x9274, 0xffffffff, 0x00090008,
	0x9278, 0xffffffff, 0x00070000,
	0x927c, 0xffffffff, 0x00030002,
	0x9280, 0xffffffff, 0x00050004,
	0x928c, 0xffffffff, 0x00010006,
	0x9290, 0xffffffff, 0x00090008,
	0x9294, 0xffffffff, 0x00000000,
	0x929c, 0xffffffff, 0x00000001,
	0x802c, 0xffffffff, 0xc0000000,
	0x977c, 0xffffffff, 0x00000100,
	0x3f80, 0xffffffff, 0x00000100,
	0xa210, 0xffffffff, 0x00000100,
	0xa214, 0xffffffff, 0x00000100,
	0x4d8, 0xffffffff, 0x00000100,
	0x9784, 0xffffffff, 0x00000100,
	0x9698, 0xffffffff, 0x00000100,
	0x4d4, 0xffffffff, 0x00000200,
	0x30cc, 0xffffffff, 0x00000100,
	0x802c, 0xffffffff, 0xc0000000
};

static const u32 supersumo_golden_registers[] =
{
	0x5eb4, 0xffffffff, 0x00000002,
	0x5cc, 0xffffffff, 0x00000001,
	0x7030, 0xffffffff, 0x00000011,
	0x7c30, 0xffffffff, 0x00000011,
	0x6104, 0x01000300, 0x00000000,
	0x5bc0, 0x00300000, 0x00000000,
	0x8c04, 0xffffffff, 0x40600060,
	0x8c08, 0xffffffff, 0x001c001c,
	0x8c20, 0xffffffff, 0x00800080,
	0x8c24, 0xffffffff, 0x00800080,
	0x8c18, 0xffffffff, 0x20202078,
	0x8c1c, 0xffffffff, 0x00001010,
	0x918c, 0xffffffff, 0x00010006,
	0x91a8, 0xffffffff, 0x00010006,
	0x91c4, 0xffffffff, 0x00010006,
	0x91e0, 0xffffffff, 0x00010006,
	0x9200, 0xffffffff, 0x00010006,
	0x9150, 0xffffffff, 0x6e944040,
	0x917c, 0xffffffff, 0x00030002,
	0x9180, 0xffffffff, 0x00050004,
	0x9198, 0xffffffff, 0x00030002,
	0x919c, 0xffffffff, 0x00050004,
	0x91b4, 0xffffffff, 0x00030002,
	0x91b8, 0xffffffff, 0x00050004,
	0x91d0, 0xffffffff, 0x00030002,
	0x91d4, 0xffffffff, 0x00050004,
	0x91f0, 0xffffffff, 0x00030002,
	0x91f4, 0xffffffff, 0x00050004,
	0x915c, 0xffffffff, 0x00010000,
	0x9160, 0xffffffff, 0x00030002,
	0x3f90, 0xffff0000, 0xff000000,
	0x9178, 0xffffffff, 0x00070000,
	0x9194, 0xffffffff, 0x00070000,
	0x91b0, 0xffffffff, 0x00070000,
	0x91cc, 0xffffffff, 0x00070000,
	0x91ec, 0xffffffff, 0x00070000,
	0x9148, 0xffff0000, 0xff000000,
	0x9190, 0xffffffff, 0x00090008,
	0x91ac, 0xffffffff, 0x00090008,
	0x91c8, 0xffffffff, 0x00090008,
	0x91e4, 0xffffffff, 0x00090008,
	0x9204, 0xffffffff, 0x00090008,
	0x3f94, 0xffff0000, 0xff000000,
	0x914c, 0xffff0000, 0xff000000,
	0x929c, 0xffffffff, 0x00000001,
	0x8a18, 0xffffffff, 0x00000100,
	0x8b28, 0xffffffff, 0x00000100,
	0x9144, 0xffffffff, 0x00000100,
	0x5644, 0xffffffff, 0x00000100,
	0x9b7c, 0xffffffff, 0x00000000,
	0x8030, 0xffffffff, 0x0000100a,
	0x8a14, 0xffffffff, 0x00000007,
	0x8b24, 0xffffffff, 0x00ff0fff,
	0x8b10, 0xffffffff, 0x00000000,
	0x28a4c, 0x06000000, 0x06000000,
	0x4d8, 0xffffffff, 0x00000100,
	0x913c, 0xffff000f, 0x0100000a,
	0x960c, 0xffffffff, 0x54763210,
	0x88c4, 0xffffffff, 0x000000c2,
	0x88d4, 0xffffffff, 0x00000010,
	0x8974, 0xffffffff, 0x00000000,
	0xc78, 0x00000080, 0x00000080,
	0x5e78, 0xffffffff, 0x001000f0,
	0xd02c, 0xffffffff, 0x08421000,
	0xa008, 0xffffffff, 0x00010000,
	0x8d00, 0xffffffff, 0x100e4848,
	0x8d04, 0xffffffff, 0x00164745,
	0x8c00, 0xffffffff, 0xe4000003,
	0x8cf0, 0x1fffffff, 0x08e00620,
	0x28350, 0xffffffff, 0x00000000,
	0x9508, 0xffffffff, 0x00000002
};

static const u32 sumo_golden_registers[] =
{
	0x900c, 0x00ffffff, 0x0017071f,
	0x8c18, 0xffffffff, 0x10101060,
	0x8c1c, 0xffffffff, 0x00001010,
	0x8c30, 0x0000000f, 0x00000005,
	0x9688, 0x0000000f, 0x00000007
};

static const u32 wrestler_golden_registers[] =
{
	0x5eb4, 0xffffffff, 0x00000002,
	0x5cc, 0xffffffff, 0x00000001,
	0x7030, 0xffffffff, 0x00000011,
	0x7c30, 0xffffffff, 0x00000011,
	0x6104, 0x01000300, 0x00000000,
	0x5bc0, 0x00300000, 0x00000000,
	0x918c, 0xffffffff, 0x00010006,
	0x91a8, 0xffffffff, 0x00010006,
	0x9150, 0xffffffff, 0x6e944040,
	0x917c, 0xffffffff, 0x00030002,
	0x9198, 0xffffffff, 0x00030002,
	0x915c, 0xffffffff, 0x00010000,
	0x3f90, 0xffff0000, 0xff000000,
	0x9178, 0xffffffff, 0x00070000,
	0x9194, 0xffffffff, 0x00070000,
	0x9148, 0xffff0000, 0xff000000,
	0x9190, 0xffffffff, 0x00090008,
	0x91ac, 0xffffffff, 0x00090008,
	0x3f94, 0xffff0000, 0xff000000,
	0x914c, 0xffff0000, 0xff000000,
	0x929c, 0xffffffff, 0x00000001,
	0x8a18, 0xffffffff, 0x00000100,
	0x8b28, 0xffffffff, 0x00000100,
	0x9144, 0xffffffff, 0x00000100,
	0x9b7c, 0xffffffff, 0x00000000,
	0x8030, 0xffffffff, 0x0000100a,
	0x8a14, 0xffffffff, 0x00000001,
	0x8b24, 0xffffffff, 0x00ff0fff,
	0x8b10, 0xffffffff, 0x00000000,
	0x28a4c, 0x06000000, 0x06000000,
	0x4d8, 0xffffffff, 0x00000100,
	0x913c, 0xffff000f, 0x0100000a,
	0x960c, 0xffffffff, 0x54763210,
	0x88c4, 0xffffffff, 0x000000c2,
	0x88d4, 0xffffffff, 0x00000010,
	0x8974, 0xffffffff, 0x00000000,
	0xc78, 0x00000080, 0x00000080,
	0x5e78, 0xffffffff, 0x001000f0,
	0xd02c, 0xffffffff, 0x08421000,
	0xa008, 0xffffffff, 0x00010000,
	0x8d00, 0xffffffff, 0x100e4848,
	0x8d04, 0xffffffff, 0x00164745,
	0x8c00, 0xffffffff, 0xe4000003,
	0x8cf0, 0x1fffffff, 0x08e00410,
	0x28350, 0xffffffff, 0x00000000,
	0x9508, 0xffffffff, 0x00000002,
	0x900c, 0xffffffff, 0x0017071f,
	0x8c18, 0xffffffff, 0x10101060,
	0x8c1c, 0xffffffff, 0x00001010
};

static const u32 barts_golden_registers[] =
{
	0x5eb4, 0xffffffff, 0x00000002,
	0x5e78, 0x8f311ff1, 0x001000f0,
	0x3f90, 0xffff0000, 0xff000000,
	0x9148, 0xffff0000, 0xff000000,
	0x3f94, 0xffff0000, 0xff000000,
	0x914c, 0xffff0000, 0xff000000,
	0xc78, 0x00000080, 0x00000080,
	0xbd4, 0x70073777, 0x00010001,
	0xd02c, 0xbfffff1f, 0x08421000,
	0xd0b8, 0x03773777, 0x02011003,
	0x5bc0, 0x00200000, 0x50100000,
	0x98f8, 0x33773777, 0x02011003,
	0x98fc, 0xffffffff, 0x76543210,
	0x7030, 0x31000311, 0x00000011,
	0x2f48, 0x00000007, 0x02011003,
	0x6b28, 0x00000010, 0x00000012,
	0x7728, 0x00000010, 0x00000012,
	0x10328, 0x00000010, 0x00000012,
	0x10f28, 0x00000010, 0x00000012,
	0x11b28, 0x00000010, 0x00000012,
	0x12728, 0x00000010, 0x00000012,
	0x240c, 0x000007ff, 0x00000380,
	0x8a14, 0xf000001f, 0x00000007,
	0x8b24, 0x3fff3fff, 0x00ff0fff,
	0x8b10, 0x0000ff0f, 0x00000000,
	0x28a4c, 0x07ffffff, 0x06000000,
	0x10c, 0x00000001, 0x00010003,
	0xa02c, 0xffffffff, 0x0000009b,
	0x913c, 0x0000000f, 0x0100000a,
	0x8d00, 0xffff7f7f, 0x100e4848,
	0x8d04, 0x00ffffff, 0x00164745,
	0x8c00, 0xfffc0003, 0xe4000003,
	0x8c04, 0xf8ff00ff, 0x40600060,
	0x8c08, 0x00ff00ff, 0x001c001c,
	0x8cf0, 0x1fff1fff, 0x08e00620,
	0x8c20, 0x0fff0fff, 0x00800080,
	0x8c24, 0x0fff0fff, 0x00800080,
	0x8c18, 0xffffffff, 0x20202078,
	0x8c1c, 0x0000ffff, 0x00001010,
	0x28350, 0x00000f01, 0x00000000,
	0x9508, 0x3700001f, 0x00000002,
	0x960c, 0xffffffff, 0x54763210,
	0x88c4, 0x001f3ae3, 0x000000c2,
	0x88d4, 0x0000001f, 0x00000010,
	0x8974, 0xffffffff, 0x00000000
};

static const u32 turks_golden_registers[] =
{
	0x5eb4, 0xffffffff, 0x00000002,
	0x5e78, 0x8f311ff1, 0x001000f0,
	0x8c8, 0x00003000, 0x00001070,
	0x8cc, 0x000fffff, 0x00040035,
	0x3f90, 0xffff0000, 0xfff00000,
	0x9148, 0xffff0000, 0xfff00000,
	0x3f94, 0xffff0000, 0xfff00000,
	0x914c, 0xffff0000, 0xfff00000,
	0xc78, 0x00000080, 0x00000080,
	0xbd4, 0x00073007, 0x00010002,
	0xd02c, 0xbfffff1f, 0x08421000,
	0xd0b8, 0x03773777, 0x02010002,
	0x5bc0, 0x00200000, 0x50100000,
	0x98f8, 0x33773777, 0x00010002,
	0x98fc, 0xffffffff, 0x33221100,
	0x7030, 0x31000311, 0x00000011,
	0x2f48, 0x33773777, 0x00010002,
	0x6b28, 0x00000010, 0x00000012,
	0x7728, 0x00000010, 0x00000012,
	0x10328, 0x00000010, 0x00000012,
	0x10f28, 0x00000010, 0x00000012,
	0x11b28, 0x00000010, 0x00000012,
	0x12728, 0x00000010, 0x00000012,
	0x240c, 0x000007ff, 0x00000380,
	0x8a14, 0xf000001f, 0x00000007,
	0x8b24, 0x3fff3fff, 0x00ff0fff,
	0x8b10, 0x0000ff0f, 0x00000000,
	0x28a4c, 0x07ffffff, 0x06000000,
	0x10c, 0x00000001, 0x00010003,
	0xa02c, 0xffffffff, 0x0000009b,
	0x913c, 0x0000000f, 0x0100000a,
	0x8d00, 0xffff7f7f, 0x100e4848,
	0x8d04, 0x00ffffff, 0x00164745,
	0x8c00, 0xfffc0003, 0xe4000003,
	0x8c04, 0xf8ff00ff, 0x40600060,
	0x8c08, 0x00ff00ff, 0x001c001c,
	0x8cf0, 0x1fff1fff, 0x08e00410,
	0x8c20, 0x0fff0fff, 0x00800080,
	0x8c24, 0x0fff0fff, 0x00800080,
	0x8c18, 0xffffffff, 0x20202078,
	0x8c1c, 0x0000ffff, 0x00001010,
	0x28350, 0x00000f01, 0x00000000,
	0x9508, 0x3700001f, 0x00000002,
	0x960c, 0xffffffff, 0x54763210,
	0x88c4, 0x001f3ae3, 0x000000c2,
	0x88d4, 0x0000001f, 0x00000010,
	0x8974, 0xffffffff, 0x00000000
};

static const u32 caicos_golden_registers[] =
{
	0x5eb4, 0xffffffff, 0x00000002,
	0x5e78, 0x8f311ff1, 0x001000f0,
	0x8c8, 0x00003420, 0x00001450,
	0x8cc, 0x000fffff, 0x00040035,
	0x3f90, 0xffff0000, 0xfffc0000,
	0x9148, 0xffff0000, 0xfffc0000,
	0x3f94, 0xffff0000, 0xfffc0000,
	0x914c, 0xffff0000, 0xfffc0000,
	0xc78, 0x00000080, 0x00000080,
	0xbd4, 0x00073007, 0x00010001,
	0xd02c, 0xbfffff1f, 0x08421000,
	0xd0b8, 0x03773777, 0x02010001,
	0x5bc0, 0x00200000, 0x50100000,
	0x98f8, 0x33773777, 0x02010001,
	0x98fc, 0xffffffff, 0x33221100,
	0x7030, 0x31000311, 0x00000011,
	0x2f48, 0x33773777, 0x02010001,
	0x6b28, 0x00000010, 0x00000012,
	0x7728, 0x00000010, 0x00000012,
	0x10328, 0x00000010, 0x00000012,
	0x10f28, 0x00000010, 0x00000012,
	0x11b28, 0x00000010, 0x00000012,
	0x12728, 0x00000010, 0x00000012,
	0x240c, 0x000007ff, 0x00000380,
	0x8a14, 0xf000001f, 0x00000001,
	0x8b24, 0x3fff3fff, 0x00ff0fff,
	0x8b10, 0x0000ff0f, 0x00000000,
	0x28a4c, 0x07ffffff, 0x06000000,
	0x10c, 0x00000001, 0x00010003,
	0xa02c, 0xffffffff, 0x0000009b,
	0x913c, 0x0000000f, 0x0100000a,
	0x8d00, 0xffff7f7f, 0x100e4848,
	0x8d04, 0x00ffffff, 0x00164745,
	0x8c00, 0xfffc0003, 0xe4000003,
	0x8c04, 0xf8ff00ff, 0x40600060,
	0x8c08, 0x00ff00ff, 0x001c001c,
	0x8cf0, 0x1fff1fff, 0x08e00410,
	0x8c20, 0x0fff0fff, 0x00800080,
	0x8c24, 0x0fff0fff, 0x00800080,
	0x8c18, 0xffffffff, 0x20202078,
	0x8c1c, 0x0000ffff, 0x00001010,
	0x28350, 0x00000f01, 0x00000000,
	0x9508, 0x3700001f, 0x00000002,
	0x960c, 0xffffffff, 0x54763210,
	0x88c4, 0x001f3ae3, 0x000000c2,
	0x88d4, 0x0000001f, 0x00000010,
	0x8974, 0xffffffff, 0x00000000
};

static void evergreen_init_golden_registers(struct radeon_device *rdev)
{
	switch (rdev->family) {
	case CHIP_CYPRESS:
	case CHIP_HEMLOCK:
		radeon_program_register_sequence(rdev,
						 evergreen_golden_registers,
						 (const u32)ARRAY_SIZE(evergreen_golden_registers));
		radeon_program_register_sequence(rdev,
						 evergreen_golden_registers2,
						 (const u32)ARRAY_SIZE(evergreen_golden_registers2));
		radeon_program_register_sequence(rdev,
						 cypress_mgcg_init,
						 (const u32)ARRAY_SIZE(cypress_mgcg_init));
		break;
	case CHIP_JUNIPER:
		radeon_program_register_sequence(rdev,
						 evergreen_golden_registers,
						 (const u32)ARRAY_SIZE(evergreen_golden_registers));
		radeon_program_register_sequence(rdev,
						 evergreen_golden_registers2,
						 (const u32)ARRAY_SIZE(evergreen_golden_registers2));
		radeon_program_register_sequence(rdev,
						 juniper_mgcg_init,
						 (const u32)ARRAY_SIZE(juniper_mgcg_init));
		break;
	case CHIP_REDWOOD:
		radeon_program_register_sequence(rdev,
						 evergreen_golden_registers,
						 (const u32)ARRAY_SIZE(evergreen_golden_registers));
		radeon_program_register_sequence(rdev,
						 evergreen_golden_registers2,
						 (const u32)ARRAY_SIZE(evergreen_golden_registers2));
		radeon_program_register_sequence(rdev,
						 redwood_mgcg_init,
						 (const u32)ARRAY_SIZE(redwood_mgcg_init));
		break;
	case CHIP_CEDAR:
		radeon_program_register_sequence(rdev,
						 cedar_golden_registers,
						 (const u32)ARRAY_SIZE(cedar_golden_registers));
		radeon_program_register_sequence(rdev,
						 evergreen_golden_registers2,
						 (const u32)ARRAY_SIZE(evergreen_golden_registers2));
		radeon_program_register_sequence(rdev,
						 cedar_mgcg_init,
						 (const u32)ARRAY_SIZE(cedar_mgcg_init));
		break;
	case CHIP_PALM:
		radeon_program_register_sequence(rdev,
						 wrestler_golden_registers,
						 (const u32)ARRAY_SIZE(wrestler_golden_registers));
		break;
	case CHIP_SUMO:
		radeon_program_register_sequence(rdev,
						 supersumo_golden_registers,
						 (const u32)ARRAY_SIZE(supersumo_golden_registers));
		break;
	case CHIP_SUMO2:
		radeon_program_register_sequence(rdev,
						 supersumo_golden_registers,
						 (const u32)ARRAY_SIZE(supersumo_golden_registers));
		radeon_program_register_sequence(rdev,
						 sumo_golden_registers,
						 (const u32)ARRAY_SIZE(sumo_golden_registers));
		break;
	case CHIP_BARTS:
		radeon_program_register_sequence(rdev,
						 barts_golden_registers,
						 (const u32)ARRAY_SIZE(barts_golden_registers));
		break;
	case CHIP_TURKS:
		radeon_program_register_sequence(rdev,
						 turks_golden_registers,
						 (const u32)ARRAY_SIZE(turks_golden_registers));
		break;
	case CHIP_CAICOS:
		radeon_program_register_sequence(rdev,
						 caicos_golden_registers,
						 (const u32)ARRAY_SIZE(caicos_golden_registers));
		break;
	default:
		break;
	}
}

void evergreen_tiling_fields(unsigned tiling_flags, unsigned *bankw,
			     unsigned *bankh, unsigned *mtaspect,
			     unsigned *tile_split)
{
	*bankw = (tiling_flags >> RADEON_TILING_EG_BANKW_SHIFT) & RADEON_TILING_EG_BANKW_MASK;
	*bankh = (tiling_flags >> RADEON_TILING_EG_BANKH_SHIFT) & RADEON_TILING_EG_BANKH_MASK;
	*mtaspect = (tiling_flags >> RADEON_TILING_EG_MACRO_TILE_ASPECT_SHIFT) & RADEON_TILING_EG_MACRO_TILE_ASPECT_MASK;
	*tile_split = (tiling_flags >> RADEON_TILING_EG_TILE_SPLIT_SHIFT) & RADEON_TILING_EG_TILE_SPLIT_MASK;
	switch (*bankw) {
	default:
	case 1: *bankw = EVERGREEN_ADDR_SURF_BANK_WIDTH_1; break;
	case 2: *bankw = EVERGREEN_ADDR_SURF_BANK_WIDTH_2; break;
	case 4: *bankw = EVERGREEN_ADDR_SURF_BANK_WIDTH_4; break;
	case 8: *bankw = EVERGREEN_ADDR_SURF_BANK_WIDTH_8; break;
	}
	switch (*bankh) {
	default:
	case 1: *bankh = EVERGREEN_ADDR_SURF_BANK_HEIGHT_1; break;
	case 2: *bankh = EVERGREEN_ADDR_SURF_BANK_HEIGHT_2; break;
	case 4: *bankh = EVERGREEN_ADDR_SURF_BANK_HEIGHT_4; break;
	case 8: *bankh = EVERGREEN_ADDR_SURF_BANK_HEIGHT_8; break;
	}
	switch (*mtaspect) {
	default:
	case 1: *mtaspect = EVERGREEN_ADDR_SURF_MACRO_TILE_ASPECT_1; break;
	case 2: *mtaspect = EVERGREEN_ADDR_SURF_MACRO_TILE_ASPECT_2; break;
	case 4: *mtaspect = EVERGREEN_ADDR_SURF_MACRO_TILE_ASPECT_4; break;
	case 8: *mtaspect = EVERGREEN_ADDR_SURF_MACRO_TILE_ASPECT_8; break;
	}
}

static int sumo_set_uvd_clock(struct radeon_device *rdev, u32 clock,
			      u32 cntl_reg, u32 status_reg)
{
	int r, i;
	struct atom_clock_dividers dividers;

        r = radeon_atom_get_clock_dividers(rdev, COMPUTE_ENGINE_PLL_PARAM,
					   clock, false, &dividers);
	if (r)
		return r;

	WREG32_P(cntl_reg, dividers.post_div, ~(DCLK_DIR_CNTL_EN|DCLK_DIVIDER_MASK));

	for (i = 0; i < 100; i++) {
		if (RREG32(status_reg) & DCLK_STATUS)
			break;
		mdelay(10);
	}
	if (i == 100)
		return -ETIMEDOUT;

	return 0;
}

int sumo_set_uvd_clocks(struct radeon_device *rdev, u32 vclk, u32 dclk)
{
	int r = 0;
	u32 cg_scratch = RREG32(CG_SCRATCH1);

	r = sumo_set_uvd_clock(rdev, vclk, CG_VCLK_CNTL, CG_VCLK_STATUS);
	if (r)
		goto done;
	cg_scratch &= 0xffff0000;
	cg_scratch |= vclk / 100; /* Mhz */

	r = sumo_set_uvd_clock(rdev, dclk, CG_DCLK_CNTL, CG_DCLK_STATUS);
	if (r)
		goto done;
	cg_scratch &= 0x0000ffff;
	cg_scratch |= (dclk / 100) << 16; /* Mhz */

done:
	WREG32(CG_SCRATCH1, cg_scratch);

	return r;
}

int evergreen_set_uvd_clocks(struct radeon_device *rdev, u32 vclk, u32 dclk)
{
	/* start off with something large */
	unsigned fb_div = 0, vclk_div = 0, dclk_div = 0;
	int r;

	/* bypass vclk and dclk with bclk */
	WREG32_P(CG_UPLL_FUNC_CNTL_2,
		VCLK_SRC_SEL(1) | DCLK_SRC_SEL(1),
		~(VCLK_SRC_SEL_MASK | DCLK_SRC_SEL_MASK));

	/* put PLL in bypass mode */
	WREG32_P(CG_UPLL_FUNC_CNTL, UPLL_BYPASS_EN_MASK, ~UPLL_BYPASS_EN_MASK);

	if (!vclk || !dclk) {
		/* keep the Bypass mode, put PLL to sleep */
		WREG32_P(CG_UPLL_FUNC_CNTL, UPLL_SLEEP_MASK, ~UPLL_SLEEP_MASK);
		return 0;
	}

	r = radeon_uvd_calc_upll_dividers(rdev, vclk, dclk, 125000, 250000,
					  16384, 0x03FFFFFF, 0, 128, 5,
					  &fb_div, &vclk_div, &dclk_div);
	if (r)
		return r;

	/* set VCO_MODE to 1 */
	WREG32_P(CG_UPLL_FUNC_CNTL, UPLL_VCO_MODE_MASK, ~UPLL_VCO_MODE_MASK);

	/* toggle UPLL_SLEEP to 1 then back to 0 */
	WREG32_P(CG_UPLL_FUNC_CNTL, UPLL_SLEEP_MASK, ~UPLL_SLEEP_MASK);
	WREG32_P(CG_UPLL_FUNC_CNTL, 0, ~UPLL_SLEEP_MASK);

	/* deassert UPLL_RESET */
	WREG32_P(CG_UPLL_FUNC_CNTL, 0, ~UPLL_RESET_MASK);

	mdelay(1);

	r = radeon_uvd_send_upll_ctlreq(rdev, CG_UPLL_FUNC_CNTL);
	if (r)
		return r;

	/* assert UPLL_RESET again */
	WREG32_P(CG_UPLL_FUNC_CNTL, UPLL_RESET_MASK, ~UPLL_RESET_MASK);

	/* disable spread spectrum. */
	WREG32_P(CG_UPLL_SPREAD_SPECTRUM, 0, ~SSEN_MASK);

	/* set feedback divider */
	WREG32_P(CG_UPLL_FUNC_CNTL_3, UPLL_FB_DIV(fb_div), ~UPLL_FB_DIV_MASK);

	/* set ref divider to 0 */
	WREG32_P(CG_UPLL_FUNC_CNTL, 0, ~UPLL_REF_DIV_MASK);

	if (fb_div < 307200)
		WREG32_P(CG_UPLL_FUNC_CNTL_4, 0, ~UPLL_SPARE_ISPARE9);
	else
		WREG32_P(CG_UPLL_FUNC_CNTL_4, UPLL_SPARE_ISPARE9, ~UPLL_SPARE_ISPARE9);

	/* set PDIV_A and PDIV_B */
	WREG32_P(CG_UPLL_FUNC_CNTL_2,
		UPLL_PDIV_A(vclk_div) | UPLL_PDIV_B(dclk_div),
		~(UPLL_PDIV_A_MASK | UPLL_PDIV_B_MASK));

	/* give the PLL some time to settle */
	mdelay(15);

	/* deassert PLL_RESET */
	WREG32_P(CG_UPLL_FUNC_CNTL, 0, ~UPLL_RESET_MASK);

	mdelay(15);

	/* switch from bypass mode to normal mode */
	WREG32_P(CG_UPLL_FUNC_CNTL, 0, ~UPLL_BYPASS_EN_MASK);

	r = radeon_uvd_send_upll_ctlreq(rdev, CG_UPLL_FUNC_CNTL);
	if (r)
		return r;

	/* switch VCLK and DCLK selection */
	WREG32_P(CG_UPLL_FUNC_CNTL_2,
		VCLK_SRC_SEL(2) | DCLK_SRC_SEL(2),
		~(VCLK_SRC_SEL_MASK | DCLK_SRC_SEL_MASK));

	mdelay(100);

	return 0;
}

void evergreen_fix_pci_max_read_req_size(struct radeon_device *rdev)
{
	int readrq;
	u16 v;

	readrq = pcie_get_readrq(rdev->pdev);
	v = ffs(readrq) - 8;
	/* if bios or OS sets MAX_READ_REQUEST_SIZE to an invalid value, fix it
	 * to avoid hangs or perfomance issues
	 */
	if ((v == 0) || (v == 6) || (v == 7))
		pcie_set_readrq(rdev->pdev, 512);
}

void dce4_program_fmt(struct drm_encoder *encoder)
{
	struct drm_device *dev = encoder->dev;
	struct radeon_device *rdev = dev->dev_private;
	struct radeon_encoder *radeon_encoder = to_radeon_encoder(encoder);
	struct radeon_crtc *radeon_crtc = to_radeon_crtc(encoder->crtc);
	struct drm_connector *connector = radeon_get_connector_for_encoder(encoder);
	int bpc = 0;
	u32 tmp = 0;
	enum radeon_connector_dither dither = RADEON_FMT_DITHER_DISABLE;

	if (connector) {
		struct radeon_connector *radeon_connector = to_radeon_connector(connector);
		bpc = radeon_get_monitor_bpc(connector);
		dither = radeon_connector->dither;
	}

	/* LVDS/eDP FMT is set up by atom */
	if (radeon_encoder->devices & ATOM_DEVICE_LCD_SUPPORT)
		return;

	/* not needed for analog */
	if ((radeon_encoder->encoder_id == ENCODER_OBJECT_ID_INTERNAL_KLDSCP_DAC1) ||
	    (radeon_encoder->encoder_id == ENCODER_OBJECT_ID_INTERNAL_KLDSCP_DAC2))
		return;

	if (bpc == 0)
		return;

	switch (bpc) {
	case 6:
		if (dither == RADEON_FMT_DITHER_ENABLE)
			/* XXX sort out optimal dither settings */
			tmp |= (FMT_FRAME_RANDOM_ENABLE | FMT_HIGHPASS_RANDOM_ENABLE |
				FMT_SPATIAL_DITHER_EN);
		else
			tmp |= FMT_TRUNCATE_EN;
		break;
	case 8:
		if (dither == RADEON_FMT_DITHER_ENABLE)
			/* XXX sort out optimal dither settings */
			tmp |= (FMT_FRAME_RANDOM_ENABLE | FMT_HIGHPASS_RANDOM_ENABLE |
				FMT_RGB_RANDOM_ENABLE |
				FMT_SPATIAL_DITHER_EN | FMT_SPATIAL_DITHER_DEPTH);
		else
			tmp |= (FMT_TRUNCATE_EN | FMT_TRUNCATE_DEPTH);
		break;
	case 10:
	default:
		/* not needed */
		break;
	}

	WREG32(FMT_BIT_DEPTH_CONTROL + radeon_crtc->crtc_offset, tmp);
}

static bool dce4_is_in_vblank(struct radeon_device *rdev, int crtc)
{
	if (RREG32(EVERGREEN_CRTC_STATUS + crtc_offsets[crtc]) & EVERGREEN_CRTC_V_BLANK)
		return true;
	else
		return false;
}

static bool dce4_is_counter_moving(struct radeon_device *rdev, int crtc)
{
	u32 pos1, pos2;

	pos1 = RREG32(EVERGREEN_CRTC_STATUS_POSITION + crtc_offsets[crtc]);
	pos2 = RREG32(EVERGREEN_CRTC_STATUS_POSITION + crtc_offsets[crtc]);

	if (pos1 != pos2)
		return true;
	else
		return false;
}

/**
 * dce4_wait_for_vblank - vblank wait asic callback.
 *
 * @rdev: radeon_device pointer
 * @crtc: crtc to wait for vblank on
 *
 * Wait for vblank on the requested crtc (evergreen+).
 */
void dce4_wait_for_vblank(struct radeon_device *rdev, int crtc)
{
	unsigned i = 0;

	if (crtc >= rdev->num_crtc)
		return;

	if (!(RREG32(EVERGREEN_CRTC_CONTROL + crtc_offsets[crtc]) & EVERGREEN_CRTC_MASTER_EN))
		return;

	/* depending on when we hit vblank, we may be close to active; if so,
	 * wait for another frame.
	 */
	while (dce4_is_in_vblank(rdev, crtc)) {
		if (i++ % 100 == 0) {
			if (!dce4_is_counter_moving(rdev, crtc))
				break;
		}
	}

	while (!dce4_is_in_vblank(rdev, crtc)) {
		if (i++ % 100 == 0) {
			if (!dce4_is_counter_moving(rdev, crtc))
				break;
		}
	}
}

/**
 * radeon_irq_kms_pflip_irq_get - pre-pageflip callback.
 *
 * @rdev: radeon_device pointer
 * @crtc: crtc to prepare for pageflip on
 *
 * Pre-pageflip callback (evergreen+).
 * Enables the pageflip irq (vblank irq).
 */
void evergreen_pre_page_flip(struct radeon_device *rdev, int crtc)
{
	/* enable the pflip int */
	radeon_irq_kms_pflip_irq_get(rdev, crtc);
}

/**
 * evergreen_post_page_flip - pos-pageflip callback.
 *
 * @rdev: radeon_device pointer
 * @crtc: crtc to cleanup pageflip on
 *
 * Post-pageflip callback (evergreen+).
 * Disables the pageflip irq (vblank irq).
 */
void evergreen_post_page_flip(struct radeon_device *rdev, int crtc)
{
	/* disable the pflip int */
	radeon_irq_kms_pflip_irq_put(rdev, crtc);
}

/**
 * evergreen_page_flip - pageflip callback.
 *
 * @rdev: radeon_device pointer
 * @crtc_id: crtc to cleanup pageflip on
 * @crtc_base: new address of the crtc (GPU MC address)
 *
 * Does the actual pageflip (evergreen+).
 * During vblank we take the crtc lock and wait for the update_pending
 * bit to go high, when it does, we release the lock, and allow the
 * double buffered update to take place.
 * Returns the current update pending status.
 */
u32 evergreen_page_flip(struct radeon_device *rdev, int crtc_id, u64 crtc_base)
{
	struct radeon_crtc *radeon_crtc = rdev->mode_info.crtcs[crtc_id];
	u32 tmp = RREG32(EVERGREEN_GRPH_UPDATE + radeon_crtc->crtc_offset);
	int i;

	/* Lock the graphics update lock */
	tmp |= EVERGREEN_GRPH_UPDATE_LOCK;
	WREG32(EVERGREEN_GRPH_UPDATE + radeon_crtc->crtc_offset, tmp);

	/* update the scanout addresses */
	WREG32(EVERGREEN_GRPH_SECONDARY_SURFACE_ADDRESS_HIGH + radeon_crtc->crtc_offset,
	       upper_32_bits(crtc_base));
	WREG32(EVERGREEN_GRPH_SECONDARY_SURFACE_ADDRESS + radeon_crtc->crtc_offset,
	       (u32)crtc_base);

	WREG32(EVERGREEN_GRPH_PRIMARY_SURFACE_ADDRESS_HIGH + radeon_crtc->crtc_offset,
	       upper_32_bits(crtc_base));
	WREG32(EVERGREEN_GRPH_PRIMARY_SURFACE_ADDRESS + radeon_crtc->crtc_offset,
	       (u32)crtc_base);

	/* Wait for update_pending to go high. */
	for (i = 0; i < rdev->usec_timeout; i++) {
		if (RREG32(EVERGREEN_GRPH_UPDATE + radeon_crtc->crtc_offset) & EVERGREEN_GRPH_SURFACE_UPDATE_PENDING)
			break;
		udelay(1);
	}
	DRM_DEBUG("Update pending now high. Unlocking vupdate_lock.\n");

	/* Unlock the lock, so double-buffering can take place inside vblank */
	tmp &= ~EVERGREEN_GRPH_UPDATE_LOCK;
	WREG32(EVERGREEN_GRPH_UPDATE + radeon_crtc->crtc_offset, tmp);

	/* Return current update_pending status: */
	return RREG32(EVERGREEN_GRPH_UPDATE + radeon_crtc->crtc_offset) & EVERGREEN_GRPH_SURFACE_UPDATE_PENDING;
}

/* get temperature in millidegrees */
int evergreen_get_temp(struct radeon_device *rdev)
{
	u32 temp, toffset;
	int actual_temp = 0;

	if (rdev->family == CHIP_JUNIPER) {
		toffset = (RREG32(CG_THERMAL_CTRL) & TOFFSET_MASK) >>
			TOFFSET_SHIFT;
		temp = (RREG32(CG_TS0_STATUS) & TS0_ADC_DOUT_MASK) >>
			TS0_ADC_DOUT_SHIFT;

		if (toffset & 0x100)
			actual_temp = temp / 2 - (0x200 - toffset);
		else
			actual_temp = temp / 2 + toffset;

		actual_temp = actual_temp * 1000;

	} else {
		temp = (RREG32(CG_MULT_THERMAL_STATUS) & ASIC_T_MASK) >>
			ASIC_T_SHIFT;

		if (temp & 0x400)
			actual_temp = -256;
		else if (temp & 0x200)
			actual_temp = 255;
		else if (temp & 0x100) {
			actual_temp = temp & 0x1ff;
			actual_temp |= ~0x1ff;
		} else
			actual_temp = temp & 0xff;

		actual_temp = (actual_temp * 1000) / 2;
	}

	return actual_temp;
}

int sumo_get_temp(struct radeon_device *rdev)
{
	u32 temp = RREG32(CG_THERMAL_STATUS) & 0xff;
	int actual_temp = temp - 49;

	return actual_temp * 1000;
}

/**
 * sumo_pm_init_profile - Initialize power profiles callback.
 *
 * @rdev: radeon_device pointer
 *
 * Initialize the power states used in profile mode
 * (sumo, trinity, SI).
 * Used for profile mode only.
 */
void sumo_pm_init_profile(struct radeon_device *rdev)
{
	int idx;

	/* default */
	rdev->pm.profiles[PM_PROFILE_DEFAULT_IDX].dpms_off_ps_idx = rdev->pm.default_power_state_index;
	rdev->pm.profiles[PM_PROFILE_DEFAULT_IDX].dpms_on_ps_idx = rdev->pm.default_power_state_index;
	rdev->pm.profiles[PM_PROFILE_DEFAULT_IDX].dpms_off_cm_idx = 0;
	rdev->pm.profiles[PM_PROFILE_DEFAULT_IDX].dpms_on_cm_idx = 0;

	/* low,mid sh/mh */
	if (rdev->flags & RADEON_IS_MOBILITY)
		idx = radeon_pm_get_type_index(rdev, POWER_STATE_TYPE_BATTERY, 0);
	else
		idx = radeon_pm_get_type_index(rdev, POWER_STATE_TYPE_PERFORMANCE, 0);

	rdev->pm.profiles[PM_PROFILE_LOW_SH_IDX].dpms_off_ps_idx = idx;
	rdev->pm.profiles[PM_PROFILE_LOW_SH_IDX].dpms_on_ps_idx = idx;
	rdev->pm.profiles[PM_PROFILE_LOW_SH_IDX].dpms_off_cm_idx = 0;
	rdev->pm.profiles[PM_PROFILE_LOW_SH_IDX].dpms_on_cm_idx = 0;

	rdev->pm.profiles[PM_PROFILE_LOW_MH_IDX].dpms_off_ps_idx = idx;
	rdev->pm.profiles[PM_PROFILE_LOW_MH_IDX].dpms_on_ps_idx = idx;
	rdev->pm.profiles[PM_PROFILE_LOW_MH_IDX].dpms_off_cm_idx = 0;
	rdev->pm.profiles[PM_PROFILE_LOW_MH_IDX].dpms_on_cm_idx = 0;

	rdev->pm.profiles[PM_PROFILE_MID_SH_IDX].dpms_off_ps_idx = idx;
	rdev->pm.profiles[PM_PROFILE_MID_SH_IDX].dpms_on_ps_idx = idx;
	rdev->pm.profiles[PM_PROFILE_MID_SH_IDX].dpms_off_cm_idx = 0;
	rdev->pm.profiles[PM_PROFILE_MID_SH_IDX].dpms_on_cm_idx = 0;

	rdev->pm.profiles[PM_PROFILE_MID_MH_IDX].dpms_off_ps_idx = idx;
	rdev->pm.profiles[PM_PROFILE_MID_MH_IDX].dpms_on_ps_idx = idx;
	rdev->pm.profiles[PM_PROFILE_MID_MH_IDX].dpms_off_cm_idx = 0;
	rdev->pm.profiles[PM_PROFILE_MID_MH_IDX].dpms_on_cm_idx = 0;

	/* high sh/mh */
	idx = radeon_pm_get_type_index(rdev, POWER_STATE_TYPE_PERFORMANCE, 0);
	rdev->pm.profiles[PM_PROFILE_HIGH_SH_IDX].dpms_off_ps_idx = idx;
	rdev->pm.profiles[PM_PROFILE_HIGH_SH_IDX].dpms_on_ps_idx = idx;
	rdev->pm.profiles[PM_PROFILE_HIGH_SH_IDX].dpms_off_cm_idx = 0;
	rdev->pm.profiles[PM_PROFILE_HIGH_SH_IDX].dpms_on_cm_idx =
		rdev->pm.power_state[idx].num_clock_modes - 1;

	rdev->pm.profiles[PM_PROFILE_HIGH_MH_IDX].dpms_off_ps_idx = idx;
	rdev->pm.profiles[PM_PROFILE_HIGH_MH_IDX].dpms_on_ps_idx = idx;
	rdev->pm.profiles[PM_PROFILE_HIGH_MH_IDX].dpms_off_cm_idx = 0;
	rdev->pm.profiles[PM_PROFILE_HIGH_MH_IDX].dpms_on_cm_idx =
		rdev->pm.power_state[idx].num_clock_modes - 1;
}

/**
 * btc_pm_init_profile - Initialize power profiles callback.
 *
 * @rdev: radeon_device pointer
 *
 * Initialize the power states used in profile mode
 * (BTC, cayman).
 * Used for profile mode only.
 */
void btc_pm_init_profile(struct radeon_device *rdev)
{
	int idx;

	/* default */
	rdev->pm.profiles[PM_PROFILE_DEFAULT_IDX].dpms_off_ps_idx = rdev->pm.default_power_state_index;
	rdev->pm.profiles[PM_PROFILE_DEFAULT_IDX].dpms_on_ps_idx = rdev->pm.default_power_state_index;
	rdev->pm.profiles[PM_PROFILE_DEFAULT_IDX].dpms_off_cm_idx = 0;
	rdev->pm.profiles[PM_PROFILE_DEFAULT_IDX].dpms_on_cm_idx = 2;
	/* starting with BTC, there is one state that is used for both
	 * MH and SH.  Difference is that we always use the high clock index for
	 * mclk.
	 */
	if (rdev->flags & RADEON_IS_MOBILITY)
		idx = radeon_pm_get_type_index(rdev, POWER_STATE_TYPE_BATTERY, 0);
	else
		idx = radeon_pm_get_type_index(rdev, POWER_STATE_TYPE_PERFORMANCE, 0);
	/* low sh */
	rdev->pm.profiles[PM_PROFILE_LOW_SH_IDX].dpms_off_ps_idx = idx;
	rdev->pm.profiles[PM_PROFILE_LOW_SH_IDX].dpms_on_ps_idx = idx;
	rdev->pm.profiles[PM_PROFILE_LOW_SH_IDX].dpms_off_cm_idx = 0;
	rdev->pm.profiles[PM_PROFILE_LOW_SH_IDX].dpms_on_cm_idx = 0;
	/* mid sh */
	rdev->pm.profiles[PM_PROFILE_MID_SH_IDX].dpms_off_ps_idx = idx;
	rdev->pm.profiles[PM_PROFILE_MID_SH_IDX].dpms_on_ps_idx = idx;
	rdev->pm.profiles[PM_PROFILE_MID_SH_IDX].dpms_off_cm_idx = 0;
	rdev->pm.profiles[PM_PROFILE_MID_SH_IDX].dpms_on_cm_idx = 1;
	/* high sh */
	rdev->pm.profiles[PM_PROFILE_HIGH_SH_IDX].dpms_off_ps_idx = idx;
	rdev->pm.profiles[PM_PROFILE_HIGH_SH_IDX].dpms_on_ps_idx = idx;
	rdev->pm.profiles[PM_PROFILE_HIGH_SH_IDX].dpms_off_cm_idx = 0;
	rdev->pm.profiles[PM_PROFILE_HIGH_SH_IDX].dpms_on_cm_idx = 2;
	/* low mh */
	rdev->pm.profiles[PM_PROFILE_LOW_MH_IDX].dpms_off_ps_idx = idx;
	rdev->pm.profiles[PM_PROFILE_LOW_MH_IDX].dpms_on_ps_idx = idx;
	rdev->pm.profiles[PM_PROFILE_LOW_MH_IDX].dpms_off_cm_idx = 0;
	rdev->pm.profiles[PM_PROFILE_LOW_MH_IDX].dpms_on_cm_idx = 0;
	/* mid mh */
	rdev->pm.profiles[PM_PROFILE_MID_MH_IDX].dpms_off_ps_idx = idx;
	rdev->pm.profiles[PM_PROFILE_MID_MH_IDX].dpms_on_ps_idx = idx;
	rdev->pm.profiles[PM_PROFILE_MID_MH_IDX].dpms_off_cm_idx = 0;
	rdev->pm.profiles[PM_PROFILE_MID_MH_IDX].dpms_on_cm_idx = 1;
	/* high mh */
	rdev->pm.profiles[PM_PROFILE_HIGH_MH_IDX].dpms_off_ps_idx = idx;
	rdev->pm.profiles[PM_PROFILE_HIGH_MH_IDX].dpms_on_ps_idx = idx;
	rdev->pm.profiles[PM_PROFILE_HIGH_MH_IDX].dpms_off_cm_idx = 0;
	rdev->pm.profiles[PM_PROFILE_HIGH_MH_IDX].dpms_on_cm_idx = 2;
}

/**
 * evergreen_pm_misc - set additional pm hw parameters callback.
 *
 * @rdev: radeon_device pointer
 *
 * Set non-clock parameters associated with a power state
 * (voltage, etc.) (evergreen+).
 */
void evergreen_pm_misc(struct radeon_device *rdev)
{
	int req_ps_idx = rdev->pm.requested_power_state_index;
	int req_cm_idx = rdev->pm.requested_clock_mode_index;
	struct radeon_power_state *ps = &rdev->pm.power_state[req_ps_idx];
	struct radeon_voltage *voltage = &ps->clock_info[req_cm_idx].voltage;

	if (voltage->type == VOLTAGE_SW) {
		/* 0xff0x are flags rather then an actual voltage */
		if ((voltage->voltage & 0xff00) == 0xff00)
			return;
		if (voltage->voltage && (voltage->voltage != rdev->pm.current_vddc)) {
			radeon_atom_set_voltage(rdev, voltage->voltage, SET_VOLTAGE_TYPE_ASIC_VDDC);
			rdev->pm.current_vddc = voltage->voltage;
			DRM_DEBUG("Setting: vddc: %d\n", voltage->voltage);
		}

		/* starting with BTC, there is one state that is used for both
		 * MH and SH.  Difference is that we always use the high clock index for
		 * mclk and vddci.
		 */
		if ((rdev->pm.pm_method == PM_METHOD_PROFILE) &&
		    (rdev->family >= CHIP_BARTS) &&
		    rdev->pm.active_crtc_count &&
		    ((rdev->pm.profile_index == PM_PROFILE_MID_MH_IDX) ||
		     (rdev->pm.profile_index == PM_PROFILE_LOW_MH_IDX)))
			voltage = &rdev->pm.power_state[req_ps_idx].
				clock_info[rdev->pm.profiles[PM_PROFILE_HIGH_MH_IDX].dpms_on_cm_idx].voltage;

		/* 0xff0x are flags rather then an actual voltage */
		if ((voltage->vddci & 0xff00) == 0xff00)
			return;
		if (voltage->vddci && (voltage->vddci != rdev->pm.current_vddci)) {
			radeon_atom_set_voltage(rdev, voltage->vddci, SET_VOLTAGE_TYPE_ASIC_VDDCI);
			rdev->pm.current_vddci = voltage->vddci;
			DRM_DEBUG("Setting: vddci: %d\n", voltage->vddci);
		}
	}
}

/**
 * evergreen_pm_prepare - pre-power state change callback.
 *
 * @rdev: radeon_device pointer
 *
 * Prepare for a power state change (evergreen+).
 */
void evergreen_pm_prepare(struct radeon_device *rdev)
{
	struct drm_device *ddev = rdev->ddev;
	struct drm_crtc *crtc;
	struct radeon_crtc *radeon_crtc;
	u32 tmp;

	/* disable any active CRTCs */
	list_for_each_entry(crtc, &ddev->mode_config.crtc_list, head) {
		radeon_crtc = to_radeon_crtc(crtc);
		if (radeon_crtc->enabled) {
			tmp = RREG32(EVERGREEN_CRTC_CONTROL + radeon_crtc->crtc_offset);
			tmp |= EVERGREEN_CRTC_DISP_READ_REQUEST_DISABLE;
			WREG32(EVERGREEN_CRTC_CONTROL + radeon_crtc->crtc_offset, tmp);
		}
	}
}

/**
 * evergreen_pm_finish - post-power state change callback.
 *
 * @rdev: radeon_device pointer
 *
 * Clean up after a power state change (evergreen+).
 */
void evergreen_pm_finish(struct radeon_device *rdev)
{
	struct drm_device *ddev = rdev->ddev;
	struct drm_crtc *crtc;
	struct radeon_crtc *radeon_crtc;
	u32 tmp;

	/* enable any active CRTCs */
	list_for_each_entry(crtc, &ddev->mode_config.crtc_list, head) {
		radeon_crtc = to_radeon_crtc(crtc);
		if (radeon_crtc->enabled) {
			tmp = RREG32(EVERGREEN_CRTC_CONTROL + radeon_crtc->crtc_offset);
			tmp &= ~EVERGREEN_CRTC_DISP_READ_REQUEST_DISABLE;
			WREG32(EVERGREEN_CRTC_CONTROL + radeon_crtc->crtc_offset, tmp);
		}
	}
}

/**
 * evergreen_hpd_sense - hpd sense callback.
 *
 * @rdev: radeon_device pointer
 * @hpd: hpd (hotplug detect) pin
 *
 * Checks if a digital monitor is connected (evergreen+).
 * Returns true if connected, false if not connected.
 */
bool evergreen_hpd_sense(struct radeon_device *rdev, enum radeon_hpd_id hpd)
{
	bool connected = false;

	switch (hpd) {
	case RADEON_HPD_1:
		if (RREG32(DC_HPD1_INT_STATUS) & DC_HPDx_SENSE)
			connected = true;
		break;
	case RADEON_HPD_2:
		if (RREG32(DC_HPD2_INT_STATUS) & DC_HPDx_SENSE)
			connected = true;
		break;
	case RADEON_HPD_3:
		if (RREG32(DC_HPD3_INT_STATUS) & DC_HPDx_SENSE)
			connected = true;
		break;
	case RADEON_HPD_4:
		if (RREG32(DC_HPD4_INT_STATUS) & DC_HPDx_SENSE)
			connected = true;
		break;
	case RADEON_HPD_5:
		if (RREG32(DC_HPD5_INT_STATUS) & DC_HPDx_SENSE)
			connected = true;
		break;
	case RADEON_HPD_6:
		if (RREG32(DC_HPD6_INT_STATUS) & DC_HPDx_SENSE)
			connected = true;
			break;
	default:
		break;
	}

	return connected;
}

/**
 * evergreen_hpd_set_polarity - hpd set polarity callback.
 *
 * @rdev: radeon_device pointer
 * @hpd: hpd (hotplug detect) pin
 *
 * Set the polarity of the hpd pin (evergreen+).
 */
void evergreen_hpd_set_polarity(struct radeon_device *rdev,
				enum radeon_hpd_id hpd)
{
	u32 tmp;
	bool connected = evergreen_hpd_sense(rdev, hpd);

	switch (hpd) {
	case RADEON_HPD_1:
		tmp = RREG32(DC_HPD1_INT_CONTROL);
		if (connected)
			tmp &= ~DC_HPDx_INT_POLARITY;
		else
			tmp |= DC_HPDx_INT_POLARITY;
		WREG32(DC_HPD1_INT_CONTROL, tmp);
		break;
	case RADEON_HPD_2:
		tmp = RREG32(DC_HPD2_INT_CONTROL);
		if (connected)
			tmp &= ~DC_HPDx_INT_POLARITY;
		else
			tmp |= DC_HPDx_INT_POLARITY;
		WREG32(DC_HPD2_INT_CONTROL, tmp);
		break;
	case RADEON_HPD_3:
		tmp = RREG32(DC_HPD3_INT_CONTROL);
		if (connected)
			tmp &= ~DC_HPDx_INT_POLARITY;
		else
			tmp |= DC_HPDx_INT_POLARITY;
		WREG32(DC_HPD3_INT_CONTROL, tmp);
		break;
	case RADEON_HPD_4:
		tmp = RREG32(DC_HPD4_INT_CONTROL);
		if (connected)
			tmp &= ~DC_HPDx_INT_POLARITY;
		else
			tmp |= DC_HPDx_INT_POLARITY;
		WREG32(DC_HPD4_INT_CONTROL, tmp);
		break;
	case RADEON_HPD_5:
		tmp = RREG32(DC_HPD5_INT_CONTROL);
		if (connected)
			tmp &= ~DC_HPDx_INT_POLARITY;
		else
			tmp |= DC_HPDx_INT_POLARITY;
		WREG32(DC_HPD5_INT_CONTROL, tmp);
			break;
	case RADEON_HPD_6:
		tmp = RREG32(DC_HPD6_INT_CONTROL);
		if (connected)
			tmp &= ~DC_HPDx_INT_POLARITY;
		else
			tmp |= DC_HPDx_INT_POLARITY;
		WREG32(DC_HPD6_INT_CONTROL, tmp);
		break;
	default:
		break;
	}
}

/**
 * evergreen_hpd_init - hpd setup callback.
 *
 * @rdev: radeon_device pointer
 *
 * Setup the hpd pins used by the card (evergreen+).
 * Enable the pin, set the polarity, and enable the hpd interrupts.
 */
void evergreen_hpd_init(struct radeon_device *rdev)
{
	struct drm_device *dev = rdev->ddev;
	struct drm_connector *connector;
	unsigned enabled = 0;
	u32 tmp = DC_HPDx_CONNECTION_TIMER(0x9c4) |
		DC_HPDx_RX_INT_TIMER(0xfa) | DC_HPDx_EN;

	list_for_each_entry(connector, &dev->mode_config.connector_list, head) {
		struct radeon_connector *radeon_connector = to_radeon_connector(connector);

		if (connector->connector_type == DRM_MODE_CONNECTOR_eDP ||
		    connector->connector_type == DRM_MODE_CONNECTOR_LVDS) {
			/* don't try to enable hpd on eDP or LVDS avoid breaking the
			 * aux dp channel on imac and help (but not completely fix)
			 * https://bugzilla.redhat.com/show_bug.cgi?id=726143
			 * also avoid interrupt storms during dpms.
			 */
			continue;
		}
		switch (radeon_connector->hpd.hpd) {
		case RADEON_HPD_1:
			WREG32(DC_HPD1_CONTROL, tmp);
			break;
		case RADEON_HPD_2:
			WREG32(DC_HPD2_CONTROL, tmp);
			break;
		case RADEON_HPD_3:
			WREG32(DC_HPD3_CONTROL, tmp);
			break;
		case RADEON_HPD_4:
			WREG32(DC_HPD4_CONTROL, tmp);
			break;
		case RADEON_HPD_5:
			WREG32(DC_HPD5_CONTROL, tmp);
			break;
		case RADEON_HPD_6:
			WREG32(DC_HPD6_CONTROL, tmp);
			break;
		default:
			break;
		}
		radeon_hpd_set_polarity(rdev, radeon_connector->hpd.hpd);
		enabled |= 1 << radeon_connector->hpd.hpd;
	}
	radeon_irq_kms_enable_hpd(rdev, enabled);
}

/**
 * evergreen_hpd_fini - hpd tear down callback.
 *
 * @rdev: radeon_device pointer
 *
 * Tear down the hpd pins used by the card (evergreen+).
 * Disable the hpd interrupts.
 */
void evergreen_hpd_fini(struct radeon_device *rdev)
{
	struct drm_device *dev = rdev->ddev;
	struct drm_connector *connector;
	unsigned disabled = 0;

	list_for_each_entry(connector, &dev->mode_config.connector_list, head) {
		struct radeon_connector *radeon_connector = to_radeon_connector(connector);
		switch (radeon_connector->hpd.hpd) {
		case RADEON_HPD_1:
			WREG32(DC_HPD1_CONTROL, 0);
			break;
		case RADEON_HPD_2:
			WREG32(DC_HPD2_CONTROL, 0);
			break;
		case RADEON_HPD_3:
			WREG32(DC_HPD3_CONTROL, 0);
			break;
		case RADEON_HPD_4:
			WREG32(DC_HPD4_CONTROL, 0);
			break;
		case RADEON_HPD_5:
			WREG32(DC_HPD5_CONTROL, 0);
			break;
		case RADEON_HPD_6:
			WREG32(DC_HPD6_CONTROL, 0);
			break;
		default:
			break;
		}
		disabled |= 1 << radeon_connector->hpd.hpd;
	}
	radeon_irq_kms_disable_hpd(rdev, disabled);
}

/* watermark setup */

static u32 evergreen_line_buffer_adjust(struct radeon_device *rdev,
					struct radeon_crtc *radeon_crtc,
					struct drm_display_mode *mode,
					struct drm_display_mode *other_mode)
{
	u32 tmp, buffer_alloc, i;
	u32 pipe_offset = radeon_crtc->crtc_id * 0x20;
	/*
	 * Line Buffer Setup
	 * There are 3 line buffers, each one shared by 2 display controllers.
	 * DC_LB_MEMORY_SPLIT controls how that line buffer is shared between
	 * the display controllers.  The paritioning is done via one of four
	 * preset allocations specified in bits 2:0:
	 * first display controller
	 *  0 - first half of lb (3840 * 2)
	 *  1 - first 3/4 of lb (5760 * 2)
	 *  2 - whole lb (7680 * 2), other crtc must be disabled
	 *  3 - first 1/4 of lb (1920 * 2)
	 * second display controller
	 *  4 - second half of lb (3840 * 2)
	 *  5 - second 3/4 of lb (5760 * 2)
	 *  6 - whole lb (7680 * 2), other crtc must be disabled
	 *  7 - last 1/4 of lb (1920 * 2)
	 */
	/* this can get tricky if we have two large displays on a paired group
	 * of crtcs.  Ideally for multiple large displays we'd assign them to
	 * non-linked crtcs for maximum line buffer allocation.
	 */
	if (radeon_crtc->base.enabled && mode) {
		if (other_mode) {
			tmp = 0; /* 1/2 */
			buffer_alloc = 1;
		} else {
			tmp = 2; /* whole */
			buffer_alloc = 2;
		}
	} else {
		tmp = 0;
		buffer_alloc = 0;
	}

	/* second controller of the pair uses second half of the lb */
	if (radeon_crtc->crtc_id % 2)
		tmp += 4;
	WREG32(DC_LB_MEMORY_SPLIT + radeon_crtc->crtc_offset, tmp);

	if (ASIC_IS_DCE41(rdev) || ASIC_IS_DCE5(rdev)) {
		WREG32(PIPE0_DMIF_BUFFER_CONTROL + pipe_offset,
		       DMIF_BUFFERS_ALLOCATED(buffer_alloc));
		for (i = 0; i < rdev->usec_timeout; i++) {
			if (RREG32(PIPE0_DMIF_BUFFER_CONTROL + pipe_offset) &
			    DMIF_BUFFERS_ALLOCATED_COMPLETED)
				break;
			udelay(1);
		}
	}

	if (radeon_crtc->base.enabled && mode) {
		switch (tmp) {
		case 0:
		case 4:
		default:
			if (ASIC_IS_DCE5(rdev))
				return 4096 * 2;
			else
				return 3840 * 2;
		case 1:
		case 5:
			if (ASIC_IS_DCE5(rdev))
				return 6144 * 2;
			else
				return 5760 * 2;
		case 2:
		case 6:
			if (ASIC_IS_DCE5(rdev))
				return 8192 * 2;
			else
				return 7680 * 2;
		case 3:
		case 7:
			if (ASIC_IS_DCE5(rdev))
				return 2048 * 2;
			else
				return 1920 * 2;
		}
	}

	/* controller not enabled, so no lb used */
	return 0;
}

u32 evergreen_get_number_of_dram_channels(struct radeon_device *rdev)
{
	u32 tmp = RREG32(MC_SHARED_CHMAP);

	switch ((tmp & NOOFCHAN_MASK) >> NOOFCHAN_SHIFT) {
	case 0:
	default:
		return 1;
	case 1:
		return 2;
	case 2:
		return 4;
	case 3:
		return 8;
	}
}

struct evergreen_wm_params {
	u32 dram_channels; /* number of dram channels */
	u32 yclk;          /* bandwidth per dram data pin in kHz */
	u32 sclk;          /* engine clock in kHz */
	u32 disp_clk;      /* display clock in kHz */
	u32 src_width;     /* viewport width */
	u32 active_time;   /* active display time in ns */
	u32 blank_time;    /* blank time in ns */
	bool interlaced;    /* mode is interlaced */
	fixed20_12 vsc;    /* vertical scale ratio */
	u32 num_heads;     /* number of active crtcs */
	u32 bytes_per_pixel; /* bytes per pixel display + overlay */
	u32 lb_size;       /* line buffer allocated to pipe */
	u32 vtaps;         /* vertical scaler taps */
};

static u32 evergreen_dram_bandwidth(struct evergreen_wm_params *wm)
{
	/* Calculate DRAM Bandwidth and the part allocated to display. */
	fixed20_12 dram_efficiency; /* 0.7 */
	fixed20_12 yclk, dram_channels, bandwidth;
	fixed20_12 a;

	a.full = dfixed_const(1000);
	yclk.full = dfixed_const(wm->yclk);
	yclk.full = dfixed_div(yclk, a);
	dram_channels.full = dfixed_const(wm->dram_channels * 4);
	a.full = dfixed_const(10);
	dram_efficiency.full = dfixed_const(7);
	dram_efficiency.full = dfixed_div(dram_efficiency, a);
	bandwidth.full = dfixed_mul(dram_channels, yclk);
	bandwidth.full = dfixed_mul(bandwidth, dram_efficiency);

	return dfixed_trunc(bandwidth);
}

static u32 evergreen_dram_bandwidth_for_display(struct evergreen_wm_params *wm)
{
	/* Calculate DRAM Bandwidth and the part allocated to display. */
	fixed20_12 disp_dram_allocation; /* 0.3 to 0.7 */
	fixed20_12 yclk, dram_channels, bandwidth;
	fixed20_12 a;

	a.full = dfixed_const(1000);
	yclk.full = dfixed_const(wm->yclk);
	yclk.full = dfixed_div(yclk, a);
	dram_channels.full = dfixed_const(wm->dram_channels * 4);
	a.full = dfixed_const(10);
	disp_dram_allocation.full = dfixed_const(3); /* XXX worse case value 0.3 */
	disp_dram_allocation.full = dfixed_div(disp_dram_allocation, a);
	bandwidth.full = dfixed_mul(dram_channels, yclk);
	bandwidth.full = dfixed_mul(bandwidth, disp_dram_allocation);

	return dfixed_trunc(bandwidth);
}

static u32 evergreen_data_return_bandwidth(struct evergreen_wm_params *wm)
{
	/* Calculate the display Data return Bandwidth */
	fixed20_12 return_efficiency; /* 0.8 */
	fixed20_12 sclk, bandwidth;
	fixed20_12 a;

	a.full = dfixed_const(1000);
	sclk.full = dfixed_const(wm->sclk);
	sclk.full = dfixed_div(sclk, a);
	a.full = dfixed_const(10);
	return_efficiency.full = dfixed_const(8);
	return_efficiency.full = dfixed_div(return_efficiency, a);
	a.full = dfixed_const(32);
	bandwidth.full = dfixed_mul(a, sclk);
	bandwidth.full = dfixed_mul(bandwidth, return_efficiency);

	return dfixed_trunc(bandwidth);
}

static u32 evergreen_dmif_request_bandwidth(struct evergreen_wm_params *wm)
{
	/* Calculate the DMIF Request Bandwidth */
	fixed20_12 disp_clk_request_efficiency; /* 0.8 */
	fixed20_12 disp_clk, bandwidth;
	fixed20_12 a;

	a.full = dfixed_const(1000);
	disp_clk.full = dfixed_const(wm->disp_clk);
	disp_clk.full = dfixed_div(disp_clk, a);
	a.full = dfixed_const(10);
	disp_clk_request_efficiency.full = dfixed_const(8);
	disp_clk_request_efficiency.full = dfixed_div(disp_clk_request_efficiency, a);
	a.full = dfixed_const(32);
	bandwidth.full = dfixed_mul(a, disp_clk);
	bandwidth.full = dfixed_mul(bandwidth, disp_clk_request_efficiency);

	return dfixed_trunc(bandwidth);
}

static u32 evergreen_available_bandwidth(struct evergreen_wm_params *wm)
{
	/* Calculate the Available bandwidth. Display can use this temporarily but not in average. */
	u32 dram_bandwidth = evergreen_dram_bandwidth(wm);
	u32 data_return_bandwidth = evergreen_data_return_bandwidth(wm);
	u32 dmif_req_bandwidth = evergreen_dmif_request_bandwidth(wm);

	return min(dram_bandwidth, min(data_return_bandwidth, dmif_req_bandwidth));
}

static u32 evergreen_average_bandwidth(struct evergreen_wm_params *wm)
{
	/* Calculate the display mode Average Bandwidth
	 * DisplayMode should contain the source and destination dimensions,
	 * timing, etc.
	 */
	fixed20_12 bpp;
	fixed20_12 line_time;
	fixed20_12 src_width;
	fixed20_12 bandwidth;
	fixed20_12 a;

	a.full = dfixed_const(1000);
	line_time.full = dfixed_const(wm->active_time + wm->blank_time);
	line_time.full = dfixed_div(line_time, a);
	bpp.full = dfixed_const(wm->bytes_per_pixel);
	src_width.full = dfixed_const(wm->src_width);
	bandwidth.full = dfixed_mul(src_width, bpp);
	bandwidth.full = dfixed_mul(bandwidth, wm->vsc);
	bandwidth.full = dfixed_div(bandwidth, line_time);

	return dfixed_trunc(bandwidth);
}

static u32 evergreen_latency_watermark(struct evergreen_wm_params *wm)
{
	/* First calcualte the latency in ns */
	u32 mc_latency = 2000; /* 2000 ns. */
	u32 available_bandwidth = evergreen_available_bandwidth(wm);
	u32 worst_chunk_return_time = (512 * 8 * 1000) / available_bandwidth;
	u32 cursor_line_pair_return_time = (128 * 4 * 1000) / available_bandwidth;
	u32 dc_latency = 40000000 / wm->disp_clk; /* dc pipe latency */
	u32 other_heads_data_return_time = ((wm->num_heads + 1) * worst_chunk_return_time) +
		(wm->num_heads * cursor_line_pair_return_time);
	u32 latency = mc_latency + other_heads_data_return_time + dc_latency;
	u32 max_src_lines_per_dst_line, lb_fill_bw, line_fill_time;
	fixed20_12 a, b, c;

	if (wm->num_heads == 0)
		return 0;

	a.full = dfixed_const(2);
	b.full = dfixed_const(1);
	if ((wm->vsc.full > a.full) ||
	    ((wm->vsc.full > b.full) && (wm->vtaps >= 3)) ||
	    (wm->vtaps >= 5) ||
	    ((wm->vsc.full >= a.full) && wm->interlaced))
		max_src_lines_per_dst_line = 4;
	else
		max_src_lines_per_dst_line = 2;

	a.full = dfixed_const(available_bandwidth);
	b.full = dfixed_const(wm->num_heads);
	a.full = dfixed_div(a, b);

	b.full = dfixed_const(1000);
	c.full = dfixed_const(wm->disp_clk);
	b.full = dfixed_div(c, b);
	c.full = dfixed_const(wm->bytes_per_pixel);
	b.full = dfixed_mul(b, c);

	lb_fill_bw = min(dfixed_trunc(a), dfixed_trunc(b));

	a.full = dfixed_const(max_src_lines_per_dst_line * wm->src_width * wm->bytes_per_pixel);
	b.full = dfixed_const(1000);
	c.full = dfixed_const(lb_fill_bw);
	b.full = dfixed_div(c, b);
	a.full = dfixed_div(a, b);
	line_fill_time = dfixed_trunc(a);

	if (line_fill_time < wm->active_time)
		return latency;
	else
		return latency + (line_fill_time - wm->active_time);

}

static bool evergreen_average_bandwidth_vs_dram_bandwidth_for_display(struct evergreen_wm_params *wm)
{
	if (evergreen_average_bandwidth(wm) <=
	    (evergreen_dram_bandwidth_for_display(wm) / wm->num_heads))
		return true;
	else
		return false;
};

static bool evergreen_average_bandwidth_vs_available_bandwidth(struct evergreen_wm_params *wm)
{
	if (evergreen_average_bandwidth(wm) <=
	    (evergreen_available_bandwidth(wm) / wm->num_heads))
		return true;
	else
		return false;
};

static bool evergreen_check_latency_hiding(struct evergreen_wm_params *wm)
{
	u32 lb_partitions = wm->lb_size / wm->src_width;
	u32 line_time = wm->active_time + wm->blank_time;
	u32 latency_tolerant_lines;
	u32 latency_hiding;
	fixed20_12 a;

	a.full = dfixed_const(1);
	if (wm->vsc.full > a.full)
		latency_tolerant_lines = 1;
	else {
		if (lb_partitions <= (wm->vtaps + 1))
			latency_tolerant_lines = 1;
		else
			latency_tolerant_lines = 2;
	}

	latency_hiding = (latency_tolerant_lines * line_time + wm->blank_time);

	if (evergreen_latency_watermark(wm) <= latency_hiding)
		return true;
	else
		return false;
}

static void evergreen_program_watermarks(struct radeon_device *rdev,
					 struct radeon_crtc *radeon_crtc,
					 u32 lb_size, u32 num_heads)
{
	struct drm_display_mode *mode = &radeon_crtc->base.mode;
	struct evergreen_wm_params wm_low, wm_high;
	u32 dram_channels;
	u32 pixel_period;
	u32 line_time = 0;
	u32 latency_watermark_a = 0, latency_watermark_b = 0;
	u32 priority_a_mark = 0, priority_b_mark = 0;
	u32 priority_a_cnt = PRIORITY_OFF;
	u32 priority_b_cnt = PRIORITY_OFF;
	u32 pipe_offset = radeon_crtc->crtc_id * 16;
	u32 tmp, arb_control3;
	fixed20_12 a, b, c;

	if (radeon_crtc->base.enabled && num_heads && mode) {
		pixel_period = 1000000 / (u32)mode->clock;
		line_time = min((u32)mode->crtc_htotal * pixel_period, (u32)65535);
		priority_a_cnt = 0;
		priority_b_cnt = 0;
		dram_channels = evergreen_get_number_of_dram_channels(rdev);

		/* watermark for high clocks */
		if ((rdev->pm.pm_method == PM_METHOD_DPM) && rdev->pm.dpm_enabled) {
			wm_high.yclk =
				radeon_dpm_get_mclk(rdev, false) * 10;
			wm_high.sclk =
				radeon_dpm_get_sclk(rdev, false) * 10;
		} else {
			wm_high.yclk = rdev->pm.current_mclk * 10;
			wm_high.sclk = rdev->pm.current_sclk * 10;
		}

		wm_high.disp_clk = mode->clock;
		wm_high.src_width = mode->crtc_hdisplay;
		wm_high.active_time = mode->crtc_hdisplay * pixel_period;
		wm_high.blank_time = line_time - wm_high.active_time;
		wm_high.interlaced = false;
		if (mode->flags & DRM_MODE_FLAG_INTERLACE)
			wm_high.interlaced = true;
		wm_high.vsc = radeon_crtc->vsc;
		wm_high.vtaps = 1;
		if (radeon_crtc->rmx_type != RMX_OFF)
			wm_high.vtaps = 2;
		wm_high.bytes_per_pixel = 4; /* XXX: get this from fb config */
		wm_high.lb_size = lb_size;
		wm_high.dram_channels = dram_channels;
		wm_high.num_heads = num_heads;

		/* watermark for low clocks */
		if ((rdev->pm.pm_method == PM_METHOD_DPM) && rdev->pm.dpm_enabled) {
			wm_low.yclk =
				radeon_dpm_get_mclk(rdev, true) * 10;
			wm_low.sclk =
				radeon_dpm_get_sclk(rdev, true) * 10;
		} else {
			wm_low.yclk = rdev->pm.current_mclk * 10;
			wm_low.sclk = rdev->pm.current_sclk * 10;
		}

		wm_low.disp_clk = mode->clock;
		wm_low.src_width = mode->crtc_hdisplay;
		wm_low.active_time = mode->crtc_hdisplay * pixel_period;
		wm_low.blank_time = line_time - wm_low.active_time;
		wm_low.interlaced = false;
		if (mode->flags & DRM_MODE_FLAG_INTERLACE)
			wm_low.interlaced = true;
		wm_low.vsc = radeon_crtc->vsc;
		wm_low.vtaps = 1;
		if (radeon_crtc->rmx_type != RMX_OFF)
			wm_low.vtaps = 2;
		wm_low.bytes_per_pixel = 4; /* XXX: get this from fb config */
		wm_low.lb_size = lb_size;
		wm_low.dram_channels = dram_channels;
		wm_low.num_heads = num_heads;

		/* set for high clocks */
		latency_watermark_a = min(evergreen_latency_watermark(&wm_high), (u32)65535);
		/* set for low clocks */
		latency_watermark_b = min(evergreen_latency_watermark(&wm_low), (u32)65535);

		/* possibly force display priority to high */
		/* should really do this at mode validation time... */
		if (!evergreen_average_bandwidth_vs_dram_bandwidth_for_display(&wm_high) ||
		    !evergreen_average_bandwidth_vs_available_bandwidth(&wm_high) ||
		    !evergreen_check_latency_hiding(&wm_high) ||
		    (rdev->disp_priority == 2)) {
			DRM_DEBUG_KMS("force priority a to high\n");
			priority_a_cnt |= PRIORITY_ALWAYS_ON;
		}
		if (!evergreen_average_bandwidth_vs_dram_bandwidth_for_display(&wm_low) ||
		    !evergreen_average_bandwidth_vs_available_bandwidth(&wm_low) ||
		    !evergreen_check_latency_hiding(&wm_low) ||
		    (rdev->disp_priority == 2)) {
			DRM_DEBUG_KMS("force priority b to high\n");
			priority_b_cnt |= PRIORITY_ALWAYS_ON;
		}

		a.full = dfixed_const(1000);
		b.full = dfixed_const(mode->clock);
		b.full = dfixed_div(b, a);
		c.full = dfixed_const(latency_watermark_a);
		c.full = dfixed_mul(c, b);
		c.full = dfixed_mul(c, radeon_crtc->hsc);
		c.full = dfixed_div(c, a);
		a.full = dfixed_const(16);
		c.full = dfixed_div(c, a);
		priority_a_mark = dfixed_trunc(c);
		priority_a_cnt |= priority_a_mark & PRIORITY_MARK_MASK;

		a.full = dfixed_const(1000);
		b.full = dfixed_const(mode->clock);
		b.full = dfixed_div(b, a);
		c.full = dfixed_const(latency_watermark_b);
		c.full = dfixed_mul(c, b);
		c.full = dfixed_mul(c, radeon_crtc->hsc);
		c.full = dfixed_div(c, a);
		a.full = dfixed_const(16);
		c.full = dfixed_div(c, a);
		priority_b_mark = dfixed_trunc(c);
		priority_b_cnt |= priority_b_mark & PRIORITY_MARK_MASK;
	}

	/* select wm A */
	arb_control3 = RREG32(PIPE0_ARBITRATION_CONTROL3 + pipe_offset);
	tmp = arb_control3;
	tmp &= ~LATENCY_WATERMARK_MASK(3);
	tmp |= LATENCY_WATERMARK_MASK(1);
	WREG32(PIPE0_ARBITRATION_CONTROL3 + pipe_offset, tmp);
	WREG32(PIPE0_LATENCY_CONTROL + pipe_offset,
	       (LATENCY_LOW_WATERMARK(latency_watermark_a) |
		LATENCY_HIGH_WATERMARK(line_time)));
	/* select wm B */
	tmp = RREG32(PIPE0_ARBITRATION_CONTROL3 + pipe_offset);
	tmp &= ~LATENCY_WATERMARK_MASK(3);
	tmp |= LATENCY_WATERMARK_MASK(2);
	WREG32(PIPE0_ARBITRATION_CONTROL3 + pipe_offset, tmp);
	WREG32(PIPE0_LATENCY_CONTROL + pipe_offset,
	       (LATENCY_LOW_WATERMARK(latency_watermark_b) |
		LATENCY_HIGH_WATERMARK(line_time)));
	/* restore original selection */
	WREG32(PIPE0_ARBITRATION_CONTROL3 + pipe_offset, arb_control3);

	/* write the priority marks */
	WREG32(PRIORITY_A_CNT + radeon_crtc->crtc_offset, priority_a_cnt);
	WREG32(PRIORITY_B_CNT + radeon_crtc->crtc_offset, priority_b_cnt);

	/* save values for DPM */
	radeon_crtc->line_time = line_time;
	radeon_crtc->wm_high = latency_watermark_a;
	radeon_crtc->wm_low = latency_watermark_b;
}

/**
 * evergreen_bandwidth_update - update display watermarks callback.
 *
 * @rdev: radeon_device pointer
 *
 * Update the display watermarks based on the requested mode(s)
 * (evergreen+).
 */
void evergreen_bandwidth_update(struct radeon_device *rdev)
{
	struct drm_display_mode *mode0 = NULL;
	struct drm_display_mode *mode1 = NULL;
	u32 num_heads = 0, lb_size;
	int i;

	radeon_update_display_priority(rdev);

	for (i = 0; i < rdev->num_crtc; i++) {
		if (rdev->mode_info.crtcs[i]->base.enabled)
			num_heads++;
	}
	for (i = 0; i < rdev->num_crtc; i += 2) {
		mode0 = &rdev->mode_info.crtcs[i]->base.mode;
		mode1 = &rdev->mode_info.crtcs[i+1]->base.mode;
		lb_size = evergreen_line_buffer_adjust(rdev, rdev->mode_info.crtcs[i], mode0, mode1);
		evergreen_program_watermarks(rdev, rdev->mode_info.crtcs[i], lb_size, num_heads);
		lb_size = evergreen_line_buffer_adjust(rdev, rdev->mode_info.crtcs[i+1], mode1, mode0);
		evergreen_program_watermarks(rdev, rdev->mode_info.crtcs[i+1], lb_size, num_heads);
	}
}

/**
 * evergreen_mc_wait_for_idle - wait for MC idle callback.
 *
 * @rdev: radeon_device pointer
 *
 * Wait for the MC (memory controller) to be idle.
 * (evergreen+).
 * Returns 0 if the MC is idle, -1 if not.
 */
int evergreen_mc_wait_for_idle(struct radeon_device *rdev)
{
	unsigned i;
	u32 tmp;

	for (i = 0; i < rdev->usec_timeout; i++) {
		/* read MC_STATUS */
		tmp = RREG32(SRBM_STATUS) & 0x1F00;
		if (!tmp)
			return 0;
		udelay(1);
	}
	return -1;
}

/*
 * GART
 */
void evergreen_pcie_gart_tlb_flush(struct radeon_device *rdev)
{
	unsigned i;
	u32 tmp;

	WREG32(HDP_MEM_COHERENCY_FLUSH_CNTL, 0x1);

	WREG32(VM_CONTEXT0_REQUEST_RESPONSE, REQUEST_TYPE(1));
	for (i = 0; i < rdev->usec_timeout; i++) {
		/* read MC_STATUS */
		tmp = RREG32(VM_CONTEXT0_REQUEST_RESPONSE);
		tmp = (tmp & RESPONSE_TYPE_MASK) >> RESPONSE_TYPE_SHIFT;
		if (tmp == 2) {
			printk(KERN_WARNING "[drm] r600 flush TLB failed\n");
			return;
		}
		if (tmp) {
			return;
		}
		udelay(1);
	}
}

static int evergreen_pcie_gart_enable(struct radeon_device *rdev)
{
	u32 tmp;
	int r;

	if (rdev->gart.robj == NULL) {
		dev_err(rdev->dev, "No VRAM object for PCIE GART.\n");
		return -EINVAL;
	}
	r = radeon_gart_table_vram_pin(rdev);
	if (r)
		return r;
	radeon_gart_restore(rdev);
	/* Setup L2 cache */
	WREG32(VM_L2_CNTL, ENABLE_L2_CACHE | ENABLE_L2_FRAGMENT_PROCESSING |
				ENABLE_L2_PTE_CACHE_LRU_UPDATE_BY_WRITE |
				EFFECTIVE_L2_QUEUE_SIZE(7));
	WREG32(VM_L2_CNTL2, 0);
	WREG32(VM_L2_CNTL3, BANK_SELECT(0) | CACHE_UPDATE_MODE(2));
	/* Setup TLB control */
	tmp = ENABLE_L1_TLB | ENABLE_L1_FRAGMENT_PROCESSING |
		SYSTEM_ACCESS_MODE_NOT_IN_SYS |
		SYSTEM_APERTURE_UNMAPPED_ACCESS_PASS_THRU |
		EFFECTIVE_L1_TLB_SIZE(5) | EFFECTIVE_L1_QUEUE_SIZE(5);
	if (rdev->flags & RADEON_IS_IGP) {
		WREG32(FUS_MC_VM_MD_L1_TLB0_CNTL, tmp);
		WREG32(FUS_MC_VM_MD_L1_TLB1_CNTL, tmp);
		WREG32(FUS_MC_VM_MD_L1_TLB2_CNTL, tmp);
	} else {
		WREG32(MC_VM_MD_L1_TLB0_CNTL, tmp);
		WREG32(MC_VM_MD_L1_TLB1_CNTL, tmp);
		WREG32(MC_VM_MD_L1_TLB2_CNTL, tmp);
		if ((rdev->family == CHIP_JUNIPER) ||
		    (rdev->family == CHIP_CYPRESS) ||
		    (rdev->family == CHIP_HEMLOCK) ||
		    (rdev->family == CHIP_BARTS))
			WREG32(MC_VM_MD_L1_TLB3_CNTL, tmp);
	}
	WREG32(MC_VM_MB_L1_TLB0_CNTL, tmp);
	WREG32(MC_VM_MB_L1_TLB1_CNTL, tmp);
	WREG32(MC_VM_MB_L1_TLB2_CNTL, tmp);
	WREG32(MC_VM_MB_L1_TLB3_CNTL, tmp);
	WREG32(VM_CONTEXT0_PAGE_TABLE_START_ADDR, rdev->mc.gtt_start >> 12);
	WREG32(VM_CONTEXT0_PAGE_TABLE_END_ADDR, rdev->mc.gtt_end >> 12);
	WREG32(VM_CONTEXT0_PAGE_TABLE_BASE_ADDR, rdev->gart.table_addr >> 12);
	WREG32(VM_CONTEXT0_CNTL, ENABLE_CONTEXT | PAGE_TABLE_DEPTH(0) |
				RANGE_PROTECTION_FAULT_ENABLE_DEFAULT);
	WREG32(VM_CONTEXT0_PROTECTION_FAULT_DEFAULT_ADDR,
			(u32)(rdev->dummy_page.addr >> 12));
	WREG32(VM_CONTEXT1_CNTL, 0);

	evergreen_pcie_gart_tlb_flush(rdev);
	DRM_INFO("PCIE GART of %uM enabled (table at 0x%016llX).\n",
		 (unsigned)(rdev->mc.gtt_size >> 20),
		 (unsigned long long)rdev->gart.table_addr);
	rdev->gart.ready = true;
	return 0;
}

static void evergreen_pcie_gart_disable(struct radeon_device *rdev)
{
	u32 tmp;

	/* Disable all tables */
	WREG32(VM_CONTEXT0_CNTL, 0);
	WREG32(VM_CONTEXT1_CNTL, 0);

	/* Setup L2 cache */
	WREG32(VM_L2_CNTL, ENABLE_L2_FRAGMENT_PROCESSING |
				EFFECTIVE_L2_QUEUE_SIZE(7));
	WREG32(VM_L2_CNTL2, 0);
	WREG32(VM_L2_CNTL3, BANK_SELECT(0) | CACHE_UPDATE_MODE(2));
	/* Setup TLB control */
	tmp = EFFECTIVE_L1_TLB_SIZE(5) | EFFECTIVE_L1_QUEUE_SIZE(5);
	WREG32(MC_VM_MD_L1_TLB0_CNTL, tmp);
	WREG32(MC_VM_MD_L1_TLB1_CNTL, tmp);
	WREG32(MC_VM_MD_L1_TLB2_CNTL, tmp);
	WREG32(MC_VM_MB_L1_TLB0_CNTL, tmp);
	WREG32(MC_VM_MB_L1_TLB1_CNTL, tmp);
	WREG32(MC_VM_MB_L1_TLB2_CNTL, tmp);
	WREG32(MC_VM_MB_L1_TLB3_CNTL, tmp);
	radeon_gart_table_vram_unpin(rdev);
}

static void evergreen_pcie_gart_fini(struct radeon_device *rdev)
{
	evergreen_pcie_gart_disable(rdev);
	radeon_gart_table_vram_free(rdev);
	radeon_gart_fini(rdev);
}


static void evergreen_agp_enable(struct radeon_device *rdev)
{
	u32 tmp;

	/* Setup L2 cache */
	WREG32(VM_L2_CNTL, ENABLE_L2_CACHE | ENABLE_L2_FRAGMENT_PROCESSING |
				ENABLE_L2_PTE_CACHE_LRU_UPDATE_BY_WRITE |
				EFFECTIVE_L2_QUEUE_SIZE(7));
	WREG32(VM_L2_CNTL2, 0);
	WREG32(VM_L2_CNTL3, BANK_SELECT(0) | CACHE_UPDATE_MODE(2));
	/* Setup TLB control */
	tmp = ENABLE_L1_TLB | ENABLE_L1_FRAGMENT_PROCESSING |
		SYSTEM_ACCESS_MODE_NOT_IN_SYS |
		SYSTEM_APERTURE_UNMAPPED_ACCESS_PASS_THRU |
		EFFECTIVE_L1_TLB_SIZE(5) | EFFECTIVE_L1_QUEUE_SIZE(5);
	WREG32(MC_VM_MD_L1_TLB0_CNTL, tmp);
	WREG32(MC_VM_MD_L1_TLB1_CNTL, tmp);
	WREG32(MC_VM_MD_L1_TLB2_CNTL, tmp);
	WREG32(MC_VM_MB_L1_TLB0_CNTL, tmp);
	WREG32(MC_VM_MB_L1_TLB1_CNTL, tmp);
	WREG32(MC_VM_MB_L1_TLB2_CNTL, tmp);
	WREG32(MC_VM_MB_L1_TLB3_CNTL, tmp);
	WREG32(VM_CONTEXT0_CNTL, 0);
	WREG32(VM_CONTEXT1_CNTL, 0);
}

void evergreen_mc_stop(struct radeon_device *rdev, struct evergreen_mc_save *save)
{
	u32 crtc_enabled, tmp, frame_count, blackout;
	int i, j;

	if (!ASIC_IS_NODCE(rdev)) {
		save->vga_render_control = RREG32(VGA_RENDER_CONTROL);
		save->vga_hdp_control = RREG32(VGA_HDP_CONTROL);

		/* disable VGA render */
		WREG32(VGA_RENDER_CONTROL, 0);
	}
	/* blank the display controllers */
	for (i = 0; i < rdev->num_crtc; i++) {
		crtc_enabled = RREG32(EVERGREEN_CRTC_CONTROL + crtc_offsets[i]) & EVERGREEN_CRTC_MASTER_EN;
		if (crtc_enabled) {
			save->crtc_enabled[i] = true;
			if (ASIC_IS_DCE6(rdev)) {
				tmp = RREG32(EVERGREEN_CRTC_BLANK_CONTROL + crtc_offsets[i]);
				if (!(tmp & EVERGREEN_CRTC_BLANK_DATA_EN)) {
					radeon_wait_for_vblank(rdev, i);
					WREG32(EVERGREEN_CRTC_UPDATE_LOCK + crtc_offsets[i], 1);
					tmp |= EVERGREEN_CRTC_BLANK_DATA_EN;
					WREG32(EVERGREEN_CRTC_BLANK_CONTROL + crtc_offsets[i], tmp);
				}
			} else {
				tmp = RREG32(EVERGREEN_CRTC_CONTROL + crtc_offsets[i]);
				if (!(tmp & EVERGREEN_CRTC_DISP_READ_REQUEST_DISABLE)) {
					radeon_wait_for_vblank(rdev, i);
					WREG32(EVERGREEN_CRTC_UPDATE_LOCK + crtc_offsets[i], 1);
					tmp |= EVERGREEN_CRTC_DISP_READ_REQUEST_DISABLE;
					WREG32(EVERGREEN_CRTC_CONTROL + crtc_offsets[i], tmp);
					WREG32(EVERGREEN_CRTC_UPDATE_LOCK + crtc_offsets[i], 0);
				}
			}
			/* wait for the next frame */
			frame_count = radeon_get_vblank_counter(rdev, i);
			for (j = 0; j < rdev->usec_timeout; j++) {
				if (radeon_get_vblank_counter(rdev, i) != frame_count)
					break;
				udelay(1);
			}

			/* XXX this is a hack to avoid strange behavior with EFI on certain systems */
			WREG32(EVERGREEN_CRTC_UPDATE_LOCK + crtc_offsets[i], 1);
			tmp = RREG32(EVERGREEN_CRTC_CONTROL + crtc_offsets[i]);
			tmp &= ~EVERGREEN_CRTC_MASTER_EN;
			WREG32(EVERGREEN_CRTC_CONTROL + crtc_offsets[i], tmp);
			WREG32(EVERGREEN_CRTC_UPDATE_LOCK + crtc_offsets[i], 0);
			save->crtc_enabled[i] = false;
			/* ***** */
		} else {
			save->crtc_enabled[i] = false;
		}
	}

	radeon_mc_wait_for_idle(rdev);

	blackout = RREG32(MC_SHARED_BLACKOUT_CNTL);
	if ((blackout & BLACKOUT_MODE_MASK) != 1) {
		/* Block CPU access */
		WREG32(BIF_FB_EN, 0);
		/* blackout the MC */
		blackout &= ~BLACKOUT_MODE_MASK;
		WREG32(MC_SHARED_BLACKOUT_CNTL, blackout | 1);
	}
	/* wait for the MC to settle */
	udelay(100);

	/* lock double buffered regs */
	for (i = 0; i < rdev->num_crtc; i++) {
		if (save->crtc_enabled[i]) {
			tmp = RREG32(EVERGREEN_GRPH_UPDATE + crtc_offsets[i]);
			if (!(tmp & EVERGREEN_GRPH_UPDATE_LOCK)) {
				tmp |= EVERGREEN_GRPH_UPDATE_LOCK;
				WREG32(EVERGREEN_GRPH_UPDATE + crtc_offsets[i], tmp);
			}
			tmp = RREG32(EVERGREEN_MASTER_UPDATE_LOCK + crtc_offsets[i]);
			if (!(tmp & 1)) {
				tmp |= 1;
				WREG32(EVERGREEN_MASTER_UPDATE_LOCK + crtc_offsets[i], tmp);
			}
		}
	}
}

void evergreen_mc_resume(struct radeon_device *rdev, struct evergreen_mc_save *save)
{
	u32 tmp, frame_count;
	int i, j;

	/* update crtc base addresses */
	for (i = 0; i < rdev->num_crtc; i++) {
		WREG32(EVERGREEN_GRPH_PRIMARY_SURFACE_ADDRESS_HIGH + crtc_offsets[i],
		       upper_32_bits(rdev->mc.vram_start));
		WREG32(EVERGREEN_GRPH_SECONDARY_SURFACE_ADDRESS_HIGH + crtc_offsets[i],
		       upper_32_bits(rdev->mc.vram_start));
		WREG32(EVERGREEN_GRPH_PRIMARY_SURFACE_ADDRESS + crtc_offsets[i],
		       (u32)rdev->mc.vram_start);
		WREG32(EVERGREEN_GRPH_SECONDARY_SURFACE_ADDRESS + crtc_offsets[i],
		       (u32)rdev->mc.vram_start);
	}

	if (!ASIC_IS_NODCE(rdev)) {
		WREG32(EVERGREEN_VGA_MEMORY_BASE_ADDRESS_HIGH, upper_32_bits(rdev->mc.vram_start));
		WREG32(EVERGREEN_VGA_MEMORY_BASE_ADDRESS, (u32)rdev->mc.vram_start);
	}

	/* unlock regs and wait for update */
	for (i = 0; i < rdev->num_crtc; i++) {
		if (save->crtc_enabled[i]) {
			tmp = RREG32(EVERGREEN_MASTER_UPDATE_MODE + crtc_offsets[i]);
			if ((tmp & 0x3) != 0) {
				tmp &= ~0x3;
				WREG32(EVERGREEN_MASTER_UPDATE_MODE + crtc_offsets[i], tmp);
			}
			tmp = RREG32(EVERGREEN_GRPH_UPDATE + crtc_offsets[i]);
			if (tmp & EVERGREEN_GRPH_UPDATE_LOCK) {
				tmp &= ~EVERGREEN_GRPH_UPDATE_LOCK;
				WREG32(EVERGREEN_GRPH_UPDATE + crtc_offsets[i], tmp);
			}
			tmp = RREG32(EVERGREEN_MASTER_UPDATE_LOCK + crtc_offsets[i]);
			if (tmp & 1) {
				tmp &= ~1;
				WREG32(EVERGREEN_MASTER_UPDATE_LOCK + crtc_offsets[i], tmp);
			}
			for (j = 0; j < rdev->usec_timeout; j++) {
				tmp = RREG32(EVERGREEN_GRPH_UPDATE + crtc_offsets[i]);
				if ((tmp & EVERGREEN_GRPH_SURFACE_UPDATE_PENDING) == 0)
					break;
				udelay(1);
			}
		}
	}

	/* unblackout the MC */
	tmp = RREG32(MC_SHARED_BLACKOUT_CNTL);
	tmp &= ~BLACKOUT_MODE_MASK;
	WREG32(MC_SHARED_BLACKOUT_CNTL, tmp);
	/* allow CPU access */
	WREG32(BIF_FB_EN, FB_READ_EN | FB_WRITE_EN);

	for (i = 0; i < rdev->num_crtc; i++) {
		if (save->crtc_enabled[i]) {
			if (ASIC_IS_DCE6(rdev)) {
				tmp = RREG32(EVERGREEN_CRTC_BLANK_CONTROL + crtc_offsets[i]);
				tmp |= EVERGREEN_CRTC_BLANK_DATA_EN;
				WREG32(EVERGREEN_CRTC_UPDATE_LOCK + crtc_offsets[i], 1);
				WREG32(EVERGREEN_CRTC_BLANK_CONTROL + crtc_offsets[i], tmp);
				WREG32(EVERGREEN_CRTC_UPDATE_LOCK + crtc_offsets[i], 0);
			} else {
				tmp = RREG32(EVERGREEN_CRTC_CONTROL + crtc_offsets[i]);
				tmp &= ~EVERGREEN_CRTC_DISP_READ_REQUEST_DISABLE;
				WREG32(EVERGREEN_CRTC_UPDATE_LOCK + crtc_offsets[i], 1);
				WREG32(EVERGREEN_CRTC_CONTROL + crtc_offsets[i], tmp);
				WREG32(EVERGREEN_CRTC_UPDATE_LOCK + crtc_offsets[i], 0);
			}
			/* wait for the next frame */
			frame_count = radeon_get_vblank_counter(rdev, i);
			for (j = 0; j < rdev->usec_timeout; j++) {
				if (radeon_get_vblank_counter(rdev, i) != frame_count)
					break;
				udelay(1);
			}
		}
	}
	if (!ASIC_IS_NODCE(rdev)) {
		/* Unlock vga access */
		WREG32(VGA_HDP_CONTROL, save->vga_hdp_control);
		mdelay(1);
		WREG32(VGA_RENDER_CONTROL, save->vga_render_control);
	}
}

void evergreen_mc_program(struct radeon_device *rdev)
{
	struct evergreen_mc_save save;
	u32 tmp;
	int i, j;

	/* Initialize HDP */
	for (i = 0, j = 0; i < 32; i++, j += 0x18) {
		WREG32((0x2c14 + j), 0x00000000);
		WREG32((0x2c18 + j), 0x00000000);
		WREG32((0x2c1c + j), 0x00000000);
		WREG32((0x2c20 + j), 0x00000000);
		WREG32((0x2c24 + j), 0x00000000);
	}
	WREG32(HDP_REG_COHERENCY_FLUSH_CNTL, 0);

	evergreen_mc_stop(rdev, &save);
	if (evergreen_mc_wait_for_idle(rdev)) {
		dev_warn(rdev->dev, "Wait for MC idle timedout !\n");
	}
	/* Lockout access through VGA aperture*/
	WREG32(VGA_HDP_CONTROL, VGA_MEMORY_DISABLE);
	/* Update configuration */
	if (rdev->flags & RADEON_IS_AGP) {
		if (rdev->mc.vram_start < rdev->mc.gtt_start) {
			/* VRAM before AGP */
			WREG32(MC_VM_SYSTEM_APERTURE_LOW_ADDR,
				rdev->mc.vram_start >> 12);
			WREG32(MC_VM_SYSTEM_APERTURE_HIGH_ADDR,
				rdev->mc.gtt_end >> 12);
		} else {
			/* VRAM after AGP */
			WREG32(MC_VM_SYSTEM_APERTURE_LOW_ADDR,
				rdev->mc.gtt_start >> 12);
			WREG32(MC_VM_SYSTEM_APERTURE_HIGH_ADDR,
				rdev->mc.vram_end >> 12);
		}
	} else {
		WREG32(MC_VM_SYSTEM_APERTURE_LOW_ADDR,
			rdev->mc.vram_start >> 12);
		WREG32(MC_VM_SYSTEM_APERTURE_HIGH_ADDR,
			rdev->mc.vram_end >> 12);
	}
	WREG32(MC_VM_SYSTEM_APERTURE_DEFAULT_ADDR, rdev->vram_scratch.gpu_addr >> 12);
	/* llano/ontario only */
	if ((rdev->family == CHIP_PALM) ||
	    (rdev->family == CHIP_SUMO) ||
	    (rdev->family == CHIP_SUMO2)) {
		tmp = RREG32(MC_FUS_VM_FB_OFFSET) & 0x000FFFFF;
		tmp |= ((rdev->mc.vram_end >> 20) & 0xF) << 24;
		tmp |= ((rdev->mc.vram_start >> 20) & 0xF) << 20;
		WREG32(MC_FUS_VM_FB_OFFSET, tmp);
	}
	tmp = ((rdev->mc.vram_end >> 24) & 0xFFFF) << 16;
	tmp |= ((rdev->mc.vram_start >> 24) & 0xFFFF);
	WREG32(MC_VM_FB_LOCATION, tmp);
	WREG32(HDP_NONSURFACE_BASE, (rdev->mc.vram_start >> 8));
	WREG32(HDP_NONSURFACE_INFO, (2 << 7) | (1 << 30));
	WREG32(HDP_NONSURFACE_SIZE, 0x3FFFFFFF);
	if (rdev->flags & RADEON_IS_AGP) {
		WREG32(MC_VM_AGP_TOP, rdev->mc.gtt_end >> 16);
		WREG32(MC_VM_AGP_BOT, rdev->mc.gtt_start >> 16);
		WREG32(MC_VM_AGP_BASE, rdev->mc.agp_base >> 22);
	} else {
		WREG32(MC_VM_AGP_BASE, 0);
		WREG32(MC_VM_AGP_TOP, 0x0FFFFFFF);
		WREG32(MC_VM_AGP_BOT, 0x0FFFFFFF);
	}
	if (evergreen_mc_wait_for_idle(rdev)) {
		dev_warn(rdev->dev, "Wait for MC idle timedout !\n");
	}
	evergreen_mc_resume(rdev, &save);
	/* we need to own VRAM, so turn off the VGA renderer here
	 * to stop it overwriting our objects */
	rv515_vga_render_disable(rdev);
}

/*
 * CP.
 */
void evergreen_ring_ib_execute(struct radeon_device *rdev, struct radeon_ib *ib)
{
	struct radeon_ring *ring = &rdev->ring[ib->ring];
	u32 next_rptr;

	/* set to DX10/11 mode */
	radeon_ring_write(ring, PACKET3(PACKET3_MODE_CONTROL, 0));
	radeon_ring_write(ring, 1);

	if (ring->rptr_save_reg) {
		next_rptr = ring->wptr + 3 + 4;
		radeon_ring_write(ring, PACKET3(PACKET3_SET_CONFIG_REG, 1));
		radeon_ring_write(ring, ((ring->rptr_save_reg - 
					  PACKET3_SET_CONFIG_REG_START) >> 2));
		radeon_ring_write(ring, next_rptr);
	} else if (rdev->wb.enabled) {
		next_rptr = ring->wptr + 5 + 4;
		radeon_ring_write(ring, PACKET3(PACKET3_MEM_WRITE, 3));
		radeon_ring_write(ring, ring->next_rptr_gpu_addr & 0xfffffffc);
		radeon_ring_write(ring, (upper_32_bits(ring->next_rptr_gpu_addr) & 0xff) | (1 << 18));
		radeon_ring_write(ring, next_rptr);
		radeon_ring_write(ring, 0);
	}

	radeon_ring_write(ring, PACKET3(PACKET3_INDIRECT_BUFFER, 2));
	radeon_ring_write(ring,
#ifdef __BIG_ENDIAN
			  (2 << 0) |
#endif
			  (ib->gpu_addr & 0xFFFFFFFC));
	radeon_ring_write(ring, upper_32_bits(ib->gpu_addr) & 0xFF);
	radeon_ring_write(ring, ib->length_dw);
}


static int evergreen_cp_load_microcode(struct radeon_device *rdev)
{
	const __be32 *fw_data;
	int i;

	if (!rdev->me_fw || !rdev->pfp_fw)
		return -EINVAL;

	r700_cp_stop(rdev);
	WREG32(CP_RB_CNTL,
#ifdef __BIG_ENDIAN
	       BUF_SWAP_32BIT |
#endif
	       RB_NO_UPDATE | RB_BLKSZ(15) | RB_BUFSZ(3));

	fw_data = (const __be32 *)rdev->pfp_fw->data;
	WREG32(CP_PFP_UCODE_ADDR, 0);
	for (i = 0; i < EVERGREEN_PFP_UCODE_SIZE; i++)
		WREG32(CP_PFP_UCODE_DATA, be32_to_cpup(fw_data++));
	WREG32(CP_PFP_UCODE_ADDR, 0);

	fw_data = (const __be32 *)rdev->me_fw->data;
	WREG32(CP_ME_RAM_WADDR, 0);
	for (i = 0; i < EVERGREEN_PM4_UCODE_SIZE; i++)
		WREG32(CP_ME_RAM_DATA, be32_to_cpup(fw_data++));

	WREG32(CP_PFP_UCODE_ADDR, 0);
	WREG32(CP_ME_RAM_WADDR, 0);
	WREG32(CP_ME_RAM_RADDR, 0);
	return 0;
}

static int evergreen_cp_start(struct radeon_device *rdev)
{
	struct radeon_ring *ring = &rdev->ring[RADEON_RING_TYPE_GFX_INDEX];
	int r, i;
	uint32_t cp_me;

	r = radeon_ring_lock(rdev, ring, 7);
	if (r) {
		DRM_ERROR("radeon: cp failed to lock ring (%d).\n", r);
		return r;
	}
	radeon_ring_write(ring, PACKET3(PACKET3_ME_INITIALIZE, 5));
	radeon_ring_write(ring, 0x1);
	radeon_ring_write(ring, 0x0);
	radeon_ring_write(ring, rdev->config.evergreen.max_hw_contexts - 1);
	radeon_ring_write(ring, PACKET3_ME_INITIALIZE_DEVICE_ID(1));
	radeon_ring_write(ring, 0);
	radeon_ring_write(ring, 0);
	radeon_ring_unlock_commit(rdev, ring);

	cp_me = 0xff;
	WREG32(CP_ME_CNTL, cp_me);

	r = radeon_ring_lock(rdev, ring, evergreen_default_size + 19);
	if (r) {
		DRM_ERROR("radeon: cp failed to lock ring (%d).\n", r);
		return r;
	}

	/* setup clear context state */
	radeon_ring_write(ring, PACKET3(PACKET3_PREAMBLE_CNTL, 0));
	radeon_ring_write(ring, PACKET3_PREAMBLE_BEGIN_CLEAR_STATE);

	for (i = 0; i < evergreen_default_size; i++)
		radeon_ring_write(ring, evergreen_default_state[i]);

	radeon_ring_write(ring, PACKET3(PACKET3_PREAMBLE_CNTL, 0));
	radeon_ring_write(ring, PACKET3_PREAMBLE_END_CLEAR_STATE);

	/* set clear context state */
	radeon_ring_write(ring, PACKET3(PACKET3_CLEAR_STATE, 0));
	radeon_ring_write(ring, 0);

	/* SQ_VTX_BASE_VTX_LOC */
	radeon_ring_write(ring, 0xc0026f00);
	radeon_ring_write(ring, 0x00000000);
	radeon_ring_write(ring, 0x00000000);
	radeon_ring_write(ring, 0x00000000);

	/* Clear consts */
	radeon_ring_write(ring, 0xc0036f00);
	radeon_ring_write(ring, 0x00000bc4);
	radeon_ring_write(ring, 0xffffffff);
	radeon_ring_write(ring, 0xffffffff);
	radeon_ring_write(ring, 0xffffffff);

	radeon_ring_write(ring, 0xc0026900);
	radeon_ring_write(ring, 0x00000316);
	radeon_ring_write(ring, 0x0000000e); /* VGT_VERTEX_REUSE_BLOCK_CNTL */
	radeon_ring_write(ring, 0x00000010); /*  */

	radeon_ring_unlock_commit(rdev, ring);

	return 0;
}

static int evergreen_cp_resume(struct radeon_device *rdev)
{
	struct radeon_ring *ring = &rdev->ring[RADEON_RING_TYPE_GFX_INDEX];
	u32 tmp;
	u32 rb_bufsz;
	int r;

	/* Reset cp; if cp is reset, then PA, SH, VGT also need to be reset */
	WREG32(GRBM_SOFT_RESET, (SOFT_RESET_CP |
				 SOFT_RESET_PA |
				 SOFT_RESET_SH |
				 SOFT_RESET_VGT |
				 SOFT_RESET_SPI |
				 SOFT_RESET_SX));
	RREG32(GRBM_SOFT_RESET);
	mdelay(15);
	WREG32(GRBM_SOFT_RESET, 0);
	RREG32(GRBM_SOFT_RESET);

	/* Set ring buffer size */
	rb_bufsz = order_base_2(ring->ring_size / 8);
	tmp = (order_base_2(RADEON_GPU_PAGE_SIZE/8) << 8) | rb_bufsz;
#ifdef __BIG_ENDIAN
	tmp |= BUF_SWAP_32BIT;
#endif
	WREG32(CP_RB_CNTL, tmp);
	WREG32(CP_SEM_WAIT_TIMER, 0x0);
	WREG32(CP_SEM_INCOMPLETE_TIMER_CNTL, 0x0);

	/* Set the write pointer delay */
	WREG32(CP_RB_WPTR_DELAY, 0);

	/* Initialize the ring buffer's read and write pointers */
	WREG32(CP_RB_CNTL, tmp | RB_RPTR_WR_ENA);
	WREG32(CP_RB_RPTR_WR, 0);
	ring->wptr = 0;
	WREG32(CP_RB_WPTR, ring->wptr);

	/* set the wb address whether it's enabled or not */
	WREG32(CP_RB_RPTR_ADDR,
	       ((rdev->wb.gpu_addr + RADEON_WB_CP_RPTR_OFFSET) & 0xFFFFFFFC));
	WREG32(CP_RB_RPTR_ADDR_HI, upper_32_bits(rdev->wb.gpu_addr + RADEON_WB_CP_RPTR_OFFSET) & 0xFF);
	WREG32(SCRATCH_ADDR, ((rdev->wb.gpu_addr + RADEON_WB_SCRATCH_OFFSET) >> 8) & 0xFFFFFFFF);

	if (rdev->wb.enabled)
		WREG32(SCRATCH_UMSK, 0xff);
	else {
		tmp |= RB_NO_UPDATE;
		WREG32(SCRATCH_UMSK, 0);
	}

	mdelay(1);
	WREG32(CP_RB_CNTL, tmp);

	WREG32(CP_RB_BASE, ring->gpu_addr >> 8);
	WREG32(CP_DEBUG, (1 << 27) | (1 << 28));

	ring->rptr = RREG32(CP_RB_RPTR);

	evergreen_cp_start(rdev);
	ring->ready = true;
	r = radeon_ring_test(rdev, RADEON_RING_TYPE_GFX_INDEX, ring);
	if (r) {
		ring->ready = false;
		return r;
	}
	return 0;
}

/*
 * Core functions
 */
static void evergreen_gpu_init(struct radeon_device *rdev)
{
	u32 gb_addr_config;
	u32 mc_shared_chmap, mc_arb_ramcfg;
	u32 sx_debug_1;
	u32 smx_dc_ctl0;
	u32 sq_config;
	u32 sq_lds_resource_mgmt;
	u32 sq_gpr_resource_mgmt_1;
	u32 sq_gpr_resource_mgmt_2;
	u32 sq_gpr_resource_mgmt_3;
	u32 sq_thread_resource_mgmt;
	u32 sq_thread_resource_mgmt_2;
	u32 sq_stack_resource_mgmt_1;
	u32 sq_stack_resource_mgmt_2;
	u32 sq_stack_resource_mgmt_3;
	u32 vgt_cache_invalidation;
	u32 hdp_host_path_cntl, tmp;
	u32 disabled_rb_mask;
	int i, j, num_shader_engines, ps_thread_count;

	switch (rdev->family) {
	case CHIP_CYPRESS:
	case CHIP_HEMLOCK:
		rdev->config.evergreen.num_ses = 2;
		rdev->config.evergreen.max_pipes = 4;
		rdev->config.evergreen.max_tile_pipes = 8;
		rdev->config.evergreen.max_simds = 10;
		rdev->config.evergreen.max_backends = 4 * rdev->config.evergreen.num_ses;
		rdev->config.evergreen.max_gprs = 256;
		rdev->config.evergreen.max_threads = 248;
		rdev->config.evergreen.max_gs_threads = 32;
		rdev->config.evergreen.max_stack_entries = 512;
		rdev->config.evergreen.sx_num_of_sets = 4;
		rdev->config.evergreen.sx_max_export_size = 256;
		rdev->config.evergreen.sx_max_export_pos_size = 64;
		rdev->config.evergreen.sx_max_export_smx_size = 192;
		rdev->config.evergreen.max_hw_contexts = 8;
		rdev->config.evergreen.sq_num_cf_insts = 2;

		rdev->config.evergreen.sc_prim_fifo_size = 0x100;
		rdev->config.evergreen.sc_hiz_tile_fifo_size = 0x30;
		rdev->config.evergreen.sc_earlyz_tile_fifo_size = 0x130;
		gb_addr_config = CYPRESS_GB_ADDR_CONFIG_GOLDEN;
		break;
	case CHIP_JUNIPER:
		rdev->config.evergreen.num_ses = 1;
		rdev->config.evergreen.max_pipes = 4;
		rdev->config.evergreen.max_tile_pipes = 4;
		rdev->config.evergreen.max_simds = 10;
		rdev->config.evergreen.max_backends = 4 * rdev->config.evergreen.num_ses;
		rdev->config.evergreen.max_gprs = 256;
		rdev->config.evergreen.max_threads = 248;
		rdev->config.evergreen.max_gs_threads = 32;
		rdev->config.evergreen.max_stack_entries = 512;
		rdev->config.evergreen.sx_num_of_sets = 4;
		rdev->config.evergreen.sx_max_export_size = 256;
		rdev->config.evergreen.sx_max_export_pos_size = 64;
		rdev->config.evergreen.sx_max_export_smx_size = 192;
		rdev->config.evergreen.max_hw_contexts = 8;
		rdev->config.evergreen.sq_num_cf_insts = 2;

		rdev->config.evergreen.sc_prim_fifo_size = 0x100;
		rdev->config.evergreen.sc_hiz_tile_fifo_size = 0x30;
		rdev->config.evergreen.sc_earlyz_tile_fifo_size = 0x130;
		gb_addr_config = JUNIPER_GB_ADDR_CONFIG_GOLDEN;
		break;
	case CHIP_REDWOOD:
		rdev->config.evergreen.num_ses = 1;
		rdev->config.evergreen.max_pipes = 4;
		rdev->config.evergreen.max_tile_pipes = 4;
		rdev->config.evergreen.max_simds = 5;
		rdev->config.evergreen.max_backends = 2 * rdev->config.evergreen.num_ses;
		rdev->config.evergreen.max_gprs = 256;
		rdev->config.evergreen.max_threads = 248;
		rdev->config.evergreen.max_gs_threads = 32;
		rdev->config.evergreen.max_stack_entries = 256;
		rdev->config.evergreen.sx_num_of_sets = 4;
		rdev->config.evergreen.sx_max_export_size = 256;
		rdev->config.evergreen.sx_max_export_pos_size = 64;
		rdev->config.evergreen.sx_max_export_smx_size = 192;
		rdev->config.evergreen.max_hw_contexts = 8;
		rdev->config.evergreen.sq_num_cf_insts = 2;

		rdev->config.evergreen.sc_prim_fifo_size = 0x100;
		rdev->config.evergreen.sc_hiz_tile_fifo_size = 0x30;
		rdev->config.evergreen.sc_earlyz_tile_fifo_size = 0x130;
		gb_addr_config = REDWOOD_GB_ADDR_CONFIG_GOLDEN;
		break;
	case CHIP_CEDAR:
	default:
		rdev->config.evergreen.num_ses = 1;
		rdev->config.evergreen.max_pipes = 2;
		rdev->config.evergreen.max_tile_pipes = 2;
		rdev->config.evergreen.max_simds = 2;
		rdev->config.evergreen.max_backends = 1 * rdev->config.evergreen.num_ses;
		rdev->config.evergreen.max_gprs = 256;
		rdev->config.evergreen.max_threads = 192;
		rdev->config.evergreen.max_gs_threads = 16;
		rdev->config.evergreen.max_stack_entries = 256;
		rdev->config.evergreen.sx_num_of_sets = 4;
		rdev->config.evergreen.sx_max_export_size = 128;
		rdev->config.evergreen.sx_max_export_pos_size = 32;
		rdev->config.evergreen.sx_max_export_smx_size = 96;
		rdev->config.evergreen.max_hw_contexts = 4;
		rdev->config.evergreen.sq_num_cf_insts = 1;

		rdev->config.evergreen.sc_prim_fifo_size = 0x40;
		rdev->config.evergreen.sc_hiz_tile_fifo_size = 0x30;
		rdev->config.evergreen.sc_earlyz_tile_fifo_size = 0x130;
		gb_addr_config = CEDAR_GB_ADDR_CONFIG_GOLDEN;
		break;
	case CHIP_PALM:
		rdev->config.evergreen.num_ses = 1;
		rdev->config.evergreen.max_pipes = 2;
		rdev->config.evergreen.max_tile_pipes = 2;
		rdev->config.evergreen.max_simds = 2;
		rdev->config.evergreen.max_backends = 1 * rdev->config.evergreen.num_ses;
		rdev->config.evergreen.max_gprs = 256;
		rdev->config.evergreen.max_threads = 192;
		rdev->config.evergreen.max_gs_threads = 16;
		rdev->config.evergreen.max_stack_entries = 256;
		rdev->config.evergreen.sx_num_of_sets = 4;
		rdev->config.evergreen.sx_max_export_size = 128;
		rdev->config.evergreen.sx_max_export_pos_size = 32;
		rdev->config.evergreen.sx_max_export_smx_size = 96;
		rdev->config.evergreen.max_hw_contexts = 4;
		rdev->config.evergreen.sq_num_cf_insts = 1;

		rdev->config.evergreen.sc_prim_fifo_size = 0x40;
		rdev->config.evergreen.sc_hiz_tile_fifo_size = 0x30;
		rdev->config.evergreen.sc_earlyz_tile_fifo_size = 0x130;
		gb_addr_config = CEDAR_GB_ADDR_CONFIG_GOLDEN;
		break;
	case CHIP_SUMO:
		rdev->config.evergreen.num_ses = 1;
		rdev->config.evergreen.max_pipes = 4;
		rdev->config.evergreen.max_tile_pipes = 4;
		if (rdev->pdev->device == 0x9648)
			rdev->config.evergreen.max_simds = 3;
		else if ((rdev->pdev->device == 0x9647) ||
			 (rdev->pdev->device == 0x964a))
			rdev->config.evergreen.max_simds = 4;
		else
			rdev->config.evergreen.max_simds = 5;
		rdev->config.evergreen.max_backends = 2 * rdev->config.evergreen.num_ses;
		rdev->config.evergreen.max_gprs = 256;
		rdev->config.evergreen.max_threads = 248;
		rdev->config.evergreen.max_gs_threads = 32;
		rdev->config.evergreen.max_stack_entries = 256;
		rdev->config.evergreen.sx_num_of_sets = 4;
		rdev->config.evergreen.sx_max_export_size = 256;
		rdev->config.evergreen.sx_max_export_pos_size = 64;
		rdev->config.evergreen.sx_max_export_smx_size = 192;
		rdev->config.evergreen.max_hw_contexts = 8;
		rdev->config.evergreen.sq_num_cf_insts = 2;

		rdev->config.evergreen.sc_prim_fifo_size = 0x40;
		rdev->config.evergreen.sc_hiz_tile_fifo_size = 0x30;
		rdev->config.evergreen.sc_earlyz_tile_fifo_size = 0x130;
		gb_addr_config = SUMO_GB_ADDR_CONFIG_GOLDEN;
		break;
	case CHIP_SUMO2:
		rdev->config.evergreen.num_ses = 1;
		rdev->config.evergreen.max_pipes = 4;
		rdev->config.evergreen.max_tile_pipes = 4;
		rdev->config.evergreen.max_simds = 2;
		rdev->config.evergreen.max_backends = 1 * rdev->config.evergreen.num_ses;
		rdev->config.evergreen.max_gprs = 256;
		rdev->config.evergreen.max_threads = 248;
		rdev->config.evergreen.max_gs_threads = 32;
		rdev->config.evergreen.max_stack_entries = 512;
		rdev->config.evergreen.sx_num_of_sets = 4;
		rdev->config.evergreen.sx_max_export_size = 256;
		rdev->config.evergreen.sx_max_export_pos_size = 64;
		rdev->config.evergreen.sx_max_export_smx_size = 192;
		rdev->config.evergreen.max_hw_contexts = 4;
		rdev->config.evergreen.sq_num_cf_insts = 2;

		rdev->config.evergreen.sc_prim_fifo_size = 0x40;
		rdev->config.evergreen.sc_hiz_tile_fifo_size = 0x30;
		rdev->config.evergreen.sc_earlyz_tile_fifo_size = 0x130;
		gb_addr_config = SUMO2_GB_ADDR_CONFIG_GOLDEN;
		break;
	case CHIP_BARTS:
		rdev->config.evergreen.num_ses = 2;
		rdev->config.evergreen.max_pipes = 4;
		rdev->config.evergreen.max_tile_pipes = 8;
		rdev->config.evergreen.max_simds = 7;
		rdev->config.evergreen.max_backends = 4 * rdev->config.evergreen.num_ses;
		rdev->config.evergreen.max_gprs = 256;
		rdev->config.evergreen.max_threads = 248;
		rdev->config.evergreen.max_gs_threads = 32;
		rdev->config.evergreen.max_stack_entries = 512;
		rdev->config.evergreen.sx_num_of_sets = 4;
		rdev->config.evergreen.sx_max_export_size = 256;
		rdev->config.evergreen.sx_max_export_pos_size = 64;
		rdev->config.evergreen.sx_max_export_smx_size = 192;
		rdev->config.evergreen.max_hw_contexts = 8;
		rdev->config.evergreen.sq_num_cf_insts = 2;

		rdev->config.evergreen.sc_prim_fifo_size = 0x100;
		rdev->config.evergreen.sc_hiz_tile_fifo_size = 0x30;
		rdev->config.evergreen.sc_earlyz_tile_fifo_size = 0x130;
		gb_addr_config = BARTS_GB_ADDR_CONFIG_GOLDEN;
		break;
	case CHIP_TURKS:
		rdev->config.evergreen.num_ses = 1;
		rdev->config.evergreen.max_pipes = 4;
		rdev->config.evergreen.max_tile_pipes = 4;
		rdev->config.evergreen.max_simds = 6;
		rdev->config.evergreen.max_backends = 2 * rdev->config.evergreen.num_ses;
		rdev->config.evergreen.max_gprs = 256;
		rdev->config.evergreen.max_threads = 248;
		rdev->config.evergreen.max_gs_threads = 32;
		rdev->config.evergreen.max_stack_entries = 256;
		rdev->config.evergreen.sx_num_of_sets = 4;
		rdev->config.evergreen.sx_max_export_size = 256;
		rdev->config.evergreen.sx_max_export_pos_size = 64;
		rdev->config.evergreen.sx_max_export_smx_size = 192;
		rdev->config.evergreen.max_hw_contexts = 8;
		rdev->config.evergreen.sq_num_cf_insts = 2;

		rdev->config.evergreen.sc_prim_fifo_size = 0x100;
		rdev->config.evergreen.sc_hiz_tile_fifo_size = 0x30;
		rdev->config.evergreen.sc_earlyz_tile_fifo_size = 0x130;
		gb_addr_config = TURKS_GB_ADDR_CONFIG_GOLDEN;
		break;
	case CHIP_CAICOS:
		rdev->config.evergreen.num_ses = 1;
		rdev->config.evergreen.max_pipes = 2;
		rdev->config.evergreen.max_tile_pipes = 2;
		rdev->config.evergreen.max_simds = 2;
		rdev->config.evergreen.max_backends = 1 * rdev->config.evergreen.num_ses;
		rdev->config.evergreen.max_gprs = 256;
		rdev->config.evergreen.max_threads = 192;
		rdev->config.evergreen.max_gs_threads = 16;
		rdev->config.evergreen.max_stack_entries = 256;
		rdev->config.evergreen.sx_num_of_sets = 4;
		rdev->config.evergreen.sx_max_export_size = 128;
		rdev->config.evergreen.sx_max_export_pos_size = 32;
		rdev->config.evergreen.sx_max_export_smx_size = 96;
		rdev->config.evergreen.max_hw_contexts = 4;
		rdev->config.evergreen.sq_num_cf_insts = 1;

		rdev->config.evergreen.sc_prim_fifo_size = 0x40;
		rdev->config.evergreen.sc_hiz_tile_fifo_size = 0x30;
		rdev->config.evergreen.sc_earlyz_tile_fifo_size = 0x130;
		gb_addr_config = CAICOS_GB_ADDR_CONFIG_GOLDEN;
		break;
	}

	/* Initialize HDP */
	for (i = 0, j = 0; i < 32; i++, j += 0x18) {
		WREG32((0x2c14 + j), 0x00000000);
		WREG32((0x2c18 + j), 0x00000000);
		WREG32((0x2c1c + j), 0x00000000);
		WREG32((0x2c20 + j), 0x00000000);
		WREG32((0x2c24 + j), 0x00000000);
	}

	WREG32(GRBM_CNTL, GRBM_READ_TIMEOUT(0xff));

	evergreen_fix_pci_max_read_req_size(rdev);

	mc_shared_chmap = RREG32(MC_SHARED_CHMAP);
	if ((rdev->family == CHIP_PALM) ||
	    (rdev->family == CHIP_SUMO) ||
	    (rdev->family == CHIP_SUMO2))
		mc_arb_ramcfg = RREG32(FUS_MC_ARB_RAMCFG);
	else
		mc_arb_ramcfg = RREG32(MC_ARB_RAMCFG);

	/* setup tiling info dword.  gb_addr_config is not adequate since it does
	 * not have bank info, so create a custom tiling dword.
	 * bits 3:0   num_pipes
	 * bits 7:4   num_banks
	 * bits 11:8  group_size
	 * bits 15:12 row_size
	 */
	rdev->config.evergreen.tile_config = 0;
	switch (rdev->config.evergreen.max_tile_pipes) {
	case 1:
	default:
		rdev->config.evergreen.tile_config |= (0 << 0);
		break;
	case 2:
		rdev->config.evergreen.tile_config |= (1 << 0);
		break;
	case 4:
		rdev->config.evergreen.tile_config |= (2 << 0);
		break;
	case 8:
		rdev->config.evergreen.tile_config |= (3 << 0);
		break;
	}
	/* num banks is 8 on all fusion asics. 0 = 4, 1 = 8, 2 = 16 */
	if (rdev->flags & RADEON_IS_IGP)
		rdev->config.evergreen.tile_config |= 1 << 4;
	else {
		switch ((mc_arb_ramcfg & NOOFBANK_MASK) >> NOOFBANK_SHIFT) {
		case 0: /* four banks */
			rdev->config.evergreen.tile_config |= 0 << 4;
			break;
		case 1: /* eight banks */
			rdev->config.evergreen.tile_config |= 1 << 4;
			break;
		case 2: /* sixteen banks */
		default:
			rdev->config.evergreen.tile_config |= 2 << 4;
			break;
		}
	}
	rdev->config.evergreen.tile_config |= 0 << 8;
	rdev->config.evergreen.tile_config |=
		((gb_addr_config & 0x30000000) >> 28) << 12;

	num_shader_engines = (gb_addr_config & NUM_SHADER_ENGINES(3) >> 12) + 1;

	if ((rdev->family >= CHIP_CEDAR) && (rdev->family <= CHIP_HEMLOCK)) {
		u32 efuse_straps_4;
		u32 efuse_straps_3;

		efuse_straps_4 = RREG32_RCU(0x204);
		efuse_straps_3 = RREG32_RCU(0x203);
		tmp = (((efuse_straps_4 & 0xf) << 4) |
		      ((efuse_straps_3 & 0xf0000000) >> 28));
	} else {
		tmp = 0;
		for (i = (rdev->config.evergreen.num_ses - 1); i >= 0; i--) {
			u32 rb_disable_bitmap;

			WREG32(GRBM_GFX_INDEX, INSTANCE_BROADCAST_WRITES | SE_INDEX(i));
			WREG32(RLC_GFX_INDEX, INSTANCE_BROADCAST_WRITES | SE_INDEX(i));
			rb_disable_bitmap = (RREG32(CC_RB_BACKEND_DISABLE) & 0x00ff0000) >> 16;
			tmp <<= 4;
			tmp |= rb_disable_bitmap;
		}
	}
	/* enabled rb are just the one not disabled :) */
	disabled_rb_mask = tmp;
	tmp = 0;
	for (i = 0; i < rdev->config.evergreen.max_backends; i++)
		tmp |= (1 << i);
	/* if all the backends are disabled, fix it up here */
	if ((disabled_rb_mask & tmp) == tmp) {
		for (i = 0; i < rdev->config.evergreen.max_backends; i++)
			disabled_rb_mask &= ~(1 << i);
	}

	WREG32(GRBM_GFX_INDEX, INSTANCE_BROADCAST_WRITES | SE_BROADCAST_WRITES);
	WREG32(RLC_GFX_INDEX, INSTANCE_BROADCAST_WRITES | SE_BROADCAST_WRITES);

	WREG32(GB_ADDR_CONFIG, gb_addr_config);
	WREG32(DMIF_ADDR_CONFIG, gb_addr_config);
	WREG32(HDP_ADDR_CONFIG, gb_addr_config);
	WREG32(DMA_TILING_CONFIG, gb_addr_config);
	WREG32(UVD_UDEC_ADDR_CONFIG, gb_addr_config);
	WREG32(UVD_UDEC_DB_ADDR_CONFIG, gb_addr_config);
	WREG32(UVD_UDEC_DBW_ADDR_CONFIG, gb_addr_config);

	if ((rdev->config.evergreen.max_backends == 1) &&
	    (rdev->flags & RADEON_IS_IGP)) {
		if ((disabled_rb_mask & 3) == 1) {
			/* RB0 disabled, RB1 enabled */
			tmp = 0x11111111;
		} else {
			/* RB1 disabled, RB0 enabled */
			tmp = 0x00000000;
		}
	} else {
		tmp = gb_addr_config & NUM_PIPES_MASK;
		tmp = r6xx_remap_render_backend(rdev, tmp, rdev->config.evergreen.max_backends,
						EVERGREEN_MAX_BACKENDS, disabled_rb_mask);
	}
	WREG32(GB_BACKEND_MAP, tmp);

	WREG32(CGTS_SYS_TCC_DISABLE, 0);
	WREG32(CGTS_TCC_DISABLE, 0);
	WREG32(CGTS_USER_SYS_TCC_DISABLE, 0);
	WREG32(CGTS_USER_TCC_DISABLE, 0);

	/* set HW defaults for 3D engine */
	WREG32(CP_QUEUE_THRESHOLDS, (ROQ_IB1_START(0x16) |
				     ROQ_IB2_START(0x2b)));

	WREG32(CP_MEQ_THRESHOLDS, STQ_SPLIT(0x30));

	WREG32(TA_CNTL_AUX, (DISABLE_CUBE_ANISO |
			     SYNC_GRADIENT |
			     SYNC_WALKER |
			     SYNC_ALIGNER));

	sx_debug_1 = RREG32(SX_DEBUG_1);
	sx_debug_1 |= ENABLE_NEW_SMX_ADDRESS;
	WREG32(SX_DEBUG_1, sx_debug_1);


	smx_dc_ctl0 = RREG32(SMX_DC_CTL0);
	smx_dc_ctl0 &= ~NUMBER_OF_SETS(0x1ff);
	smx_dc_ctl0 |= NUMBER_OF_SETS(rdev->config.evergreen.sx_num_of_sets);
	WREG32(SMX_DC_CTL0, smx_dc_ctl0);

	if (rdev->family <= CHIP_SUMO2)
		WREG32(SMX_SAR_CTL0, 0x00010000);

	WREG32(SX_EXPORT_BUFFER_SIZES, (COLOR_BUFFER_SIZE((rdev->config.evergreen.sx_max_export_size / 4) - 1) |
					POSITION_BUFFER_SIZE((rdev->config.evergreen.sx_max_export_pos_size / 4) - 1) |
					SMX_BUFFER_SIZE((rdev->config.evergreen.sx_max_export_smx_size / 4) - 1)));

	WREG32(PA_SC_FIFO_SIZE, (SC_PRIM_FIFO_SIZE(rdev->config.evergreen.sc_prim_fifo_size) |
				 SC_HIZ_TILE_FIFO_SIZE(rdev->config.evergreen.sc_hiz_tile_fifo_size) |
				 SC_EARLYZ_TILE_FIFO_SIZE(rdev->config.evergreen.sc_earlyz_tile_fifo_size)));

	WREG32(VGT_NUM_INSTANCES, 1);
	WREG32(SPI_CONFIG_CNTL, 0);
	WREG32(SPI_CONFIG_CNTL_1, VTX_DONE_DELAY(4));
	WREG32(CP_PERFMON_CNTL, 0);

	WREG32(SQ_MS_FIFO_SIZES, (CACHE_FIFO_SIZE(16 * rdev->config.evergreen.sq_num_cf_insts) |
				  FETCH_FIFO_HIWATER(0x4) |
				  DONE_FIFO_HIWATER(0xe0) |
				  ALU_UPDATE_FIFO_HIWATER(0x8)));

	sq_config = RREG32(SQ_CONFIG);
	sq_config &= ~(PS_PRIO(3) |
		       VS_PRIO(3) |
		       GS_PRIO(3) |
		       ES_PRIO(3));
	sq_config |= (VC_ENABLE |
		      EXPORT_SRC_C |
		      PS_PRIO(0) |
		      VS_PRIO(1) |
		      GS_PRIO(2) |
		      ES_PRIO(3));

	switch (rdev->family) {
	case CHIP_CEDAR:
	case CHIP_PALM:
	case CHIP_SUMO:
	case CHIP_SUMO2:
	case CHIP_CAICOS:
		/* no vertex cache */
		sq_config &= ~VC_ENABLE;
		break;
	default:
		break;
	}

	sq_lds_resource_mgmt = RREG32(SQ_LDS_RESOURCE_MGMT);

	sq_gpr_resource_mgmt_1 = NUM_PS_GPRS((rdev->config.evergreen.max_gprs - (4 * 2))* 12 / 32);
	sq_gpr_resource_mgmt_1 |= NUM_VS_GPRS((rdev->config.evergreen.max_gprs - (4 * 2)) * 6 / 32);
	sq_gpr_resource_mgmt_1 |= NUM_CLAUSE_TEMP_GPRS(4);
	sq_gpr_resource_mgmt_2 = NUM_GS_GPRS((rdev->config.evergreen.max_gprs - (4 * 2)) * 4 / 32);
	sq_gpr_resource_mgmt_2 |= NUM_ES_GPRS((rdev->config.evergreen.max_gprs - (4 * 2)) * 4 / 32);
	sq_gpr_resource_mgmt_3 = NUM_HS_GPRS((rdev->config.evergreen.max_gprs - (4 * 2)) * 3 / 32);
	sq_gpr_resource_mgmt_3 |= NUM_LS_GPRS((rdev->config.evergreen.max_gprs - (4 * 2)) * 3 / 32);

	switch (rdev->family) {
	case CHIP_CEDAR:
	case CHIP_PALM:
	case CHIP_SUMO:
	case CHIP_SUMO2:
		ps_thread_count = 96;
		break;
	default:
		ps_thread_count = 128;
		break;
	}

	sq_thread_resource_mgmt = NUM_PS_THREADS(ps_thread_count);
	sq_thread_resource_mgmt |= NUM_VS_THREADS((((rdev->config.evergreen.max_threads - ps_thread_count) / 6) / 8) * 8);
	sq_thread_resource_mgmt |= NUM_GS_THREADS((((rdev->config.evergreen.max_threads - ps_thread_count) / 6) / 8) * 8);
	sq_thread_resource_mgmt |= NUM_ES_THREADS((((rdev->config.evergreen.max_threads - ps_thread_count) / 6) / 8) * 8);
	sq_thread_resource_mgmt_2 = NUM_HS_THREADS((((rdev->config.evergreen.max_threads - ps_thread_count) / 6) / 8) * 8);
	sq_thread_resource_mgmt_2 |= NUM_LS_THREADS((((rdev->config.evergreen.max_threads - ps_thread_count) / 6) / 8) * 8);

	sq_stack_resource_mgmt_1 = NUM_PS_STACK_ENTRIES((rdev->config.evergreen.max_stack_entries * 1) / 6);
	sq_stack_resource_mgmt_1 |= NUM_VS_STACK_ENTRIES((rdev->config.evergreen.max_stack_entries * 1) / 6);
	sq_stack_resource_mgmt_2 = NUM_GS_STACK_ENTRIES((rdev->config.evergreen.max_stack_entries * 1) / 6);
	sq_stack_resource_mgmt_2 |= NUM_ES_STACK_ENTRIES((rdev->config.evergreen.max_stack_entries * 1) / 6);
	sq_stack_resource_mgmt_3 = NUM_HS_STACK_ENTRIES((rdev->config.evergreen.max_stack_entries * 1) / 6);
	sq_stack_resource_mgmt_3 |= NUM_LS_STACK_ENTRIES((rdev->config.evergreen.max_stack_entries * 1) / 6);

	WREG32(SQ_CONFIG, sq_config);
	WREG32(SQ_GPR_RESOURCE_MGMT_1, sq_gpr_resource_mgmt_1);
	WREG32(SQ_GPR_RESOURCE_MGMT_2, sq_gpr_resource_mgmt_2);
	WREG32(SQ_GPR_RESOURCE_MGMT_3, sq_gpr_resource_mgmt_3);
	WREG32(SQ_THREAD_RESOURCE_MGMT, sq_thread_resource_mgmt);
	WREG32(SQ_THREAD_RESOURCE_MGMT_2, sq_thread_resource_mgmt_2);
	WREG32(SQ_STACK_RESOURCE_MGMT_1, sq_stack_resource_mgmt_1);
	WREG32(SQ_STACK_RESOURCE_MGMT_2, sq_stack_resource_mgmt_2);
	WREG32(SQ_STACK_RESOURCE_MGMT_3, sq_stack_resource_mgmt_3);
	WREG32(SQ_DYN_GPR_CNTL_PS_FLUSH_REQ, 0);
	WREG32(SQ_LDS_RESOURCE_MGMT, sq_lds_resource_mgmt);

	WREG32(PA_SC_FORCE_EOV_MAX_CNTS, (FORCE_EOV_MAX_CLK_CNT(4095) |
					  FORCE_EOV_MAX_REZ_CNT(255)));

	switch (rdev->family) {
	case CHIP_CEDAR:
	case CHIP_PALM:
	case CHIP_SUMO:
	case CHIP_SUMO2:
	case CHIP_CAICOS:
		vgt_cache_invalidation = CACHE_INVALIDATION(TC_ONLY);
		break;
	default:
		vgt_cache_invalidation = CACHE_INVALIDATION(VC_AND_TC);
		break;
	}
	vgt_cache_invalidation |= AUTO_INVLD_EN(ES_AND_GS_AUTO);
	WREG32(VGT_CACHE_INVALIDATION, vgt_cache_invalidation);

	WREG32(VGT_GS_VERTEX_REUSE, 16);
	WREG32(PA_SU_LINE_STIPPLE_VALUE, 0);
	WREG32(PA_SC_LINE_STIPPLE_STATE, 0);

	WREG32(VGT_VERTEX_REUSE_BLOCK_CNTL, 14);
	WREG32(VGT_OUT_DEALLOC_CNTL, 16);

	WREG32(CB_PERF_CTR0_SEL_0, 0);
	WREG32(CB_PERF_CTR0_SEL_1, 0);
	WREG32(CB_PERF_CTR1_SEL_0, 0);
	WREG32(CB_PERF_CTR1_SEL_1, 0);
	WREG32(CB_PERF_CTR2_SEL_0, 0);
	WREG32(CB_PERF_CTR2_SEL_1, 0);
	WREG32(CB_PERF_CTR3_SEL_0, 0);
	WREG32(CB_PERF_CTR3_SEL_1, 0);

	/* clear render buffer base addresses */
	WREG32(CB_COLOR0_BASE, 0);
	WREG32(CB_COLOR1_BASE, 0);
	WREG32(CB_COLOR2_BASE, 0);
	WREG32(CB_COLOR3_BASE, 0);
	WREG32(CB_COLOR4_BASE, 0);
	WREG32(CB_COLOR5_BASE, 0);
	WREG32(CB_COLOR6_BASE, 0);
	WREG32(CB_COLOR7_BASE, 0);
	WREG32(CB_COLOR8_BASE, 0);
	WREG32(CB_COLOR9_BASE, 0);
	WREG32(CB_COLOR10_BASE, 0);
	WREG32(CB_COLOR11_BASE, 0);

	/* set the shader const cache sizes to 0 */
	for (i = SQ_ALU_CONST_BUFFER_SIZE_PS_0; i < 0x28200; i += 4)
		WREG32(i, 0);
	for (i = SQ_ALU_CONST_BUFFER_SIZE_HS_0; i < 0x29000; i += 4)
		WREG32(i, 0);

	tmp = RREG32(HDP_MISC_CNTL);
	tmp |= HDP_FLUSH_INVALIDATE_CACHE;
	WREG32(HDP_MISC_CNTL, tmp);

	hdp_host_path_cntl = RREG32(HDP_HOST_PATH_CNTL);
	WREG32(HDP_HOST_PATH_CNTL, hdp_host_path_cntl);

	WREG32(PA_CL_ENHANCE, CLIP_VTX_REORDER_ENA | NUM_CLIP_SEQ(3));

	udelay(50);

}

int evergreen_mc_init(struct radeon_device *rdev)
{
	u32 tmp;
	int chansize, numchan;

	/* Get VRAM informations */
	rdev->mc.vram_is_ddr = true;
	if ((rdev->family == CHIP_PALM) ||
	    (rdev->family == CHIP_SUMO) ||
	    (rdev->family == CHIP_SUMO2))
		tmp = RREG32(FUS_MC_ARB_RAMCFG);
	else
		tmp = RREG32(MC_ARB_RAMCFG);
	if (tmp & CHANSIZE_OVERRIDE) {
		chansize = 16;
	} else if (tmp & CHANSIZE_MASK) {
		chansize = 64;
	} else {
		chansize = 32;
	}
	tmp = RREG32(MC_SHARED_CHMAP);
	switch ((tmp & NOOFCHAN_MASK) >> NOOFCHAN_SHIFT) {
	case 0:
	default:
		numchan = 1;
		break;
	case 1:
		numchan = 2;
		break;
	case 2:
		numchan = 4;
		break;
	case 3:
		numchan = 8;
		break;
	}
	rdev->mc.vram_width = numchan * chansize;
	/* Could aper size report 0 ? */
	rdev->mc.aper_base = pci_resource_start(rdev->pdev, 0);
	rdev->mc.aper_size = pci_resource_len(rdev->pdev, 0);
	/* Setup GPU memory space */
	if ((rdev->family == CHIP_PALM) ||
	    (rdev->family == CHIP_SUMO) ||
	    (rdev->family == CHIP_SUMO2)) {
		/* size in bytes on fusion */
		rdev->mc.mc_vram_size = RREG32(CONFIG_MEMSIZE);
		rdev->mc.real_vram_size = RREG32(CONFIG_MEMSIZE);
	} else {
		/* size in MB on evergreen/cayman/tn */
		rdev->mc.mc_vram_size = RREG32(CONFIG_MEMSIZE) * 1024ULL * 1024ULL;
		rdev->mc.real_vram_size = RREG32(CONFIG_MEMSIZE) * 1024ULL * 1024ULL;
	}
	rdev->mc.visible_vram_size = rdev->mc.aper_size;
	r700_vram_gtt_location(rdev, &rdev->mc);
	radeon_update_bandwidth_info(rdev);

	return 0;
}

void evergreen_print_gpu_status_regs(struct radeon_device *rdev)
{
	dev_info(rdev->dev, "  GRBM_STATUS               = 0x%08X\n",
		RREG32(GRBM_STATUS));
	dev_info(rdev->dev, "  GRBM_STATUS_SE0           = 0x%08X\n",
		RREG32(GRBM_STATUS_SE0));
	dev_info(rdev->dev, "  GRBM_STATUS_SE1           = 0x%08X\n",
		RREG32(GRBM_STATUS_SE1));
	dev_info(rdev->dev, "  SRBM_STATUS               = 0x%08X\n",
		RREG32(SRBM_STATUS));
	dev_info(rdev->dev, "  SRBM_STATUS2              = 0x%08X\n",
		RREG32(SRBM_STATUS2));
	dev_info(rdev->dev, "  R_008674_CP_STALLED_STAT1 = 0x%08X\n",
		RREG32(CP_STALLED_STAT1));
	dev_info(rdev->dev, "  R_008678_CP_STALLED_STAT2 = 0x%08X\n",
		RREG32(CP_STALLED_STAT2));
	dev_info(rdev->dev, "  R_00867C_CP_BUSY_STAT     = 0x%08X\n",
		RREG32(CP_BUSY_STAT));
	dev_info(rdev->dev, "  R_008680_CP_STAT          = 0x%08X\n",
		RREG32(CP_STAT));
	dev_info(rdev->dev, "  R_00D034_DMA_STATUS_REG   = 0x%08X\n",
		RREG32(DMA_STATUS_REG));
	if (rdev->family >= CHIP_CAYMAN) {
		dev_info(rdev->dev, "  R_00D834_DMA_STATUS_REG   = 0x%08X\n",
			 RREG32(DMA_STATUS_REG + 0x800));
	}
}

bool evergreen_is_display_hung(struct radeon_device *rdev)
{
	u32 crtc_hung = 0;
	u32 crtc_status[6];
	u32 i, j, tmp;

	for (i = 0; i < rdev->num_crtc; i++) {
		if (RREG32(EVERGREEN_CRTC_CONTROL + crtc_offsets[i]) & EVERGREEN_CRTC_MASTER_EN) {
			crtc_status[i] = RREG32(EVERGREEN_CRTC_STATUS_HV_COUNT + crtc_offsets[i]);
			crtc_hung |= (1 << i);
		}
	}

	for (j = 0; j < 10; j++) {
		for (i = 0; i < rdev->num_crtc; i++) {
			if (crtc_hung & (1 << i)) {
				tmp = RREG32(EVERGREEN_CRTC_STATUS_HV_COUNT + crtc_offsets[i]);
				if (tmp != crtc_status[i])
					crtc_hung &= ~(1 << i);
			}
		}
		if (crtc_hung == 0)
			return false;
		udelay(100);
	}

	return true;
}

u32 evergreen_gpu_check_soft_reset(struct radeon_device *rdev)
{
	u32 reset_mask = 0;
	u32 tmp;

	/* GRBM_STATUS */
	tmp = RREG32(GRBM_STATUS);
	if (tmp & (PA_BUSY | SC_BUSY |
		   SH_BUSY | SX_BUSY |
		   TA_BUSY | VGT_BUSY |
		   DB_BUSY | CB_BUSY |
		   SPI_BUSY | VGT_BUSY_NO_DMA))
		reset_mask |= RADEON_RESET_GFX;

	if (tmp & (CF_RQ_PENDING | PF_RQ_PENDING |
		   CP_BUSY | CP_COHERENCY_BUSY))
		reset_mask |= RADEON_RESET_CP;

	if (tmp & GRBM_EE_BUSY)
		reset_mask |= RADEON_RESET_GRBM | RADEON_RESET_GFX | RADEON_RESET_CP;

	/* DMA_STATUS_REG */
	tmp = RREG32(DMA_STATUS_REG);
	if (!(tmp & DMA_IDLE))
		reset_mask |= RADEON_RESET_DMA;

	/* SRBM_STATUS2 */
	tmp = RREG32(SRBM_STATUS2);
	if (tmp & DMA_BUSY)
		reset_mask |= RADEON_RESET_DMA;

	/* SRBM_STATUS */
	tmp = RREG32(SRBM_STATUS);
	if (tmp & (RLC_RQ_PENDING | RLC_BUSY))
		reset_mask |= RADEON_RESET_RLC;

	if (tmp & IH_BUSY)
		reset_mask |= RADEON_RESET_IH;

	if (tmp & SEM_BUSY)
		reset_mask |= RADEON_RESET_SEM;

	if (tmp & GRBM_RQ_PENDING)
		reset_mask |= RADEON_RESET_GRBM;

	if (tmp & VMC_BUSY)
		reset_mask |= RADEON_RESET_VMC;

	if (tmp & (MCB_BUSY | MCB_NON_DISPLAY_BUSY |
		   MCC_BUSY | MCD_BUSY))
		reset_mask |= RADEON_RESET_MC;

	if (evergreen_is_display_hung(rdev))
		reset_mask |= RADEON_RESET_DISPLAY;

	/* VM_L2_STATUS */
	tmp = RREG32(VM_L2_STATUS);
	if (tmp & L2_BUSY)
		reset_mask |= RADEON_RESET_VMC;

	/* Skip MC reset as it's mostly likely not hung, just busy */
	if (reset_mask & RADEON_RESET_MC) {
		DRM_DEBUG("MC busy: 0x%08X, clearing.\n", reset_mask);
		reset_mask &= ~RADEON_RESET_MC;
	}

	return reset_mask;
}

static void evergreen_gpu_soft_reset(struct radeon_device *rdev, u32 reset_mask)
{
	struct evergreen_mc_save save;
	u32 grbm_soft_reset = 0, srbm_soft_reset = 0;
	u32 tmp;

	if (reset_mask == 0)
		return;

	dev_info(rdev->dev, "GPU softreset: 0x%08X\n", reset_mask);

	evergreen_print_gpu_status_regs(rdev);

	/* Disable CP parsing/prefetching */
	WREG32(CP_ME_CNTL, CP_ME_HALT | CP_PFP_HALT);

	if (reset_mask & RADEON_RESET_DMA) {
		/* Disable DMA */
		tmp = RREG32(DMA_RB_CNTL);
		tmp &= ~DMA_RB_ENABLE;
		WREG32(DMA_RB_CNTL, tmp);
	}

	udelay(50);

	evergreen_mc_stop(rdev, &save);
	if (evergreen_mc_wait_for_idle(rdev)) {
		dev_warn(rdev->dev, "Wait for MC idle timedout !\n");
	}

	if (reset_mask & (RADEON_RESET_GFX | RADEON_RESET_COMPUTE)) {
		grbm_soft_reset |= SOFT_RESET_DB |
			SOFT_RESET_CB |
			SOFT_RESET_PA |
			SOFT_RESET_SC |
			SOFT_RESET_SPI |
			SOFT_RESET_SX |
			SOFT_RESET_SH |
			SOFT_RESET_TC |
			SOFT_RESET_TA |
			SOFT_RESET_VC |
			SOFT_RESET_VGT;
	}

	if (reset_mask & RADEON_RESET_CP) {
		grbm_soft_reset |= SOFT_RESET_CP |
			SOFT_RESET_VGT;

		srbm_soft_reset |= SOFT_RESET_GRBM;
	}

	if (reset_mask & RADEON_RESET_DMA)
		srbm_soft_reset |= SOFT_RESET_DMA;

	if (reset_mask & RADEON_RESET_DISPLAY)
		srbm_soft_reset |= SOFT_RESET_DC;

	if (reset_mask & RADEON_RESET_RLC)
		srbm_soft_reset |= SOFT_RESET_RLC;

	if (reset_mask & RADEON_RESET_SEM)
		srbm_soft_reset |= SOFT_RESET_SEM;

	if (reset_mask & RADEON_RESET_IH)
		srbm_soft_reset |= SOFT_RESET_IH;

	if (reset_mask & RADEON_RESET_GRBM)
		srbm_soft_reset |= SOFT_RESET_GRBM;

	if (reset_mask & RADEON_RESET_VMC)
		srbm_soft_reset |= SOFT_RESET_VMC;

	if (!(rdev->flags & RADEON_IS_IGP)) {
		if (reset_mask & RADEON_RESET_MC)
			srbm_soft_reset |= SOFT_RESET_MC;
	}

	if (grbm_soft_reset) {
		tmp = RREG32(GRBM_SOFT_RESET);
		tmp |= grbm_soft_reset;
		dev_info(rdev->dev, "GRBM_SOFT_RESET=0x%08X\n", tmp);
		WREG32(GRBM_SOFT_RESET, tmp);
		tmp = RREG32(GRBM_SOFT_RESET);

		udelay(50);

		tmp &= ~grbm_soft_reset;
		WREG32(GRBM_SOFT_RESET, tmp);
		tmp = RREG32(GRBM_SOFT_RESET);
	}

	if (srbm_soft_reset) {
		tmp = RREG32(SRBM_SOFT_RESET);
		tmp |= srbm_soft_reset;
		dev_info(rdev->dev, "SRBM_SOFT_RESET=0x%08X\n", tmp);
		WREG32(SRBM_SOFT_RESET, tmp);
		tmp = RREG32(SRBM_SOFT_RESET);

		udelay(50);

		tmp &= ~srbm_soft_reset;
		WREG32(SRBM_SOFT_RESET, tmp);
		tmp = RREG32(SRBM_SOFT_RESET);
	}

	/* Wait a little for things to settle down */
	udelay(50);

	evergreen_mc_resume(rdev, &save);
	udelay(50);

	evergreen_print_gpu_status_regs(rdev);
}

int evergreen_asic_reset(struct radeon_device *rdev)
{
	u32 reset_mask;

	reset_mask = evergreen_gpu_check_soft_reset(rdev);

	if (reset_mask)
		r600_set_bios_scratch_engine_hung(rdev, true);

	evergreen_gpu_soft_reset(rdev, reset_mask);

	reset_mask = evergreen_gpu_check_soft_reset(rdev);

	if (!reset_mask)
		r600_set_bios_scratch_engine_hung(rdev, false);

	return 0;
}

/**
 * evergreen_gfx_is_lockup - Check if the GFX engine is locked up
 *
 * @rdev: radeon_device pointer
 * @ring: radeon_ring structure holding ring information
 *
 * Check if the GFX engine is locked up.
 * Returns true if the engine appears to be locked up, false if not.
 */
bool evergreen_gfx_is_lockup(struct radeon_device *rdev, struct radeon_ring *ring)
{
	u32 reset_mask = evergreen_gpu_check_soft_reset(rdev);

	if (!(reset_mask & (RADEON_RESET_GFX |
			    RADEON_RESET_COMPUTE |
			    RADEON_RESET_CP))) {
		radeon_ring_lockup_update(ring);
		return false;
	}
	/* force CP activities */
	radeon_ring_force_activity(rdev, ring);
	return radeon_ring_test_lockup(rdev, ring);
}

/*
 * RLC
 */
#define RLC_SAVE_RESTORE_LIST_END_MARKER    0x00000000
#define RLC_CLEAR_STATE_END_MARKER          0x00000001

void sumo_rlc_fini(struct radeon_device *rdev)
{
	int r;

	/* save restore block */
	if (rdev->rlc.save_restore_obj) {
		r = radeon_bo_reserve(rdev->rlc.save_restore_obj, false);
		if (unlikely(r != 0))
			dev_warn(rdev->dev, "(%d) reserve RLC sr bo failed\n", r);
		radeon_bo_unpin(rdev->rlc.save_restore_obj);
		radeon_bo_unreserve(rdev->rlc.save_restore_obj);

		radeon_bo_unref(&rdev->rlc.save_restore_obj);
		rdev->rlc.save_restore_obj = NULL;
	}

	/* clear state block */
	if (rdev->rlc.clear_state_obj) {
		r = radeon_bo_reserve(rdev->rlc.clear_state_obj, false);
		if (unlikely(r != 0))
			dev_warn(rdev->dev, "(%d) reserve RLC c bo failed\n", r);
		radeon_bo_unpin(rdev->rlc.clear_state_obj);
		radeon_bo_unreserve(rdev->rlc.clear_state_obj);

		radeon_bo_unref(&rdev->rlc.clear_state_obj);
		rdev->rlc.clear_state_obj = NULL;
	}

	/* clear state block */
	if (rdev->rlc.cp_table_obj) {
		r = radeon_bo_reserve(rdev->rlc.cp_table_obj, false);
		if (unlikely(r != 0))
			dev_warn(rdev->dev, "(%d) reserve RLC cp table bo failed\n", r);
		radeon_bo_unpin(rdev->rlc.cp_table_obj);
		radeon_bo_unreserve(rdev->rlc.cp_table_obj);

		radeon_bo_unref(&rdev->rlc.cp_table_obj);
		rdev->rlc.cp_table_obj = NULL;
	}
}

#define CP_ME_TABLE_SIZE    96

int sumo_rlc_init(struct radeon_device *rdev)
{
	const u32 *src_ptr;
	volatile u32 *dst_ptr;
	u32 dws, data, i, j, k, reg_num;
	u32 reg_list_num, reg_list_hdr_blk_index, reg_list_blk_index = 0;
	u64 reg_list_mc_addr;
	const struct cs_section_def *cs_data;
	int r;

	src_ptr = rdev->rlc.reg_list;
	dws = rdev->rlc.reg_list_size;
	if (rdev->family >= CHIP_BONAIRE) {
		dws += (5 * 16) + 48 + 48 + 64;
	}
	cs_data = rdev->rlc.cs_data;

	if (src_ptr) {
		/* save restore block */
		if (rdev->rlc.save_restore_obj == NULL) {
			r = radeon_bo_create(rdev, dws * 4, PAGE_SIZE, true,
					     RADEON_GEM_DOMAIN_VRAM, NULL, &rdev->rlc.save_restore_obj);
			if (r) {
				dev_warn(rdev->dev, "(%d) create RLC sr bo failed\n", r);
				return r;
			}
		}

		r = radeon_bo_reserve(rdev->rlc.save_restore_obj, false);
		if (unlikely(r != 0)) {
			sumo_rlc_fini(rdev);
			return r;
		}
		r = radeon_bo_pin(rdev->rlc.save_restore_obj, RADEON_GEM_DOMAIN_VRAM,
				  &rdev->rlc.save_restore_gpu_addr);
		if (r) {
			radeon_bo_unreserve(rdev->rlc.save_restore_obj);
			dev_warn(rdev->dev, "(%d) pin RLC sr bo failed\n", r);
			sumo_rlc_fini(rdev);
			return r;
		}

		r = radeon_bo_kmap(rdev->rlc.save_restore_obj, (void **)&rdev->rlc.sr_ptr);
		if (r) {
			dev_warn(rdev->dev, "(%d) map RLC sr bo failed\n", r);
			sumo_rlc_fini(rdev);
			return r;
		}
		/* write the sr buffer */
		dst_ptr = rdev->rlc.sr_ptr;
		if (rdev->family >= CHIP_TAHITI) {
			/* SI */
			for (i = 0; i < rdev->rlc.reg_list_size; i++)
<<<<<<< HEAD
				dst_ptr[i] = src_ptr[i];
=======
				dst_ptr[i] = cpu_to_le32(src_ptr[i]);
>>>>>>> d8ec26d7
		} else {
			/* ON/LN/TN */
			/* format:
			 * dw0: (reg2 << 16) | reg1
			 * dw1: reg1 save space
			 * dw2: reg2 save space
			 */
			for (i = 0; i < dws; i++) {
				data = src_ptr[i] >> 2;
				i++;
				if (i < dws)
					data |= (src_ptr[i] >> 2) << 16;
				j = (((i - 1) * 3) / 2);
<<<<<<< HEAD
				dst_ptr[j] = data;
			}
			j = ((i * 3) / 2);
			dst_ptr[j] = RLC_SAVE_RESTORE_LIST_END_MARKER;
=======
				dst_ptr[j] = cpu_to_le32(data);
			}
			j = ((i * 3) / 2);
			dst_ptr[j] = cpu_to_le32(RLC_SAVE_RESTORE_LIST_END_MARKER);
>>>>>>> d8ec26d7
		}
		radeon_bo_kunmap(rdev->rlc.save_restore_obj);
		radeon_bo_unreserve(rdev->rlc.save_restore_obj);
	}

	if (cs_data) {
		/* clear state block */
		if (rdev->family >= CHIP_BONAIRE) {
			rdev->rlc.clear_state_size = dws = cik_get_csb_size(rdev);
		} else if (rdev->family >= CHIP_TAHITI) {
			rdev->rlc.clear_state_size = si_get_csb_size(rdev);
			dws = rdev->rlc.clear_state_size + (256 / 4);
		} else {
			reg_list_num = 0;
			dws = 0;
			for (i = 0; cs_data[i].section != NULL; i++) {
				for (j = 0; cs_data[i].section[j].extent != NULL; j++) {
					reg_list_num++;
					dws += cs_data[i].section[j].reg_count;
				}
			}
			reg_list_blk_index = (3 * reg_list_num + 2);
			dws += reg_list_blk_index;
			rdev->rlc.clear_state_size = dws;
		}

		if (rdev->rlc.clear_state_obj == NULL) {
			r = radeon_bo_create(rdev, dws * 4, PAGE_SIZE, true,
					     RADEON_GEM_DOMAIN_VRAM, NULL, &rdev->rlc.clear_state_obj);
			if (r) {
				dev_warn(rdev->dev, "(%d) create RLC c bo failed\n", r);
				sumo_rlc_fini(rdev);
				return r;
			}
		}
		r = radeon_bo_reserve(rdev->rlc.clear_state_obj, false);
		if (unlikely(r != 0)) {
			sumo_rlc_fini(rdev);
			return r;
		}
		r = radeon_bo_pin(rdev->rlc.clear_state_obj, RADEON_GEM_DOMAIN_VRAM,
				  &rdev->rlc.clear_state_gpu_addr);
		if (r) {
			radeon_bo_unreserve(rdev->rlc.clear_state_obj);
			dev_warn(rdev->dev, "(%d) pin RLC c bo failed\n", r);
			sumo_rlc_fini(rdev);
			return r;
		}

		r = radeon_bo_kmap(rdev->rlc.clear_state_obj, (void **)&rdev->rlc.cs_ptr);
		if (r) {
			dev_warn(rdev->dev, "(%d) map RLC c bo failed\n", r);
			sumo_rlc_fini(rdev);
			return r;
		}
		/* set up the cs buffer */
		dst_ptr = rdev->rlc.cs_ptr;
		if (rdev->family >= CHIP_BONAIRE) {
			cik_get_csb_buffer(rdev, dst_ptr);
		} else if (rdev->family >= CHIP_TAHITI) {
			reg_list_mc_addr = rdev->rlc.clear_state_gpu_addr + 256;
<<<<<<< HEAD
			dst_ptr[0] = upper_32_bits(reg_list_mc_addr);
			dst_ptr[1] = lower_32_bits(reg_list_mc_addr);
			dst_ptr[2] = rdev->rlc.clear_state_size;
=======
			dst_ptr[0] = cpu_to_le32(upper_32_bits(reg_list_mc_addr));
			dst_ptr[1] = cpu_to_le32(lower_32_bits(reg_list_mc_addr));
			dst_ptr[2] = cpu_to_le32(rdev->rlc.clear_state_size);
>>>>>>> d8ec26d7
			si_get_csb_buffer(rdev, &dst_ptr[(256/4)]);
		} else {
			reg_list_hdr_blk_index = 0;
			reg_list_mc_addr = rdev->rlc.clear_state_gpu_addr + (reg_list_blk_index * 4);
			data = upper_32_bits(reg_list_mc_addr);
<<<<<<< HEAD
			dst_ptr[reg_list_hdr_blk_index] = data;
=======
			dst_ptr[reg_list_hdr_blk_index] = cpu_to_le32(data);
>>>>>>> d8ec26d7
			reg_list_hdr_blk_index++;
			for (i = 0; cs_data[i].section != NULL; i++) {
				for (j = 0; cs_data[i].section[j].extent != NULL; j++) {
					reg_num = cs_data[i].section[j].reg_count;
					data = reg_list_mc_addr & 0xffffffff;
<<<<<<< HEAD
					dst_ptr[reg_list_hdr_blk_index] = data;
					reg_list_hdr_blk_index++;

					data = (cs_data[i].section[j].reg_index * 4) & 0xffffffff;
					dst_ptr[reg_list_hdr_blk_index] = data;
					reg_list_hdr_blk_index++;

					data = 0x08000000 | (reg_num * 4);
					dst_ptr[reg_list_hdr_blk_index] = data;
=======
					dst_ptr[reg_list_hdr_blk_index] = cpu_to_le32(data);
					reg_list_hdr_blk_index++;

					data = (cs_data[i].section[j].reg_index * 4) & 0xffffffff;
					dst_ptr[reg_list_hdr_blk_index] = cpu_to_le32(data);
					reg_list_hdr_blk_index++;

					data = 0x08000000 | (reg_num * 4);
					dst_ptr[reg_list_hdr_blk_index] = cpu_to_le32(data);
>>>>>>> d8ec26d7
					reg_list_hdr_blk_index++;

					for (k = 0; k < reg_num; k++) {
						data = cs_data[i].section[j].extent[k];
<<<<<<< HEAD
						dst_ptr[reg_list_blk_index + k] = data;
=======
						dst_ptr[reg_list_blk_index + k] = cpu_to_le32(data);
>>>>>>> d8ec26d7
					}
					reg_list_mc_addr += reg_num * 4;
					reg_list_blk_index += reg_num;
				}
<<<<<<< HEAD
			}
			dst_ptr[reg_list_hdr_blk_index] = RLC_CLEAR_STATE_END_MARKER;
		}
		radeon_bo_kunmap(rdev->rlc.clear_state_obj);
		radeon_bo_unreserve(rdev->rlc.clear_state_obj);
	}

	if (rdev->rlc.cp_table_size) {
		if (rdev->rlc.cp_table_obj == NULL) {
			r = radeon_bo_create(rdev, rdev->rlc.cp_table_size, PAGE_SIZE, true,
					     RADEON_GEM_DOMAIN_VRAM, NULL, &rdev->rlc.cp_table_obj);
			if (r) {
				dev_warn(rdev->dev, "(%d) create RLC cp table bo failed\n", r);
				sumo_rlc_fini(rdev);
				return r;
			}
		}

=======
			}
			dst_ptr[reg_list_hdr_blk_index] = cpu_to_le32(RLC_CLEAR_STATE_END_MARKER);
		}
		radeon_bo_kunmap(rdev->rlc.clear_state_obj);
		radeon_bo_unreserve(rdev->rlc.clear_state_obj);
	}

	if (rdev->rlc.cp_table_size) {
		if (rdev->rlc.cp_table_obj == NULL) {
			r = radeon_bo_create(rdev, rdev->rlc.cp_table_size, PAGE_SIZE, true,
					     RADEON_GEM_DOMAIN_VRAM, NULL, &rdev->rlc.cp_table_obj);
			if (r) {
				dev_warn(rdev->dev, "(%d) create RLC cp table bo failed\n", r);
				sumo_rlc_fini(rdev);
				return r;
			}
		}

>>>>>>> d8ec26d7
		r = radeon_bo_reserve(rdev->rlc.cp_table_obj, false);
		if (unlikely(r != 0)) {
			dev_warn(rdev->dev, "(%d) reserve RLC cp table bo failed\n", r);
			sumo_rlc_fini(rdev);
			return r;
		}
		r = radeon_bo_pin(rdev->rlc.cp_table_obj, RADEON_GEM_DOMAIN_VRAM,
				  &rdev->rlc.cp_table_gpu_addr);
		if (r) {
			radeon_bo_unreserve(rdev->rlc.cp_table_obj);
			dev_warn(rdev->dev, "(%d) pin RLC cp_table bo failed\n", r);
			sumo_rlc_fini(rdev);
			return r;
		}
		r = radeon_bo_kmap(rdev->rlc.cp_table_obj, (void **)&rdev->rlc.cp_table_ptr);
		if (r) {
			dev_warn(rdev->dev, "(%d) map RLC cp table bo failed\n", r);
			sumo_rlc_fini(rdev);
			return r;
		}

		cik_init_cp_pg_table(rdev);

		radeon_bo_kunmap(rdev->rlc.cp_table_obj);
		radeon_bo_unreserve(rdev->rlc.cp_table_obj);

	}

	return 0;
}

static void evergreen_rlc_start(struct radeon_device *rdev)
{
	u32 mask = RLC_ENABLE;

	if (rdev->flags & RADEON_IS_IGP) {
		mask |= GFX_POWER_GATING_ENABLE | GFX_POWER_GATING_SRC;
	}

	WREG32(RLC_CNTL, mask);
}

int evergreen_rlc_resume(struct radeon_device *rdev)
{
	u32 i;
	const __be32 *fw_data;

	if (!rdev->rlc_fw)
		return -EINVAL;

	r600_rlc_stop(rdev);

	WREG32(RLC_HB_CNTL, 0);

	if (rdev->flags & RADEON_IS_IGP) {
		if (rdev->family == CHIP_ARUBA) {
			u32 always_on_bitmap =
				3 | (3 << (16 * rdev->config.cayman.max_shader_engines));
			/* find out the number of active simds */
			u32 tmp = (RREG32(CC_GC_SHADER_PIPE_CONFIG) & 0xffff0000) >> 16;
			tmp |= 0xffffffff << rdev->config.cayman.max_simds_per_se;
			tmp = hweight32(~tmp);
			if (tmp == rdev->config.cayman.max_simds_per_se) {
				WREG32(TN_RLC_LB_ALWAYS_ACTIVE_SIMD_MASK, always_on_bitmap);
				WREG32(TN_RLC_LB_PARAMS, 0x00601004);
				WREG32(TN_RLC_LB_INIT_SIMD_MASK, 0xffffffff);
				WREG32(TN_RLC_LB_CNTR_INIT, 0x00000000);
				WREG32(TN_RLC_LB_CNTR_MAX, 0x00002000);
			}
		} else {
			WREG32(RLC_HB_WPTR_LSB_ADDR, 0);
			WREG32(RLC_HB_WPTR_MSB_ADDR, 0);
		}
		WREG32(TN_RLC_SAVE_AND_RESTORE_BASE, rdev->rlc.save_restore_gpu_addr >> 8);
		WREG32(TN_RLC_CLEAR_STATE_RESTORE_BASE, rdev->rlc.clear_state_gpu_addr >> 8);
	} else {
		WREG32(RLC_HB_BASE, 0);
		WREG32(RLC_HB_RPTR, 0);
		WREG32(RLC_HB_WPTR, 0);
		WREG32(RLC_HB_WPTR_LSB_ADDR, 0);
		WREG32(RLC_HB_WPTR_MSB_ADDR, 0);
	}
	WREG32(RLC_MC_CNTL, 0);
	WREG32(RLC_UCODE_CNTL, 0);

	fw_data = (const __be32 *)rdev->rlc_fw->data;
	if (rdev->family >= CHIP_ARUBA) {
		for (i = 0; i < ARUBA_RLC_UCODE_SIZE; i++) {
			WREG32(RLC_UCODE_ADDR, i);
			WREG32(RLC_UCODE_DATA, be32_to_cpup(fw_data++));
		}
	} else if (rdev->family >= CHIP_CAYMAN) {
		for (i = 0; i < CAYMAN_RLC_UCODE_SIZE; i++) {
			WREG32(RLC_UCODE_ADDR, i);
			WREG32(RLC_UCODE_DATA, be32_to_cpup(fw_data++));
		}
	} else {
		for (i = 0; i < EVERGREEN_RLC_UCODE_SIZE; i++) {
			WREG32(RLC_UCODE_ADDR, i);
			WREG32(RLC_UCODE_DATA, be32_to_cpup(fw_data++));
		}
	}
	WREG32(RLC_UCODE_ADDR, 0);

	evergreen_rlc_start(rdev);

	return 0;
}

/* Interrupts */

u32 evergreen_get_vblank_counter(struct radeon_device *rdev, int crtc)
{
	if (crtc >= rdev->num_crtc)
		return 0;
	else
		return RREG32(CRTC_STATUS_FRAME_COUNT + crtc_offsets[crtc]);
}

void evergreen_disable_interrupt_state(struct radeon_device *rdev)
{
	u32 tmp;

	if (rdev->family >= CHIP_CAYMAN) {
		cayman_cp_int_cntl_setup(rdev, 0,
					 CNTX_BUSY_INT_ENABLE | CNTX_EMPTY_INT_ENABLE);
		cayman_cp_int_cntl_setup(rdev, 1, 0);
		cayman_cp_int_cntl_setup(rdev, 2, 0);
		tmp = RREG32(CAYMAN_DMA1_CNTL) & ~TRAP_ENABLE;
		WREG32(CAYMAN_DMA1_CNTL, tmp);
	} else
		WREG32(CP_INT_CNTL, CNTX_BUSY_INT_ENABLE | CNTX_EMPTY_INT_ENABLE);
	tmp = RREG32(DMA_CNTL) & ~TRAP_ENABLE;
	WREG32(DMA_CNTL, tmp);
	WREG32(GRBM_INT_CNTL, 0);
	WREG32(INT_MASK + EVERGREEN_CRTC0_REGISTER_OFFSET, 0);
	WREG32(INT_MASK + EVERGREEN_CRTC1_REGISTER_OFFSET, 0);
	if (rdev->num_crtc >= 4) {
		WREG32(INT_MASK + EVERGREEN_CRTC2_REGISTER_OFFSET, 0);
		WREG32(INT_MASK + EVERGREEN_CRTC3_REGISTER_OFFSET, 0);
	}
	if (rdev->num_crtc >= 6) {
		WREG32(INT_MASK + EVERGREEN_CRTC4_REGISTER_OFFSET, 0);
		WREG32(INT_MASK + EVERGREEN_CRTC5_REGISTER_OFFSET, 0);
	}

	WREG32(GRPH_INT_CONTROL + EVERGREEN_CRTC0_REGISTER_OFFSET, 0);
	WREG32(GRPH_INT_CONTROL + EVERGREEN_CRTC1_REGISTER_OFFSET, 0);
	if (rdev->num_crtc >= 4) {
		WREG32(GRPH_INT_CONTROL + EVERGREEN_CRTC2_REGISTER_OFFSET, 0);
		WREG32(GRPH_INT_CONTROL + EVERGREEN_CRTC3_REGISTER_OFFSET, 0);
	}
	if (rdev->num_crtc >= 6) {
		WREG32(GRPH_INT_CONTROL + EVERGREEN_CRTC4_REGISTER_OFFSET, 0);
		WREG32(GRPH_INT_CONTROL + EVERGREEN_CRTC5_REGISTER_OFFSET, 0);
	}

	/* only one DAC on DCE6 */
	if (!ASIC_IS_DCE6(rdev))
		WREG32(DACA_AUTODETECT_INT_CONTROL, 0);
	WREG32(DACB_AUTODETECT_INT_CONTROL, 0);

	tmp = RREG32(DC_HPD1_INT_CONTROL) & DC_HPDx_INT_POLARITY;
	WREG32(DC_HPD1_INT_CONTROL, tmp);
	tmp = RREG32(DC_HPD2_INT_CONTROL) & DC_HPDx_INT_POLARITY;
	WREG32(DC_HPD2_INT_CONTROL, tmp);
	tmp = RREG32(DC_HPD3_INT_CONTROL) & DC_HPDx_INT_POLARITY;
	WREG32(DC_HPD3_INT_CONTROL, tmp);
	tmp = RREG32(DC_HPD4_INT_CONTROL) & DC_HPDx_INT_POLARITY;
	WREG32(DC_HPD4_INT_CONTROL, tmp);
	tmp = RREG32(DC_HPD5_INT_CONTROL) & DC_HPDx_INT_POLARITY;
	WREG32(DC_HPD5_INT_CONTROL, tmp);
	tmp = RREG32(DC_HPD6_INT_CONTROL) & DC_HPDx_INT_POLARITY;
	WREG32(DC_HPD6_INT_CONTROL, tmp);

}

int evergreen_irq_set(struct radeon_device *rdev)
{
	u32 cp_int_cntl = CNTX_BUSY_INT_ENABLE | CNTX_EMPTY_INT_ENABLE;
	u32 cp_int_cntl1 = 0, cp_int_cntl2 = 0;
	u32 crtc1 = 0, crtc2 = 0, crtc3 = 0, crtc4 = 0, crtc5 = 0, crtc6 = 0;
	u32 hpd1, hpd2, hpd3, hpd4, hpd5, hpd6;
	u32 grbm_int_cntl = 0;
	u32 grph1 = 0, grph2 = 0, grph3 = 0, grph4 = 0, grph5 = 0, grph6 = 0;
	u32 afmt1 = 0, afmt2 = 0, afmt3 = 0, afmt4 = 0, afmt5 = 0, afmt6 = 0;
	u32 dma_cntl, dma_cntl1 = 0;
	u32 thermal_int = 0;

	if (!rdev->irq.installed) {
		WARN(1, "Can't enable IRQ/MSI because no handler is installed\n");
		return -EINVAL;
	}
	/* don't enable anything if the ih is disabled */
	if (!rdev->ih.enabled) {
		r600_disable_interrupts(rdev);
		/* force the active interrupt state to all disabled */
		evergreen_disable_interrupt_state(rdev);
		return 0;
	}

	hpd1 = RREG32(DC_HPD1_INT_CONTROL) & ~DC_HPDx_INT_EN;
	hpd2 = RREG32(DC_HPD2_INT_CONTROL) & ~DC_HPDx_INT_EN;
	hpd3 = RREG32(DC_HPD3_INT_CONTROL) & ~DC_HPDx_INT_EN;
	hpd4 = RREG32(DC_HPD4_INT_CONTROL) & ~DC_HPDx_INT_EN;
	hpd5 = RREG32(DC_HPD5_INT_CONTROL) & ~DC_HPDx_INT_EN;
	hpd6 = RREG32(DC_HPD6_INT_CONTROL) & ~DC_HPDx_INT_EN;
	if (rdev->family == CHIP_ARUBA)
		thermal_int = RREG32(TN_CG_THERMAL_INT_CTRL) &
			~(THERM_INT_MASK_HIGH | THERM_INT_MASK_LOW);
	else
		thermal_int = RREG32(CG_THERMAL_INT) &
			~(THERM_INT_MASK_HIGH | THERM_INT_MASK_LOW);

	afmt1 = RREG32(AFMT_AUDIO_PACKET_CONTROL + EVERGREEN_CRTC0_REGISTER_OFFSET) & ~AFMT_AZ_FORMAT_WTRIG_MASK;
	afmt2 = RREG32(AFMT_AUDIO_PACKET_CONTROL + EVERGREEN_CRTC1_REGISTER_OFFSET) & ~AFMT_AZ_FORMAT_WTRIG_MASK;
	afmt3 = RREG32(AFMT_AUDIO_PACKET_CONTROL + EVERGREEN_CRTC2_REGISTER_OFFSET) & ~AFMT_AZ_FORMAT_WTRIG_MASK;
	afmt4 = RREG32(AFMT_AUDIO_PACKET_CONTROL + EVERGREEN_CRTC3_REGISTER_OFFSET) & ~AFMT_AZ_FORMAT_WTRIG_MASK;
	afmt5 = RREG32(AFMT_AUDIO_PACKET_CONTROL + EVERGREEN_CRTC4_REGISTER_OFFSET) & ~AFMT_AZ_FORMAT_WTRIG_MASK;
	afmt6 = RREG32(AFMT_AUDIO_PACKET_CONTROL + EVERGREEN_CRTC5_REGISTER_OFFSET) & ~AFMT_AZ_FORMAT_WTRIG_MASK;

	dma_cntl = RREG32(DMA_CNTL) & ~TRAP_ENABLE;

	if (rdev->family >= CHIP_CAYMAN) {
		/* enable CP interrupts on all rings */
		if (atomic_read(&rdev->irq.ring_int[RADEON_RING_TYPE_GFX_INDEX])) {
			DRM_DEBUG("evergreen_irq_set: sw int gfx\n");
			cp_int_cntl |= TIME_STAMP_INT_ENABLE;
		}
		if (atomic_read(&rdev->irq.ring_int[CAYMAN_RING_TYPE_CP1_INDEX])) {
			DRM_DEBUG("evergreen_irq_set: sw int cp1\n");
			cp_int_cntl1 |= TIME_STAMP_INT_ENABLE;
		}
		if (atomic_read(&rdev->irq.ring_int[CAYMAN_RING_TYPE_CP2_INDEX])) {
			DRM_DEBUG("evergreen_irq_set: sw int cp2\n");
			cp_int_cntl2 |= TIME_STAMP_INT_ENABLE;
		}
	} else {
		if (atomic_read(&rdev->irq.ring_int[RADEON_RING_TYPE_GFX_INDEX])) {
			DRM_DEBUG("evergreen_irq_set: sw int gfx\n");
			cp_int_cntl |= RB_INT_ENABLE;
			cp_int_cntl |= TIME_STAMP_INT_ENABLE;
		}
	}

	if (atomic_read(&rdev->irq.ring_int[R600_RING_TYPE_DMA_INDEX])) {
		DRM_DEBUG("r600_irq_set: sw int dma\n");
		dma_cntl |= TRAP_ENABLE;
	}

	if (rdev->family >= CHIP_CAYMAN) {
		dma_cntl1 = RREG32(CAYMAN_DMA1_CNTL) & ~TRAP_ENABLE;
		if (atomic_read(&rdev->irq.ring_int[CAYMAN_RING_TYPE_DMA1_INDEX])) {
			DRM_DEBUG("r600_irq_set: sw int dma1\n");
			dma_cntl1 |= TRAP_ENABLE;
		}
	}

	if (rdev->irq.dpm_thermal) {
		DRM_DEBUG("dpm thermal\n");
		thermal_int |= THERM_INT_MASK_HIGH | THERM_INT_MASK_LOW;
	}

	if (rdev->irq.crtc_vblank_int[0] ||
	    atomic_read(&rdev->irq.pflip[0])) {
		DRM_DEBUG("evergreen_irq_set: vblank 0\n");
		crtc1 |= VBLANK_INT_MASK;
	}
	if (rdev->irq.crtc_vblank_int[1] ||
	    atomic_read(&rdev->irq.pflip[1])) {
		DRM_DEBUG("evergreen_irq_set: vblank 1\n");
		crtc2 |= VBLANK_INT_MASK;
	}
	if (rdev->irq.crtc_vblank_int[2] ||
	    atomic_read(&rdev->irq.pflip[2])) {
		DRM_DEBUG("evergreen_irq_set: vblank 2\n");
		crtc3 |= VBLANK_INT_MASK;
	}
	if (rdev->irq.crtc_vblank_int[3] ||
	    atomic_read(&rdev->irq.pflip[3])) {
		DRM_DEBUG("evergreen_irq_set: vblank 3\n");
		crtc4 |= VBLANK_INT_MASK;
	}
	if (rdev->irq.crtc_vblank_int[4] ||
	    atomic_read(&rdev->irq.pflip[4])) {
		DRM_DEBUG("evergreen_irq_set: vblank 4\n");
		crtc5 |= VBLANK_INT_MASK;
	}
	if (rdev->irq.crtc_vblank_int[5] ||
	    atomic_read(&rdev->irq.pflip[5])) {
		DRM_DEBUG("evergreen_irq_set: vblank 5\n");
		crtc6 |= VBLANK_INT_MASK;
	}
	if (rdev->irq.hpd[0]) {
		DRM_DEBUG("evergreen_irq_set: hpd 1\n");
		hpd1 |= DC_HPDx_INT_EN;
	}
	if (rdev->irq.hpd[1]) {
		DRM_DEBUG("evergreen_irq_set: hpd 2\n");
		hpd2 |= DC_HPDx_INT_EN;
	}
	if (rdev->irq.hpd[2]) {
		DRM_DEBUG("evergreen_irq_set: hpd 3\n");
		hpd3 |= DC_HPDx_INT_EN;
	}
	if (rdev->irq.hpd[3]) {
		DRM_DEBUG("evergreen_irq_set: hpd 4\n");
		hpd4 |= DC_HPDx_INT_EN;
	}
	if (rdev->irq.hpd[4]) {
		DRM_DEBUG("evergreen_irq_set: hpd 5\n");
		hpd5 |= DC_HPDx_INT_EN;
	}
	if (rdev->irq.hpd[5]) {
		DRM_DEBUG("evergreen_irq_set: hpd 6\n");
		hpd6 |= DC_HPDx_INT_EN;
	}
	if (rdev->irq.afmt[0]) {
		DRM_DEBUG("evergreen_irq_set: hdmi 0\n");
		afmt1 |= AFMT_AZ_FORMAT_WTRIG_MASK;
	}
	if (rdev->irq.afmt[1]) {
		DRM_DEBUG("evergreen_irq_set: hdmi 1\n");
		afmt2 |= AFMT_AZ_FORMAT_WTRIG_MASK;
	}
	if (rdev->irq.afmt[2]) {
		DRM_DEBUG("evergreen_irq_set: hdmi 2\n");
		afmt3 |= AFMT_AZ_FORMAT_WTRIG_MASK;
	}
	if (rdev->irq.afmt[3]) {
		DRM_DEBUG("evergreen_irq_set: hdmi 3\n");
		afmt4 |= AFMT_AZ_FORMAT_WTRIG_MASK;
	}
	if (rdev->irq.afmt[4]) {
		DRM_DEBUG("evergreen_irq_set: hdmi 4\n");
		afmt5 |= AFMT_AZ_FORMAT_WTRIG_MASK;
	}
	if (rdev->irq.afmt[5]) {
		DRM_DEBUG("evergreen_irq_set: hdmi 5\n");
		afmt6 |= AFMT_AZ_FORMAT_WTRIG_MASK;
	}

	if (rdev->family >= CHIP_CAYMAN) {
		cayman_cp_int_cntl_setup(rdev, 0, cp_int_cntl);
		cayman_cp_int_cntl_setup(rdev, 1, cp_int_cntl1);
		cayman_cp_int_cntl_setup(rdev, 2, cp_int_cntl2);
	} else
		WREG32(CP_INT_CNTL, cp_int_cntl);

	WREG32(DMA_CNTL, dma_cntl);

	if (rdev->family >= CHIP_CAYMAN)
		WREG32(CAYMAN_DMA1_CNTL, dma_cntl1);

	WREG32(GRBM_INT_CNTL, grbm_int_cntl);

	WREG32(INT_MASK + EVERGREEN_CRTC0_REGISTER_OFFSET, crtc1);
	WREG32(INT_MASK + EVERGREEN_CRTC1_REGISTER_OFFSET, crtc2);
	if (rdev->num_crtc >= 4) {
		WREG32(INT_MASK + EVERGREEN_CRTC2_REGISTER_OFFSET, crtc3);
		WREG32(INT_MASK + EVERGREEN_CRTC3_REGISTER_OFFSET, crtc4);
	}
	if (rdev->num_crtc >= 6) {
		WREG32(INT_MASK + EVERGREEN_CRTC4_REGISTER_OFFSET, crtc5);
		WREG32(INT_MASK + EVERGREEN_CRTC5_REGISTER_OFFSET, crtc6);
	}

	WREG32(GRPH_INT_CONTROL + EVERGREEN_CRTC0_REGISTER_OFFSET, grph1);
	WREG32(GRPH_INT_CONTROL + EVERGREEN_CRTC1_REGISTER_OFFSET, grph2);
	if (rdev->num_crtc >= 4) {
		WREG32(GRPH_INT_CONTROL + EVERGREEN_CRTC2_REGISTER_OFFSET, grph3);
		WREG32(GRPH_INT_CONTROL + EVERGREEN_CRTC3_REGISTER_OFFSET, grph4);
	}
	if (rdev->num_crtc >= 6) {
		WREG32(GRPH_INT_CONTROL + EVERGREEN_CRTC4_REGISTER_OFFSET, grph5);
		WREG32(GRPH_INT_CONTROL + EVERGREEN_CRTC5_REGISTER_OFFSET, grph6);
	}

	WREG32(DC_HPD1_INT_CONTROL, hpd1);
	WREG32(DC_HPD2_INT_CONTROL, hpd2);
	WREG32(DC_HPD3_INT_CONTROL, hpd3);
	WREG32(DC_HPD4_INT_CONTROL, hpd4);
	WREG32(DC_HPD5_INT_CONTROL, hpd5);
	WREG32(DC_HPD6_INT_CONTROL, hpd6);
	if (rdev->family == CHIP_ARUBA)
		WREG32(TN_CG_THERMAL_INT_CTRL, thermal_int);
	else
		WREG32(CG_THERMAL_INT, thermal_int);

	WREG32(AFMT_AUDIO_PACKET_CONTROL + EVERGREEN_CRTC0_REGISTER_OFFSET, afmt1);
	WREG32(AFMT_AUDIO_PACKET_CONTROL + EVERGREEN_CRTC1_REGISTER_OFFSET, afmt2);
	WREG32(AFMT_AUDIO_PACKET_CONTROL + EVERGREEN_CRTC2_REGISTER_OFFSET, afmt3);
	WREG32(AFMT_AUDIO_PACKET_CONTROL + EVERGREEN_CRTC3_REGISTER_OFFSET, afmt4);
	WREG32(AFMT_AUDIO_PACKET_CONTROL + EVERGREEN_CRTC4_REGISTER_OFFSET, afmt5);
	WREG32(AFMT_AUDIO_PACKET_CONTROL + EVERGREEN_CRTC5_REGISTER_OFFSET, afmt6);

	return 0;
}

static void evergreen_irq_ack(struct radeon_device *rdev)
{
	u32 tmp;

	rdev->irq.stat_regs.evergreen.disp_int = RREG32(DISP_INTERRUPT_STATUS);
	rdev->irq.stat_regs.evergreen.disp_int_cont = RREG32(DISP_INTERRUPT_STATUS_CONTINUE);
	rdev->irq.stat_regs.evergreen.disp_int_cont2 = RREG32(DISP_INTERRUPT_STATUS_CONTINUE2);
	rdev->irq.stat_regs.evergreen.disp_int_cont3 = RREG32(DISP_INTERRUPT_STATUS_CONTINUE3);
	rdev->irq.stat_regs.evergreen.disp_int_cont4 = RREG32(DISP_INTERRUPT_STATUS_CONTINUE4);
	rdev->irq.stat_regs.evergreen.disp_int_cont5 = RREG32(DISP_INTERRUPT_STATUS_CONTINUE5);
	rdev->irq.stat_regs.evergreen.d1grph_int = RREG32(GRPH_INT_STATUS + EVERGREEN_CRTC0_REGISTER_OFFSET);
	rdev->irq.stat_regs.evergreen.d2grph_int = RREG32(GRPH_INT_STATUS + EVERGREEN_CRTC1_REGISTER_OFFSET);
	if (rdev->num_crtc >= 4) {
		rdev->irq.stat_regs.evergreen.d3grph_int = RREG32(GRPH_INT_STATUS + EVERGREEN_CRTC2_REGISTER_OFFSET);
		rdev->irq.stat_regs.evergreen.d4grph_int = RREG32(GRPH_INT_STATUS + EVERGREEN_CRTC3_REGISTER_OFFSET);
	}
	if (rdev->num_crtc >= 6) {
		rdev->irq.stat_regs.evergreen.d5grph_int = RREG32(GRPH_INT_STATUS + EVERGREEN_CRTC4_REGISTER_OFFSET);
		rdev->irq.stat_regs.evergreen.d6grph_int = RREG32(GRPH_INT_STATUS + EVERGREEN_CRTC5_REGISTER_OFFSET);
	}

	rdev->irq.stat_regs.evergreen.afmt_status1 = RREG32(AFMT_STATUS + EVERGREEN_CRTC0_REGISTER_OFFSET);
	rdev->irq.stat_regs.evergreen.afmt_status2 = RREG32(AFMT_STATUS + EVERGREEN_CRTC1_REGISTER_OFFSET);
	rdev->irq.stat_regs.evergreen.afmt_status3 = RREG32(AFMT_STATUS + EVERGREEN_CRTC2_REGISTER_OFFSET);
	rdev->irq.stat_regs.evergreen.afmt_status4 = RREG32(AFMT_STATUS + EVERGREEN_CRTC3_REGISTER_OFFSET);
	rdev->irq.stat_regs.evergreen.afmt_status5 = RREG32(AFMT_STATUS + EVERGREEN_CRTC4_REGISTER_OFFSET);
	rdev->irq.stat_regs.evergreen.afmt_status6 = RREG32(AFMT_STATUS + EVERGREEN_CRTC5_REGISTER_OFFSET);

	if (rdev->irq.stat_regs.evergreen.d1grph_int & GRPH_PFLIP_INT_OCCURRED)
		WREG32(GRPH_INT_STATUS + EVERGREEN_CRTC0_REGISTER_OFFSET, GRPH_PFLIP_INT_CLEAR);
	if (rdev->irq.stat_regs.evergreen.d2grph_int & GRPH_PFLIP_INT_OCCURRED)
		WREG32(GRPH_INT_STATUS + EVERGREEN_CRTC1_REGISTER_OFFSET, GRPH_PFLIP_INT_CLEAR);
	if (rdev->irq.stat_regs.evergreen.disp_int & LB_D1_VBLANK_INTERRUPT)
		WREG32(VBLANK_STATUS + EVERGREEN_CRTC0_REGISTER_OFFSET, VBLANK_ACK);
	if (rdev->irq.stat_regs.evergreen.disp_int & LB_D1_VLINE_INTERRUPT)
		WREG32(VLINE_STATUS + EVERGREEN_CRTC0_REGISTER_OFFSET, VLINE_ACK);
	if (rdev->irq.stat_regs.evergreen.disp_int_cont & LB_D2_VBLANK_INTERRUPT)
		WREG32(VBLANK_STATUS + EVERGREEN_CRTC1_REGISTER_OFFSET, VBLANK_ACK);
	if (rdev->irq.stat_regs.evergreen.disp_int_cont & LB_D2_VLINE_INTERRUPT)
		WREG32(VLINE_STATUS + EVERGREEN_CRTC1_REGISTER_OFFSET, VLINE_ACK);

	if (rdev->num_crtc >= 4) {
		if (rdev->irq.stat_regs.evergreen.d3grph_int & GRPH_PFLIP_INT_OCCURRED)
			WREG32(GRPH_INT_STATUS + EVERGREEN_CRTC2_REGISTER_OFFSET, GRPH_PFLIP_INT_CLEAR);
		if (rdev->irq.stat_regs.evergreen.d4grph_int & GRPH_PFLIP_INT_OCCURRED)
			WREG32(GRPH_INT_STATUS + EVERGREEN_CRTC3_REGISTER_OFFSET, GRPH_PFLIP_INT_CLEAR);
		if (rdev->irq.stat_regs.evergreen.disp_int_cont2 & LB_D3_VBLANK_INTERRUPT)
			WREG32(VBLANK_STATUS + EVERGREEN_CRTC2_REGISTER_OFFSET, VBLANK_ACK);
		if (rdev->irq.stat_regs.evergreen.disp_int_cont2 & LB_D3_VLINE_INTERRUPT)
			WREG32(VLINE_STATUS + EVERGREEN_CRTC2_REGISTER_OFFSET, VLINE_ACK);
		if (rdev->irq.stat_regs.evergreen.disp_int_cont3 & LB_D4_VBLANK_INTERRUPT)
			WREG32(VBLANK_STATUS + EVERGREEN_CRTC3_REGISTER_OFFSET, VBLANK_ACK);
		if (rdev->irq.stat_regs.evergreen.disp_int_cont3 & LB_D4_VLINE_INTERRUPT)
			WREG32(VLINE_STATUS + EVERGREEN_CRTC3_REGISTER_OFFSET, VLINE_ACK);
	}

	if (rdev->num_crtc >= 6) {
		if (rdev->irq.stat_regs.evergreen.d5grph_int & GRPH_PFLIP_INT_OCCURRED)
			WREG32(GRPH_INT_STATUS + EVERGREEN_CRTC4_REGISTER_OFFSET, GRPH_PFLIP_INT_CLEAR);
		if (rdev->irq.stat_regs.evergreen.d6grph_int & GRPH_PFLIP_INT_OCCURRED)
			WREG32(GRPH_INT_STATUS + EVERGREEN_CRTC5_REGISTER_OFFSET, GRPH_PFLIP_INT_CLEAR);
		if (rdev->irq.stat_regs.evergreen.disp_int_cont4 & LB_D5_VBLANK_INTERRUPT)
			WREG32(VBLANK_STATUS + EVERGREEN_CRTC4_REGISTER_OFFSET, VBLANK_ACK);
		if (rdev->irq.stat_regs.evergreen.disp_int_cont4 & LB_D5_VLINE_INTERRUPT)
			WREG32(VLINE_STATUS + EVERGREEN_CRTC4_REGISTER_OFFSET, VLINE_ACK);
		if (rdev->irq.stat_regs.evergreen.disp_int_cont5 & LB_D6_VBLANK_INTERRUPT)
			WREG32(VBLANK_STATUS + EVERGREEN_CRTC5_REGISTER_OFFSET, VBLANK_ACK);
		if (rdev->irq.stat_regs.evergreen.disp_int_cont5 & LB_D6_VLINE_INTERRUPT)
			WREG32(VLINE_STATUS + EVERGREEN_CRTC5_REGISTER_OFFSET, VLINE_ACK);
	}

	if (rdev->irq.stat_regs.evergreen.disp_int & DC_HPD1_INTERRUPT) {
		tmp = RREG32(DC_HPD1_INT_CONTROL);
		tmp |= DC_HPDx_INT_ACK;
		WREG32(DC_HPD1_INT_CONTROL, tmp);
	}
	if (rdev->irq.stat_regs.evergreen.disp_int_cont & DC_HPD2_INTERRUPT) {
		tmp = RREG32(DC_HPD2_INT_CONTROL);
		tmp |= DC_HPDx_INT_ACK;
		WREG32(DC_HPD2_INT_CONTROL, tmp);
	}
	if (rdev->irq.stat_regs.evergreen.disp_int_cont2 & DC_HPD3_INTERRUPT) {
		tmp = RREG32(DC_HPD3_INT_CONTROL);
		tmp |= DC_HPDx_INT_ACK;
		WREG32(DC_HPD3_INT_CONTROL, tmp);
	}
	if (rdev->irq.stat_regs.evergreen.disp_int_cont3 & DC_HPD4_INTERRUPT) {
		tmp = RREG32(DC_HPD4_INT_CONTROL);
		tmp |= DC_HPDx_INT_ACK;
		WREG32(DC_HPD4_INT_CONTROL, tmp);
	}
	if (rdev->irq.stat_regs.evergreen.disp_int_cont4 & DC_HPD5_INTERRUPT) {
		tmp = RREG32(DC_HPD5_INT_CONTROL);
		tmp |= DC_HPDx_INT_ACK;
		WREG32(DC_HPD5_INT_CONTROL, tmp);
	}
	if (rdev->irq.stat_regs.evergreen.disp_int_cont5 & DC_HPD6_INTERRUPT) {
		tmp = RREG32(DC_HPD5_INT_CONTROL);
		tmp |= DC_HPDx_INT_ACK;
		WREG32(DC_HPD6_INT_CONTROL, tmp);
	}
	if (rdev->irq.stat_regs.evergreen.afmt_status1 & AFMT_AZ_FORMAT_WTRIG) {
		tmp = RREG32(AFMT_AUDIO_PACKET_CONTROL + EVERGREEN_CRTC0_REGISTER_OFFSET);
		tmp |= AFMT_AZ_FORMAT_WTRIG_ACK;
		WREG32(AFMT_AUDIO_PACKET_CONTROL + EVERGREEN_CRTC0_REGISTER_OFFSET, tmp);
	}
	if (rdev->irq.stat_regs.evergreen.afmt_status2 & AFMT_AZ_FORMAT_WTRIG) {
		tmp = RREG32(AFMT_AUDIO_PACKET_CONTROL + EVERGREEN_CRTC1_REGISTER_OFFSET);
		tmp |= AFMT_AZ_FORMAT_WTRIG_ACK;
		WREG32(AFMT_AUDIO_PACKET_CONTROL + EVERGREEN_CRTC1_REGISTER_OFFSET, tmp);
	}
	if (rdev->irq.stat_regs.evergreen.afmt_status3 & AFMT_AZ_FORMAT_WTRIG) {
		tmp = RREG32(AFMT_AUDIO_PACKET_CONTROL + EVERGREEN_CRTC2_REGISTER_OFFSET);
		tmp |= AFMT_AZ_FORMAT_WTRIG_ACK;
		WREG32(AFMT_AUDIO_PACKET_CONTROL + EVERGREEN_CRTC2_REGISTER_OFFSET, tmp);
	}
	if (rdev->irq.stat_regs.evergreen.afmt_status4 & AFMT_AZ_FORMAT_WTRIG) {
		tmp = RREG32(AFMT_AUDIO_PACKET_CONTROL + EVERGREEN_CRTC3_REGISTER_OFFSET);
		tmp |= AFMT_AZ_FORMAT_WTRIG_ACK;
		WREG32(AFMT_AUDIO_PACKET_CONTROL + EVERGREEN_CRTC3_REGISTER_OFFSET, tmp);
	}
	if (rdev->irq.stat_regs.evergreen.afmt_status5 & AFMT_AZ_FORMAT_WTRIG) {
		tmp = RREG32(AFMT_AUDIO_PACKET_CONTROL + EVERGREEN_CRTC4_REGISTER_OFFSET);
		tmp |= AFMT_AZ_FORMAT_WTRIG_ACK;
		WREG32(AFMT_AUDIO_PACKET_CONTROL + EVERGREEN_CRTC4_REGISTER_OFFSET, tmp);
	}
	if (rdev->irq.stat_regs.evergreen.afmt_status6 & AFMT_AZ_FORMAT_WTRIG) {
		tmp = RREG32(AFMT_AUDIO_PACKET_CONTROL + EVERGREEN_CRTC5_REGISTER_OFFSET);
		tmp |= AFMT_AZ_FORMAT_WTRIG_ACK;
		WREG32(AFMT_AUDIO_PACKET_CONTROL + EVERGREEN_CRTC5_REGISTER_OFFSET, tmp);
	}
}

static void evergreen_irq_disable(struct radeon_device *rdev)
{
	r600_disable_interrupts(rdev);
	/* Wait and acknowledge irq */
	mdelay(1);
	evergreen_irq_ack(rdev);
	evergreen_disable_interrupt_state(rdev);
}

void evergreen_irq_suspend(struct radeon_device *rdev)
{
	evergreen_irq_disable(rdev);
	r600_rlc_stop(rdev);
}

static u32 evergreen_get_ih_wptr(struct radeon_device *rdev)
{
	u32 wptr, tmp;

	if (rdev->wb.enabled)
		wptr = le32_to_cpu(rdev->wb.wb[R600_WB_IH_WPTR_OFFSET/4]);
	else
		wptr = RREG32(IH_RB_WPTR);

	if (wptr & RB_OVERFLOW) {
		/* When a ring buffer overflow happen start parsing interrupt
		 * from the last not overwritten vector (wptr + 16). Hopefully
		 * this should allow us to catchup.
		 */
		dev_warn(rdev->dev, "IH ring buffer overflow (0x%08X, %d, %d)\n",
			wptr, rdev->ih.rptr, (wptr + 16) + rdev->ih.ptr_mask);
		rdev->ih.rptr = (wptr + 16) & rdev->ih.ptr_mask;
		tmp = RREG32(IH_RB_CNTL);
		tmp |= IH_WPTR_OVERFLOW_CLEAR;
		WREG32(IH_RB_CNTL, tmp);
	}
	return (wptr & rdev->ih.ptr_mask);
}

int evergreen_irq_process(struct radeon_device *rdev)
{
	u32 wptr;
	u32 rptr;
	u32 src_id, src_data;
	u32 ring_index;
	bool queue_hotplug = false;
	bool queue_hdmi = false;
	bool queue_thermal = false;
	u32 status, addr;

	if (!rdev->ih.enabled || rdev->shutdown)
		return IRQ_NONE;

	wptr = evergreen_get_ih_wptr(rdev);

restart_ih:
	/* is somebody else already processing irqs? */
	if (atomic_xchg(&rdev->ih.lock, 1))
		return IRQ_NONE;

	rptr = rdev->ih.rptr;
	DRM_DEBUG("r600_irq_process start: rptr %d, wptr %d\n", rptr, wptr);

	/* Order reading of wptr vs. reading of IH ring data */
	rmb();

	/* display interrupts */
	evergreen_irq_ack(rdev);

	while (rptr != wptr) {
		/* wptr/rptr are in bytes! */
		ring_index = rptr / 4;
		src_id =  le32_to_cpu(rdev->ih.ring[ring_index]) & 0xff;
		src_data = le32_to_cpu(rdev->ih.ring[ring_index + 1]) & 0xfffffff;

		switch (src_id) {
		case 1: /* D1 vblank/vline */
			switch (src_data) {
			case 0: /* D1 vblank */
				if (rdev->irq.stat_regs.evergreen.disp_int & LB_D1_VBLANK_INTERRUPT) {
					if (rdev->irq.crtc_vblank_int[0]) {
						drm_handle_vblank(rdev->ddev, 0);
						rdev->pm.vblank_sync = true;
						wake_up(&rdev->irq.vblank_queue);
					}
					if (atomic_read(&rdev->irq.pflip[0]))
						radeon_crtc_handle_flip(rdev, 0);
					rdev->irq.stat_regs.evergreen.disp_int &= ~LB_D1_VBLANK_INTERRUPT;
					DRM_DEBUG("IH: D1 vblank\n");
				}
				break;
			case 1: /* D1 vline */
				if (rdev->irq.stat_regs.evergreen.disp_int & LB_D1_VLINE_INTERRUPT) {
					rdev->irq.stat_regs.evergreen.disp_int &= ~LB_D1_VLINE_INTERRUPT;
					DRM_DEBUG("IH: D1 vline\n");
				}
				break;
			default:
				DRM_DEBUG("Unhandled interrupt: %d %d\n", src_id, src_data);
				break;
			}
			break;
		case 2: /* D2 vblank/vline */
			switch (src_data) {
			case 0: /* D2 vblank */
				if (rdev->irq.stat_regs.evergreen.disp_int_cont & LB_D2_VBLANK_INTERRUPT) {
					if (rdev->irq.crtc_vblank_int[1]) {
						drm_handle_vblank(rdev->ddev, 1);
						rdev->pm.vblank_sync = true;
						wake_up(&rdev->irq.vblank_queue);
					}
					if (atomic_read(&rdev->irq.pflip[1]))
						radeon_crtc_handle_flip(rdev, 1);
					rdev->irq.stat_regs.evergreen.disp_int_cont &= ~LB_D2_VBLANK_INTERRUPT;
					DRM_DEBUG("IH: D2 vblank\n");
				}
				break;
			case 1: /* D2 vline */
				if (rdev->irq.stat_regs.evergreen.disp_int_cont & LB_D2_VLINE_INTERRUPT) {
					rdev->irq.stat_regs.evergreen.disp_int_cont &= ~LB_D2_VLINE_INTERRUPT;
					DRM_DEBUG("IH: D2 vline\n");
				}
				break;
			default:
				DRM_DEBUG("Unhandled interrupt: %d %d\n", src_id, src_data);
				break;
			}
			break;
		case 3: /* D3 vblank/vline */
			switch (src_data) {
			case 0: /* D3 vblank */
				if (rdev->irq.stat_regs.evergreen.disp_int_cont2 & LB_D3_VBLANK_INTERRUPT) {
					if (rdev->irq.crtc_vblank_int[2]) {
						drm_handle_vblank(rdev->ddev, 2);
						rdev->pm.vblank_sync = true;
						wake_up(&rdev->irq.vblank_queue);
					}
					if (atomic_read(&rdev->irq.pflip[2]))
						radeon_crtc_handle_flip(rdev, 2);
					rdev->irq.stat_regs.evergreen.disp_int_cont2 &= ~LB_D3_VBLANK_INTERRUPT;
					DRM_DEBUG("IH: D3 vblank\n");
				}
				break;
			case 1: /* D3 vline */
				if (rdev->irq.stat_regs.evergreen.disp_int_cont2 & LB_D3_VLINE_INTERRUPT) {
					rdev->irq.stat_regs.evergreen.disp_int_cont2 &= ~LB_D3_VLINE_INTERRUPT;
					DRM_DEBUG("IH: D3 vline\n");
				}
				break;
			default:
				DRM_DEBUG("Unhandled interrupt: %d %d\n", src_id, src_data);
				break;
			}
			break;
		case 4: /* D4 vblank/vline */
			switch (src_data) {
			case 0: /* D4 vblank */
				if (rdev->irq.stat_regs.evergreen.disp_int_cont3 & LB_D4_VBLANK_INTERRUPT) {
					if (rdev->irq.crtc_vblank_int[3]) {
						drm_handle_vblank(rdev->ddev, 3);
						rdev->pm.vblank_sync = true;
						wake_up(&rdev->irq.vblank_queue);
					}
					if (atomic_read(&rdev->irq.pflip[3]))
						radeon_crtc_handle_flip(rdev, 3);
					rdev->irq.stat_regs.evergreen.disp_int_cont3 &= ~LB_D4_VBLANK_INTERRUPT;
					DRM_DEBUG("IH: D4 vblank\n");
				}
				break;
			case 1: /* D4 vline */
				if (rdev->irq.stat_regs.evergreen.disp_int_cont3 & LB_D4_VLINE_INTERRUPT) {
					rdev->irq.stat_regs.evergreen.disp_int_cont3 &= ~LB_D4_VLINE_INTERRUPT;
					DRM_DEBUG("IH: D4 vline\n");
				}
				break;
			default:
				DRM_DEBUG("Unhandled interrupt: %d %d\n", src_id, src_data);
				break;
			}
			break;
		case 5: /* D5 vblank/vline */
			switch (src_data) {
			case 0: /* D5 vblank */
				if (rdev->irq.stat_regs.evergreen.disp_int_cont4 & LB_D5_VBLANK_INTERRUPT) {
					if (rdev->irq.crtc_vblank_int[4]) {
						drm_handle_vblank(rdev->ddev, 4);
						rdev->pm.vblank_sync = true;
						wake_up(&rdev->irq.vblank_queue);
					}
					if (atomic_read(&rdev->irq.pflip[4]))
						radeon_crtc_handle_flip(rdev, 4);
					rdev->irq.stat_regs.evergreen.disp_int_cont4 &= ~LB_D5_VBLANK_INTERRUPT;
					DRM_DEBUG("IH: D5 vblank\n");
				}
				break;
			case 1: /* D5 vline */
				if (rdev->irq.stat_regs.evergreen.disp_int_cont4 & LB_D5_VLINE_INTERRUPT) {
					rdev->irq.stat_regs.evergreen.disp_int_cont4 &= ~LB_D5_VLINE_INTERRUPT;
					DRM_DEBUG("IH: D5 vline\n");
				}
				break;
			default:
				DRM_DEBUG("Unhandled interrupt: %d %d\n", src_id, src_data);
				break;
			}
			break;
		case 6: /* D6 vblank/vline */
			switch (src_data) {
			case 0: /* D6 vblank */
				if (rdev->irq.stat_regs.evergreen.disp_int_cont5 & LB_D6_VBLANK_INTERRUPT) {
					if (rdev->irq.crtc_vblank_int[5]) {
						drm_handle_vblank(rdev->ddev, 5);
						rdev->pm.vblank_sync = true;
						wake_up(&rdev->irq.vblank_queue);
					}
					if (atomic_read(&rdev->irq.pflip[5]))
						radeon_crtc_handle_flip(rdev, 5);
					rdev->irq.stat_regs.evergreen.disp_int_cont5 &= ~LB_D6_VBLANK_INTERRUPT;
					DRM_DEBUG("IH: D6 vblank\n");
				}
				break;
			case 1: /* D6 vline */
				if (rdev->irq.stat_regs.evergreen.disp_int_cont5 & LB_D6_VLINE_INTERRUPT) {
					rdev->irq.stat_regs.evergreen.disp_int_cont5 &= ~LB_D6_VLINE_INTERRUPT;
					DRM_DEBUG("IH: D6 vline\n");
				}
				break;
			default:
				DRM_DEBUG("Unhandled interrupt: %d %d\n", src_id, src_data);
				break;
			}
			break;
		case 42: /* HPD hotplug */
			switch (src_data) {
			case 0:
				if (rdev->irq.stat_regs.evergreen.disp_int & DC_HPD1_INTERRUPT) {
					rdev->irq.stat_regs.evergreen.disp_int &= ~DC_HPD1_INTERRUPT;
					queue_hotplug = true;
					DRM_DEBUG("IH: HPD1\n");
				}
				break;
			case 1:
				if (rdev->irq.stat_regs.evergreen.disp_int_cont & DC_HPD2_INTERRUPT) {
					rdev->irq.stat_regs.evergreen.disp_int_cont &= ~DC_HPD2_INTERRUPT;
					queue_hotplug = true;
					DRM_DEBUG("IH: HPD2\n");
				}
				break;
			case 2:
				if (rdev->irq.stat_regs.evergreen.disp_int_cont2 & DC_HPD3_INTERRUPT) {
					rdev->irq.stat_regs.evergreen.disp_int_cont2 &= ~DC_HPD3_INTERRUPT;
					queue_hotplug = true;
					DRM_DEBUG("IH: HPD3\n");
				}
				break;
			case 3:
				if (rdev->irq.stat_regs.evergreen.disp_int_cont3 & DC_HPD4_INTERRUPT) {
					rdev->irq.stat_regs.evergreen.disp_int_cont3 &= ~DC_HPD4_INTERRUPT;
					queue_hotplug = true;
					DRM_DEBUG("IH: HPD4\n");
				}
				break;
			case 4:
				if (rdev->irq.stat_regs.evergreen.disp_int_cont4 & DC_HPD5_INTERRUPT) {
					rdev->irq.stat_regs.evergreen.disp_int_cont4 &= ~DC_HPD5_INTERRUPT;
					queue_hotplug = true;
					DRM_DEBUG("IH: HPD5\n");
				}
				break;
			case 5:
				if (rdev->irq.stat_regs.evergreen.disp_int_cont5 & DC_HPD6_INTERRUPT) {
					rdev->irq.stat_regs.evergreen.disp_int_cont5 &= ~DC_HPD6_INTERRUPT;
					queue_hotplug = true;
					DRM_DEBUG("IH: HPD6\n");
				}
				break;
			default:
				DRM_DEBUG("Unhandled interrupt: %d %d\n", src_id, src_data);
				break;
			}
			break;
		case 44: /* hdmi */
			switch (src_data) {
			case 0:
				if (rdev->irq.stat_regs.evergreen.afmt_status1 & AFMT_AZ_FORMAT_WTRIG) {
					rdev->irq.stat_regs.evergreen.afmt_status1 &= ~AFMT_AZ_FORMAT_WTRIG;
					queue_hdmi = true;
					DRM_DEBUG("IH: HDMI0\n");
				}
				break;
			case 1:
				if (rdev->irq.stat_regs.evergreen.afmt_status2 & AFMT_AZ_FORMAT_WTRIG) {
					rdev->irq.stat_regs.evergreen.afmt_status2 &= ~AFMT_AZ_FORMAT_WTRIG;
					queue_hdmi = true;
					DRM_DEBUG("IH: HDMI1\n");
				}
				break;
			case 2:
				if (rdev->irq.stat_regs.evergreen.afmt_status3 & AFMT_AZ_FORMAT_WTRIG) {
					rdev->irq.stat_regs.evergreen.afmt_status3 &= ~AFMT_AZ_FORMAT_WTRIG;
					queue_hdmi = true;
					DRM_DEBUG("IH: HDMI2\n");
				}
				break;
			case 3:
				if (rdev->irq.stat_regs.evergreen.afmt_status4 & AFMT_AZ_FORMAT_WTRIG) {
					rdev->irq.stat_regs.evergreen.afmt_status4 &= ~AFMT_AZ_FORMAT_WTRIG;
					queue_hdmi = true;
					DRM_DEBUG("IH: HDMI3\n");
				}
				break;
			case 4:
				if (rdev->irq.stat_regs.evergreen.afmt_status5 & AFMT_AZ_FORMAT_WTRIG) {
					rdev->irq.stat_regs.evergreen.afmt_status5 &= ~AFMT_AZ_FORMAT_WTRIG;
					queue_hdmi = true;
					DRM_DEBUG("IH: HDMI4\n");
				}
				break;
			case 5:
				if (rdev->irq.stat_regs.evergreen.afmt_status6 & AFMT_AZ_FORMAT_WTRIG) {
					rdev->irq.stat_regs.evergreen.afmt_status6 &= ~AFMT_AZ_FORMAT_WTRIG;
					queue_hdmi = true;
					DRM_DEBUG("IH: HDMI5\n");
				}
				break;
			default:
				DRM_ERROR("Unhandled interrupt: %d %d\n", src_id, src_data);
				break;
			}
		case 124: /* UVD */
			DRM_DEBUG("IH: UVD int: 0x%08x\n", src_data);
			radeon_fence_process(rdev, R600_RING_TYPE_UVD_INDEX);
			break;
		case 146:
		case 147:
			addr = RREG32(VM_CONTEXT1_PROTECTION_FAULT_ADDR);
			status = RREG32(VM_CONTEXT1_PROTECTION_FAULT_STATUS);
			dev_err(rdev->dev, "GPU fault detected: %d 0x%08x\n", src_id, src_data);
			dev_err(rdev->dev, "  VM_CONTEXT1_PROTECTION_FAULT_ADDR   0x%08X\n",
				addr);
			dev_err(rdev->dev, "  VM_CONTEXT1_PROTECTION_FAULT_STATUS 0x%08X\n",
				status);
			cayman_vm_decode_fault(rdev, status, addr);
			/* reset addr and status */
			WREG32_P(VM_CONTEXT1_CNTL2, 1, ~1);
			break;
		case 176: /* CP_INT in ring buffer */
		case 177: /* CP_INT in IB1 */
		case 178: /* CP_INT in IB2 */
			DRM_DEBUG("IH: CP int: 0x%08x\n", src_data);
			radeon_fence_process(rdev, RADEON_RING_TYPE_GFX_INDEX);
			break;
		case 181: /* CP EOP event */
			DRM_DEBUG("IH: CP EOP\n");
			if (rdev->family >= CHIP_CAYMAN) {
				switch (src_data) {
				case 0:
					radeon_fence_process(rdev, RADEON_RING_TYPE_GFX_INDEX);
					break;
				case 1:
					radeon_fence_process(rdev, CAYMAN_RING_TYPE_CP1_INDEX);
					break;
				case 2:
					radeon_fence_process(rdev, CAYMAN_RING_TYPE_CP2_INDEX);
					break;
				}
			} else
				radeon_fence_process(rdev, RADEON_RING_TYPE_GFX_INDEX);
			break;
		case 224: /* DMA trap event */
			DRM_DEBUG("IH: DMA trap\n");
			radeon_fence_process(rdev, R600_RING_TYPE_DMA_INDEX);
			break;
		case 230: /* thermal low to high */
			DRM_DEBUG("IH: thermal low to high\n");
			rdev->pm.dpm.thermal.high_to_low = false;
			queue_thermal = true;
			break;
		case 231: /* thermal high to low */
			DRM_DEBUG("IH: thermal high to low\n");
			rdev->pm.dpm.thermal.high_to_low = true;
			queue_thermal = true;
			break;
		case 233: /* GUI IDLE */
			DRM_DEBUG("IH: GUI idle\n");
			break;
		case 244: /* DMA trap event */
			if (rdev->family >= CHIP_CAYMAN) {
				DRM_DEBUG("IH: DMA1 trap\n");
				radeon_fence_process(rdev, CAYMAN_RING_TYPE_DMA1_INDEX);
			}
			break;
		default:
			DRM_DEBUG("Unhandled interrupt: %d %d\n", src_id, src_data);
			break;
		}

		/* wptr/rptr are in bytes! */
		rptr += 16;
		rptr &= rdev->ih.ptr_mask;
	}
	if (queue_hotplug)
		schedule_work(&rdev->hotplug_work);
	if (queue_hdmi)
		schedule_work(&rdev->audio_work);
	if (queue_thermal && rdev->pm.dpm_enabled)
		schedule_work(&rdev->pm.dpm.thermal.work);
	rdev->ih.rptr = rptr;
	WREG32(IH_RB_RPTR, rdev->ih.rptr);
	atomic_set(&rdev->ih.lock, 0);

	/* make sure wptr hasn't changed while processing */
	wptr = evergreen_get_ih_wptr(rdev);
	if (wptr != rptr)
		goto restart_ih;

	return IRQ_HANDLED;
}

static int evergreen_startup(struct radeon_device *rdev)
{
	struct radeon_ring *ring;
	int r;

	/* enable pcie gen2 link */
	evergreen_pcie_gen2_enable(rdev);
	/* enable aspm */
	evergreen_program_aspm(rdev);

	/* scratch needs to be initialized before MC */
	r = r600_vram_scratch_init(rdev);
	if (r)
		return r;

	evergreen_mc_program(rdev);

	if (ASIC_IS_DCE5(rdev)) {
		if (!rdev->me_fw || !rdev->pfp_fw || !rdev->rlc_fw || !rdev->mc_fw) {
			r = ni_init_microcode(rdev);
			if (r) {
				DRM_ERROR("Failed to load firmware!\n");
				return r;
			}
		}
		r = ni_mc_load_microcode(rdev);
		if (r) {
			DRM_ERROR("Failed to load MC firmware!\n");
			return r;
		}
	} else {
		if (!rdev->me_fw || !rdev->pfp_fw || !rdev->rlc_fw) {
			r = r600_init_microcode(rdev);
			if (r) {
				DRM_ERROR("Failed to load firmware!\n");
				return r;
			}
		}
	}

	if (rdev->flags & RADEON_IS_AGP) {
		evergreen_agp_enable(rdev);
	} else {
		r = evergreen_pcie_gart_enable(rdev);
		if (r)
			return r;
	}
	evergreen_gpu_init(rdev);

	/* allocate rlc buffers */
	if (rdev->flags & RADEON_IS_IGP) {
		rdev->rlc.reg_list = sumo_rlc_save_restore_register_list;
		rdev->rlc.reg_list_size =
			(u32)ARRAY_SIZE(sumo_rlc_save_restore_register_list);
		rdev->rlc.cs_data = evergreen_cs_data;
		r = sumo_rlc_init(rdev);
		if (r) {
			DRM_ERROR("Failed to init rlc BOs!\n");
			return r;
		}
	}

	/* allocate wb buffer */
	r = radeon_wb_init(rdev);
	if (r)
		return r;

	r = radeon_fence_driver_start_ring(rdev, RADEON_RING_TYPE_GFX_INDEX);
	if (r) {
		dev_err(rdev->dev, "failed initializing CP fences (%d).\n", r);
		return r;
	}

	r = radeon_fence_driver_start_ring(rdev, R600_RING_TYPE_DMA_INDEX);
	if (r) {
		dev_err(rdev->dev, "failed initializing DMA fences (%d).\n", r);
		return r;
	}

	r = uvd_v2_2_resume(rdev);
	if (!r) {
		r = radeon_fence_driver_start_ring(rdev,
						   R600_RING_TYPE_UVD_INDEX);
		if (r)
			dev_err(rdev->dev, "UVD fences init error (%d).\n", r);
	}

	if (r)
		rdev->ring[R600_RING_TYPE_UVD_INDEX].ring_size = 0;

	/* Enable IRQ */
	if (!rdev->irq.installed) {
		r = radeon_irq_kms_init(rdev);
		if (r)
			return r;
	}

	r = r600_irq_init(rdev);
	if (r) {
		DRM_ERROR("radeon: IH init failed (%d).\n", r);
		radeon_irq_kms_fini(rdev);
		return r;
	}
	evergreen_irq_set(rdev);

	ring = &rdev->ring[RADEON_RING_TYPE_GFX_INDEX];
	r = radeon_ring_init(rdev, ring, ring->ring_size, RADEON_WB_CP_RPTR_OFFSET,
			     R600_CP_RB_RPTR, R600_CP_RB_WPTR,
			     RADEON_CP_PACKET2);
	if (r)
		return r;

	ring = &rdev->ring[R600_RING_TYPE_DMA_INDEX];
	r = radeon_ring_init(rdev, ring, ring->ring_size, R600_WB_DMA_RPTR_OFFSET,
			     DMA_RB_RPTR, DMA_RB_WPTR,
			     DMA_PACKET(DMA_PACKET_NOP, 0, 0));
	if (r)
		return r;

	r = evergreen_cp_load_microcode(rdev);
	if (r)
		return r;
	r = evergreen_cp_resume(rdev);
	if (r)
		return r;
	r = r600_dma_resume(rdev);
	if (r)
		return r;

	ring = &rdev->ring[R600_RING_TYPE_UVD_INDEX];
	if (ring->ring_size) {
		r = radeon_ring_init(rdev, ring, ring->ring_size, 0,
				     UVD_RBC_RB_RPTR, UVD_RBC_RB_WPTR,
				     RADEON_CP_PACKET2);
		if (!r)
			r = uvd_v1_0_init(rdev);

		if (r)
			DRM_ERROR("radeon: error initializing UVD (%d).\n", r);
	}

	r = radeon_ib_pool_init(rdev);
	if (r) {
		dev_err(rdev->dev, "IB initialization failed (%d).\n", r);
		return r;
	}

	r = r600_audio_init(rdev);
	if (r) {
		DRM_ERROR("radeon: audio init failed\n");
		return r;
	}

	return 0;
}

int evergreen_resume(struct radeon_device *rdev)
{
	int r;

	/* reset the asic, the gfx blocks are often in a bad state
	 * after the driver is unloaded or after a resume
	 */
	if (radeon_asic_reset(rdev))
		dev_warn(rdev->dev, "GPU reset failed !\n");
	/* Do not reset GPU before posting, on rv770 hw unlike on r500 hw,
	 * posting will perform necessary task to bring back GPU into good
	 * shape.
	 */
	/* post card */
	atom_asic_init(rdev->mode_info.atom_context);

	/* init golden registers */
	evergreen_init_golden_registers(rdev);

	rdev->accel_working = true;
	r = evergreen_startup(rdev);
	if (r) {
		DRM_ERROR("evergreen startup failed on resume\n");
		rdev->accel_working = false;
		return r;
	}

	return r;

}

int evergreen_suspend(struct radeon_device *rdev)
{
	r600_audio_fini(rdev);
	uvd_v1_0_fini(rdev);
	radeon_uvd_suspend(rdev);
	r700_cp_stop(rdev);
	r600_dma_stop(rdev);
	evergreen_irq_suspend(rdev);
	radeon_wb_disable(rdev);
	evergreen_pcie_gart_disable(rdev);

	return 0;
}

/* Plan is to move initialization in that function and use
 * helper function so that radeon_device_init pretty much
 * do nothing more than calling asic specific function. This
 * should also allow to remove a bunch of callback function
 * like vram_info.
 */
int evergreen_init(struct radeon_device *rdev)
{
	int r;

	/* Read BIOS */
	if (!radeon_get_bios(rdev)) {
		if (ASIC_IS_AVIVO(rdev))
			return -EINVAL;
	}
	/* Must be an ATOMBIOS */
	if (!rdev->is_atom_bios) {
		dev_err(rdev->dev, "Expecting atombios for evergreen GPU\n");
		return -EINVAL;
	}
	r = radeon_atombios_init(rdev);
	if (r)
		return r;
	/* reset the asic, the gfx blocks are often in a bad state
	 * after the driver is unloaded or after a resume
	 */
	if (radeon_asic_reset(rdev))
		dev_warn(rdev->dev, "GPU reset failed !\n");
	/* Post card if necessary */
	if (!radeon_card_posted(rdev)) {
		if (!rdev->bios) {
			dev_err(rdev->dev, "Card not posted and no BIOS - ignoring\n");
			return -EINVAL;
		}
		DRM_INFO("GPU not posted. posting now...\n");
		atom_asic_init(rdev->mode_info.atom_context);
	}
	/* init golden registers */
	evergreen_init_golden_registers(rdev);
	/* Initialize scratch registers */
	r600_scratch_init(rdev);
	/* Initialize surface registers */
	radeon_surface_init(rdev);
	/* Initialize clocks */
	radeon_get_clock_info(rdev->ddev);
	/* Fence driver */
	r = radeon_fence_driver_init(rdev);
	if (r)
		return r;
	/* initialize AGP */
	if (rdev->flags & RADEON_IS_AGP) {
		r = radeon_agp_init(rdev);
		if (r)
			radeon_agp_disable(rdev);
	}
	/* initialize memory controller */
	r = evergreen_mc_init(rdev);
	if (r)
		return r;
	/* Memory manager */
	r = radeon_bo_init(rdev);
	if (r)
		return r;

	rdev->ring[RADEON_RING_TYPE_GFX_INDEX].ring_obj = NULL;
	r600_ring_init(rdev, &rdev->ring[RADEON_RING_TYPE_GFX_INDEX], 1024 * 1024);

	rdev->ring[R600_RING_TYPE_DMA_INDEX].ring_obj = NULL;
	r600_ring_init(rdev, &rdev->ring[R600_RING_TYPE_DMA_INDEX], 64 * 1024);

	r = radeon_uvd_init(rdev);
	if (!r) {
		rdev->ring[R600_RING_TYPE_UVD_INDEX].ring_obj = NULL;
		r600_ring_init(rdev, &rdev->ring[R600_RING_TYPE_UVD_INDEX],
			       4096);
	}

	rdev->ih.ring_obj = NULL;
	r600_ih_ring_init(rdev, 64 * 1024);

	r = r600_pcie_gart_init(rdev);
	if (r)
		return r;

	rdev->accel_working = true;
	r = evergreen_startup(rdev);
	if (r) {
		dev_err(rdev->dev, "disabling GPU acceleration\n");
		r700_cp_fini(rdev);
		r600_dma_fini(rdev);
		r600_irq_fini(rdev);
		if (rdev->flags & RADEON_IS_IGP)
			sumo_rlc_fini(rdev);
		radeon_wb_fini(rdev);
		radeon_ib_pool_fini(rdev);
		radeon_irq_kms_fini(rdev);
		evergreen_pcie_gart_fini(rdev);
		rdev->accel_working = false;
	}

	/* Don't start up if the MC ucode is missing on BTC parts.
	 * The default clocks and voltages before the MC ucode
	 * is loaded are not suffient for advanced operations.
	 */
	if (ASIC_IS_DCE5(rdev)) {
		if (!rdev->mc_fw && !(rdev->flags & RADEON_IS_IGP)) {
			DRM_ERROR("radeon: MC ucode required for NI+.\n");
			return -EINVAL;
		}
	}

	return 0;
}

void evergreen_fini(struct radeon_device *rdev)
{
	r600_audio_fini(rdev);
	r700_cp_fini(rdev);
	r600_dma_fini(rdev);
	r600_irq_fini(rdev);
	if (rdev->flags & RADEON_IS_IGP)
		sumo_rlc_fini(rdev);
	radeon_wb_fini(rdev);
	radeon_ib_pool_fini(rdev);
	radeon_irq_kms_fini(rdev);
	evergreen_pcie_gart_fini(rdev);
	uvd_v1_0_fini(rdev);
	radeon_uvd_fini(rdev);
	r600_vram_scratch_fini(rdev);
	radeon_gem_fini(rdev);
	radeon_fence_driver_fini(rdev);
	radeon_agp_fini(rdev);
	radeon_bo_fini(rdev);
	radeon_atombios_fini(rdev);
	kfree(rdev->bios);
	rdev->bios = NULL;
}

void evergreen_pcie_gen2_enable(struct radeon_device *rdev)
{
	u32 link_width_cntl, speed_cntl;

	if (radeon_pcie_gen2 == 0)
		return;

	if (rdev->flags & RADEON_IS_IGP)
		return;

	if (!(rdev->flags & RADEON_IS_PCIE))
		return;

	/* x2 cards have a special sequence */
	if (ASIC_IS_X2(rdev))
		return;

	if ((rdev->pdev->bus->max_bus_speed != PCIE_SPEED_5_0GT) &&
		(rdev->pdev->bus->max_bus_speed != PCIE_SPEED_8_0GT))
		return;

	speed_cntl = RREG32_PCIE_PORT(PCIE_LC_SPEED_CNTL);
	if (speed_cntl & LC_CURRENT_DATA_RATE) {
		DRM_INFO("PCIE gen 2 link speeds already enabled\n");
		return;
	}

	DRM_INFO("enabling PCIE gen 2 link speeds, disable with radeon.pcie_gen2=0\n");

	if ((speed_cntl & LC_OTHER_SIDE_EVER_SENT_GEN2) ||
	    (speed_cntl & LC_OTHER_SIDE_SUPPORTS_GEN2)) {

		link_width_cntl = RREG32_PCIE_PORT(PCIE_LC_LINK_WIDTH_CNTL);
		link_width_cntl &= ~LC_UPCONFIGURE_DIS;
		WREG32_PCIE_PORT(PCIE_LC_LINK_WIDTH_CNTL, link_width_cntl);

		speed_cntl = RREG32_PCIE_PORT(PCIE_LC_SPEED_CNTL);
		speed_cntl &= ~LC_TARGET_LINK_SPEED_OVERRIDE_EN;
		WREG32_PCIE_PORT(PCIE_LC_SPEED_CNTL, speed_cntl);

		speed_cntl = RREG32_PCIE_PORT(PCIE_LC_SPEED_CNTL);
		speed_cntl |= LC_CLR_FAILED_SPD_CHANGE_CNT;
		WREG32_PCIE_PORT(PCIE_LC_SPEED_CNTL, speed_cntl);

		speed_cntl = RREG32_PCIE_PORT(PCIE_LC_SPEED_CNTL);
		speed_cntl &= ~LC_CLR_FAILED_SPD_CHANGE_CNT;
		WREG32_PCIE_PORT(PCIE_LC_SPEED_CNTL, speed_cntl);

		speed_cntl = RREG32_PCIE_PORT(PCIE_LC_SPEED_CNTL);
		speed_cntl |= LC_GEN2_EN_STRAP;
		WREG32_PCIE_PORT(PCIE_LC_SPEED_CNTL, speed_cntl);

	} else {
		link_width_cntl = RREG32_PCIE_PORT(PCIE_LC_LINK_WIDTH_CNTL);
		/* XXX: only disable it if gen1 bridge vendor == 0x111d or 0x1106 */
		if (1)
			link_width_cntl |= LC_UPCONFIGURE_DIS;
		else
			link_width_cntl &= ~LC_UPCONFIGURE_DIS;
		WREG32_PCIE_PORT(PCIE_LC_LINK_WIDTH_CNTL, link_width_cntl);
	}
}

void evergreen_program_aspm(struct radeon_device *rdev)
{
	u32 data, orig;
	u32 pcie_lc_cntl, pcie_lc_cntl_old;
	bool disable_l0s, disable_l1 = false, disable_plloff_in_l1 = false;
	/* fusion_platform = true
	 * if the system is a fusion system
	 * (APU or DGPU in a fusion system).
	 * todo: check if the system is a fusion platform.
	 */
	bool fusion_platform = false;

	if (radeon_aspm == 0)
		return;

	if (!(rdev->flags & RADEON_IS_PCIE))
		return;

	switch (rdev->family) {
	case CHIP_CYPRESS:
	case CHIP_HEMLOCK:
	case CHIP_JUNIPER:
	case CHIP_REDWOOD:
	case CHIP_CEDAR:
	case CHIP_SUMO:
	case CHIP_SUMO2:
	case CHIP_PALM:
	case CHIP_ARUBA:
		disable_l0s = true;
		break;
	default:
		disable_l0s = false;
		break;
	}

	if (rdev->flags & RADEON_IS_IGP)
		fusion_platform = true; /* XXX also dGPUs in a fusion system */

	data = orig = RREG32_PIF_PHY0(PB0_PIF_PAIRING);
	if (fusion_platform)
		data &= ~MULTI_PIF;
	else
		data |= MULTI_PIF;
	if (data != orig)
		WREG32_PIF_PHY0(PB0_PIF_PAIRING, data);

	data = orig = RREG32_PIF_PHY1(PB1_PIF_PAIRING);
	if (fusion_platform)
		data &= ~MULTI_PIF;
	else
		data |= MULTI_PIF;
	if (data != orig)
		WREG32_PIF_PHY1(PB1_PIF_PAIRING, data);

	pcie_lc_cntl = pcie_lc_cntl_old = RREG32_PCIE_PORT(PCIE_LC_CNTL);
	pcie_lc_cntl &= ~(LC_L0S_INACTIVITY_MASK | LC_L1_INACTIVITY_MASK);
	if (!disable_l0s) {
		if (rdev->family >= CHIP_BARTS)
			pcie_lc_cntl |= LC_L0S_INACTIVITY(7);
		else
			pcie_lc_cntl |= LC_L0S_INACTIVITY(3);
	}

	if (!disable_l1) {
		if (rdev->family >= CHIP_BARTS)
			pcie_lc_cntl |= LC_L1_INACTIVITY(7);
		else
			pcie_lc_cntl |= LC_L1_INACTIVITY(8);

		if (!disable_plloff_in_l1) {
			data = orig = RREG32_PIF_PHY0(PB0_PIF_PWRDOWN_0);
			data &= ~(PLL_POWER_STATE_IN_OFF_0_MASK | PLL_POWER_STATE_IN_TXS2_0_MASK);
			data |= PLL_POWER_STATE_IN_OFF_0(7) | PLL_POWER_STATE_IN_TXS2_0(7);
			if (data != orig)
				WREG32_PIF_PHY0(PB0_PIF_PWRDOWN_0, data);

			data = orig = RREG32_PIF_PHY0(PB0_PIF_PWRDOWN_1);
			data &= ~(PLL_POWER_STATE_IN_OFF_1_MASK | PLL_POWER_STATE_IN_TXS2_1_MASK);
			data |= PLL_POWER_STATE_IN_OFF_1(7) | PLL_POWER_STATE_IN_TXS2_1(7);
			if (data != orig)
				WREG32_PIF_PHY0(PB0_PIF_PWRDOWN_1, data);

			data = orig = RREG32_PIF_PHY1(PB1_PIF_PWRDOWN_0);
			data &= ~(PLL_POWER_STATE_IN_OFF_0_MASK | PLL_POWER_STATE_IN_TXS2_0_MASK);
			data |= PLL_POWER_STATE_IN_OFF_0(7) | PLL_POWER_STATE_IN_TXS2_0(7);
			if (data != orig)
				WREG32_PIF_PHY1(PB1_PIF_PWRDOWN_0, data);

			data = orig = RREG32_PIF_PHY1(PB1_PIF_PWRDOWN_1);
			data &= ~(PLL_POWER_STATE_IN_OFF_1_MASK | PLL_POWER_STATE_IN_TXS2_1_MASK);
			data |= PLL_POWER_STATE_IN_OFF_1(7) | PLL_POWER_STATE_IN_TXS2_1(7);
			if (data != orig)
				WREG32_PIF_PHY1(PB1_PIF_PWRDOWN_1, data);

			if (rdev->family >= CHIP_BARTS) {
				data = orig = RREG32_PIF_PHY0(PB0_PIF_PWRDOWN_0);
				data &= ~PLL_RAMP_UP_TIME_0_MASK;
				data |= PLL_RAMP_UP_TIME_0(4);
				if (data != orig)
					WREG32_PIF_PHY0(PB0_PIF_PWRDOWN_0, data);

				data = orig = RREG32_PIF_PHY0(PB0_PIF_PWRDOWN_1);
				data &= ~PLL_RAMP_UP_TIME_1_MASK;
				data |= PLL_RAMP_UP_TIME_1(4);
				if (data != orig)
					WREG32_PIF_PHY0(PB0_PIF_PWRDOWN_1, data);

				data = orig = RREG32_PIF_PHY1(PB1_PIF_PWRDOWN_0);
				data &= ~PLL_RAMP_UP_TIME_0_MASK;
				data |= PLL_RAMP_UP_TIME_0(4);
				if (data != orig)
					WREG32_PIF_PHY1(PB1_PIF_PWRDOWN_0, data);

				data = orig = RREG32_PIF_PHY1(PB1_PIF_PWRDOWN_1);
				data &= ~PLL_RAMP_UP_TIME_1_MASK;
				data |= PLL_RAMP_UP_TIME_1(4);
				if (data != orig)
					WREG32_PIF_PHY1(PB1_PIF_PWRDOWN_1, data);
			}

			data = orig = RREG32_PCIE_PORT(PCIE_LC_LINK_WIDTH_CNTL);
			data &= ~LC_DYN_LANES_PWR_STATE_MASK;
			data |= LC_DYN_LANES_PWR_STATE(3);
			if (data != orig)
				WREG32_PCIE_PORT(PCIE_LC_LINK_WIDTH_CNTL, data);

			if (rdev->family >= CHIP_BARTS) {
				data = orig = RREG32_PIF_PHY0(PB0_PIF_CNTL);
				data &= ~LS2_EXIT_TIME_MASK;
				data |= LS2_EXIT_TIME(1);
				if (data != orig)
					WREG32_PIF_PHY0(PB0_PIF_CNTL, data);

				data = orig = RREG32_PIF_PHY1(PB1_PIF_CNTL);
				data &= ~LS2_EXIT_TIME_MASK;
				data |= LS2_EXIT_TIME(1);
				if (data != orig)
					WREG32_PIF_PHY1(PB1_PIF_CNTL, data);
			}
		}
	}

	/* evergreen parts only */
	if (rdev->family < CHIP_BARTS)
		pcie_lc_cntl |= LC_PMI_TO_L1_DIS;

	if (pcie_lc_cntl != pcie_lc_cntl_old)
		WREG32_PCIE_PORT(PCIE_LC_CNTL, pcie_lc_cntl);
}<|MERGE_RESOLUTION|>--- conflicted
+++ resolved
@@ -4012,11 +4012,7 @@
 		if (rdev->family >= CHIP_TAHITI) {
 			/* SI */
 			for (i = 0; i < rdev->rlc.reg_list_size; i++)
-<<<<<<< HEAD
-				dst_ptr[i] = src_ptr[i];
-=======
 				dst_ptr[i] = cpu_to_le32(src_ptr[i]);
->>>>>>> d8ec26d7
 		} else {
 			/* ON/LN/TN */
 			/* format:
@@ -4030,17 +4026,10 @@
 				if (i < dws)
 					data |= (src_ptr[i] >> 2) << 16;
 				j = (((i - 1) * 3) / 2);
-<<<<<<< HEAD
-				dst_ptr[j] = data;
-			}
-			j = ((i * 3) / 2);
-			dst_ptr[j] = RLC_SAVE_RESTORE_LIST_END_MARKER;
-=======
 				dst_ptr[j] = cpu_to_le32(data);
 			}
 			j = ((i * 3) / 2);
 			dst_ptr[j] = cpu_to_le32(RLC_SAVE_RESTORE_LIST_END_MARKER);
->>>>>>> d8ec26d7
 		}
 		radeon_bo_kunmap(rdev->rlc.save_restore_obj);
 		radeon_bo_unreserve(rdev->rlc.save_restore_obj);
@@ -4102,41 +4091,20 @@
 			cik_get_csb_buffer(rdev, dst_ptr);
 		} else if (rdev->family >= CHIP_TAHITI) {
 			reg_list_mc_addr = rdev->rlc.clear_state_gpu_addr + 256;
-<<<<<<< HEAD
-			dst_ptr[0] = upper_32_bits(reg_list_mc_addr);
-			dst_ptr[1] = lower_32_bits(reg_list_mc_addr);
-			dst_ptr[2] = rdev->rlc.clear_state_size;
-=======
 			dst_ptr[0] = cpu_to_le32(upper_32_bits(reg_list_mc_addr));
 			dst_ptr[1] = cpu_to_le32(lower_32_bits(reg_list_mc_addr));
 			dst_ptr[2] = cpu_to_le32(rdev->rlc.clear_state_size);
->>>>>>> d8ec26d7
 			si_get_csb_buffer(rdev, &dst_ptr[(256/4)]);
 		} else {
 			reg_list_hdr_blk_index = 0;
 			reg_list_mc_addr = rdev->rlc.clear_state_gpu_addr + (reg_list_blk_index * 4);
 			data = upper_32_bits(reg_list_mc_addr);
-<<<<<<< HEAD
-			dst_ptr[reg_list_hdr_blk_index] = data;
-=======
 			dst_ptr[reg_list_hdr_blk_index] = cpu_to_le32(data);
->>>>>>> d8ec26d7
 			reg_list_hdr_blk_index++;
 			for (i = 0; cs_data[i].section != NULL; i++) {
 				for (j = 0; cs_data[i].section[j].extent != NULL; j++) {
 					reg_num = cs_data[i].section[j].reg_count;
 					data = reg_list_mc_addr & 0xffffffff;
-<<<<<<< HEAD
-					dst_ptr[reg_list_hdr_blk_index] = data;
-					reg_list_hdr_blk_index++;
-
-					data = (cs_data[i].section[j].reg_index * 4) & 0xffffffff;
-					dst_ptr[reg_list_hdr_blk_index] = data;
-					reg_list_hdr_blk_index++;
-
-					data = 0x08000000 | (reg_num * 4);
-					dst_ptr[reg_list_hdr_blk_index] = data;
-=======
 					dst_ptr[reg_list_hdr_blk_index] = cpu_to_le32(data);
 					reg_list_hdr_blk_index++;
 
@@ -4146,23 +4114,17 @@
 
 					data = 0x08000000 | (reg_num * 4);
 					dst_ptr[reg_list_hdr_blk_index] = cpu_to_le32(data);
->>>>>>> d8ec26d7
 					reg_list_hdr_blk_index++;
 
 					for (k = 0; k < reg_num; k++) {
 						data = cs_data[i].section[j].extent[k];
-<<<<<<< HEAD
-						dst_ptr[reg_list_blk_index + k] = data;
-=======
 						dst_ptr[reg_list_blk_index + k] = cpu_to_le32(data);
->>>>>>> d8ec26d7
 					}
 					reg_list_mc_addr += reg_num * 4;
 					reg_list_blk_index += reg_num;
 				}
-<<<<<<< HEAD
 			}
-			dst_ptr[reg_list_hdr_blk_index] = RLC_CLEAR_STATE_END_MARKER;
+			dst_ptr[reg_list_hdr_blk_index] = cpu_to_le32(RLC_CLEAR_STATE_END_MARKER);
 		}
 		radeon_bo_kunmap(rdev->rlc.clear_state_obj);
 		radeon_bo_unreserve(rdev->rlc.clear_state_obj);
@@ -4179,26 +4141,6 @@
 			}
 		}
 
-=======
-			}
-			dst_ptr[reg_list_hdr_blk_index] = cpu_to_le32(RLC_CLEAR_STATE_END_MARKER);
-		}
-		radeon_bo_kunmap(rdev->rlc.clear_state_obj);
-		radeon_bo_unreserve(rdev->rlc.clear_state_obj);
-	}
-
-	if (rdev->rlc.cp_table_size) {
-		if (rdev->rlc.cp_table_obj == NULL) {
-			r = radeon_bo_create(rdev, rdev->rlc.cp_table_size, PAGE_SIZE, true,
-					     RADEON_GEM_DOMAIN_VRAM, NULL, &rdev->rlc.cp_table_obj);
-			if (r) {
-				dev_warn(rdev->dev, "(%d) create RLC cp table bo failed\n", r);
-				sumo_rlc_fini(rdev);
-				return r;
-			}
-		}
-
->>>>>>> d8ec26d7
 		r = radeon_bo_reserve(rdev->rlc.cp_table_obj, false);
 		if (unlikely(r != 0)) {
 			dev_warn(rdev->dev, "(%d) reserve RLC cp table bo failed\n", r);
