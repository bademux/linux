/*
 * Wireless configuration interface internals.
 *
 * Copyright 2006-2010	Johannes Berg <johannes@sipsolutions.net>
 */
#ifndef __NET_WIRELESS_CORE_H
#define __NET_WIRELESS_CORE_H
#include <linux/mutex.h>
#include <linux/list.h>
#include <linux/netdevice.h>
#include <linux/rbtree.h>
#include <linux/debugfs.h>
#include <linux/rfkill.h>
#include <linux/workqueue.h>
#include <linux/rtnetlink.h>
#include <net/genetlink.h>
#include <net/cfg80211.h>
#include "reg.h"


#define WIPHY_IDX_INVALID	-1

struct cfg80211_registered_device {
	const struct cfg80211_ops *ops;
	struct list_head list;
	/* we hold this mutex during any call so that
	 * we cannot do multiple calls at once, and also
	 * to avoid the deregister call to proceed while
	 * any call is in progress */
	struct mutex mtx;

	/* rfkill support */
	struct rfkill_ops rfkill_ops;
	struct rfkill *rfkill;
	struct work_struct rfkill_sync;

	/* ISO / IEC 3166 alpha2 for which this device is receiving
	 * country IEs on, this can help disregard country IEs from APs
	 * on the same alpha2 quickly. The alpha2 may differ from
	 * cfg80211_regdomain's alpha2 when an intersection has occurred.
	 * If the AP is reconfigured this can also be used to tell us if
	 * the country on the country IE changed. */
	char country_ie_alpha2[2];

	/* If a Country IE has been received this tells us the environment
	 * which its telling us its in. This defaults to ENVIRON_ANY */
	enum environment_cap env;

	/* wiphy index, internal only */
	int wiphy_idx;

	/* associated wireless interfaces */
	struct mutex devlist_mtx;
	/* protected by devlist_mtx or RCU */
	struct list_head wdev_list;
	int devlist_generation, wdev_id;
	int opencount; /* also protected by devlist_mtx */
	wait_queue_head_t dev_wait;

	struct list_head beacon_registrations;
	spinlock_t beacon_registrations_lock;

	/* protected by RTNL only */
	int num_running_ifaces;
	int num_running_monitor_ifaces;

	/* BSSes/scanning */
	spinlock_t bss_lock;
	struct list_head bss_list;
	struct rb_root bss_tree;
	u32 bss_generation;
	struct cfg80211_scan_request *scan_req; /* protected by RTNL */
	struct cfg80211_sched_scan_request *sched_scan_req;
	unsigned long suspend_at;
	struct work_struct scan_done_wk;
	struct work_struct sched_scan_results_wk;

	struct mutex sched_scan_mtx;

#ifdef CONFIG_NL80211_TESTMODE
	struct genl_info *testmode_info;
#endif

	struct work_struct conn_work;
	struct work_struct event_work;

	struct cfg80211_wowlan *wowlan;

	struct delayed_work dfs_update_channels_wk;

	/* must be last because of the way we do wiphy_priv(),
	 * and it should at least be aligned to NETDEV_ALIGN */
	struct wiphy wiphy __aligned(NETDEV_ALIGN);
};

static inline
struct cfg80211_registered_device *wiphy_to_dev(struct wiphy *wiphy)
{
	BUG_ON(!wiphy);
	return container_of(wiphy, struct cfg80211_registered_device, wiphy);
}

static inline void
cfg80211_rdev_free_wowlan(struct cfg80211_registered_device *rdev)
{
	int i;

	if (!rdev->wowlan)
		return;
	for (i = 0; i < rdev->wowlan->n_patterns; i++)
		kfree(rdev->wowlan->patterns[i].mask);
	kfree(rdev->wowlan->patterns);
	if (rdev->wowlan->tcp && rdev->wowlan->tcp->sock)
		sock_release(rdev->wowlan->tcp->sock);
	kfree(rdev->wowlan->tcp);
	kfree(rdev->wowlan);
}

extern struct workqueue_struct *cfg80211_wq;
extern struct mutex cfg80211_mutex;
extern struct list_head cfg80211_rdev_list;
extern int cfg80211_rdev_list_generation;

static inline void assert_cfg80211_lock(void)
{
	lockdep_assert_held(&cfg80211_mutex);
}

struct cfg80211_internal_bss {
	struct list_head list;
	struct list_head hidden_list;
	struct rb_node rbn;
	unsigned long ts;
	unsigned long refcount;
	atomic_t hold;

	/* must be last because of priv member */
	struct cfg80211_bss pub;
};

static inline struct cfg80211_internal_bss *bss_from_pub(struct cfg80211_bss *pub)
{
	return container_of(pub, struct cfg80211_internal_bss, pub);
}

static inline void cfg80211_hold_bss(struct cfg80211_internal_bss *bss)
{
	atomic_inc(&bss->hold);
}

static inline void cfg80211_unhold_bss(struct cfg80211_internal_bss *bss)
{
	int r = atomic_dec_return(&bss->hold);
	WARN_ON(r < 0);
}


struct cfg80211_registered_device *cfg80211_rdev_by_wiphy_idx(int wiphy_idx);
int get_wiphy_idx(struct wiphy *wiphy);

/* requires cfg80211_rdev_mutex to be held! */
struct wiphy *wiphy_idx_to_wiphy(int wiphy_idx);

/* identical to cfg80211_get_dev_from_info but only operate on ifindex */
extern struct cfg80211_registered_device *
cfg80211_get_dev_from_ifindex(struct net *net, int ifindex);

int cfg80211_switch_netns(struct cfg80211_registered_device *rdev,
			  struct net *net);

static inline void cfg80211_lock_rdev(struct cfg80211_registered_device *rdev)
{
	mutex_lock(&rdev->mtx);
}

static inline void cfg80211_unlock_rdev(struct cfg80211_registered_device *rdev)
{
	BUG_ON(IS_ERR(rdev) || !rdev);
	mutex_unlock(&rdev->mtx);
}

static inline void wdev_lock(struct wireless_dev *wdev)
	__acquires(wdev)
{
	mutex_lock(&wdev->mtx);
	__acquire(wdev->mtx);
}

static inline void wdev_unlock(struct wireless_dev *wdev)
	__releases(wdev)
{
	__release(wdev->mtx);
	mutex_unlock(&wdev->mtx);
}

#define ASSERT_RDEV_LOCK(rdev) lockdep_assert_held(&(rdev)->mtx)
#define ASSERT_WDEV_LOCK(wdev) lockdep_assert_held(&(wdev)->mtx)

static inline bool cfg80211_has_monitors_only(struct cfg80211_registered_device *rdev)
{
	ASSERT_RTNL();

	return rdev->num_running_ifaces == rdev->num_running_monitor_ifaces &&
	       rdev->num_running_ifaces > 0;
}

enum cfg80211_event_type {
	EVENT_CONNECT_RESULT,
	EVENT_ROAMED,
	EVENT_DISCONNECTED,
	EVENT_IBSS_JOINED,
};

struct cfg80211_event {
	struct list_head list;
	enum cfg80211_event_type type;

	union {
		struct {
			u8 bssid[ETH_ALEN];
			const u8 *req_ie;
			const u8 *resp_ie;
			size_t req_ie_len;
			size_t resp_ie_len;
			u16 status;
		} cr;
		struct {
			const u8 *req_ie;
			const u8 *resp_ie;
			size_t req_ie_len;
			size_t resp_ie_len;
			struct cfg80211_bss *bss;
		} rm;
		struct {
			const u8 *ie;
			size_t ie_len;
			u16 reason;
		} dc;
		struct {
			u8 bssid[ETH_ALEN];
		} ij;
	};
};

struct cfg80211_cached_keys {
	struct key_params params[6];
	u8 data[6][WLAN_MAX_KEY_LEN];
	int def, defmgmt;
};

enum cfg80211_chan_mode {
	CHAN_MODE_UNDEFINED,
	CHAN_MODE_SHARED,
	CHAN_MODE_EXCLUSIVE,
};

struct cfg80211_beacon_registration {
	struct list_head list;
	u32 nlportid;
};

/* free object */
extern void cfg80211_dev_free(struct cfg80211_registered_device *rdev);

extern int cfg80211_dev_rename(struct cfg80211_registered_device *rdev,
			       char *newname);

void ieee80211_set_bitrate_flags(struct wiphy *wiphy);

void cfg80211_bss_expire(struct cfg80211_registered_device *dev);
void cfg80211_bss_age(struct cfg80211_registered_device *dev,
                      unsigned long age_secs);

/* IBSS */
int __cfg80211_join_ibss(struct cfg80211_registered_device *rdev,
			 struct net_device *dev,
			 struct cfg80211_ibss_params *params,
			 struct cfg80211_cached_keys *connkeys);
int cfg80211_join_ibss(struct cfg80211_registered_device *rdev,
		       struct net_device *dev,
		       struct cfg80211_ibss_params *params,
		       struct cfg80211_cached_keys *connkeys);
void cfg80211_clear_ibss(struct net_device *dev, bool nowext);
int __cfg80211_leave_ibss(struct cfg80211_registered_device *rdev,
			  struct net_device *dev, bool nowext);
int cfg80211_leave_ibss(struct cfg80211_registered_device *rdev,
			struct net_device *dev, bool nowext);
void __cfg80211_ibss_joined(struct net_device *dev, const u8 *bssid);
int cfg80211_ibss_wext_join(struct cfg80211_registered_device *rdev,
			    struct wireless_dev *wdev);

/* mesh */
extern const struct mesh_config default_mesh_config;
extern const struct mesh_setup default_mesh_setup;
int __cfg80211_join_mesh(struct cfg80211_registered_device *rdev,
			 struct net_device *dev,
			 struct mesh_setup *setup,
			 const struct mesh_config *conf);
int cfg80211_join_mesh(struct cfg80211_registered_device *rdev,
		       struct net_device *dev,
		       struct mesh_setup *setup,
		       const struct mesh_config *conf);
int cfg80211_leave_mesh(struct cfg80211_registered_device *rdev,
			struct net_device *dev);
int cfg80211_set_mesh_channel(struct cfg80211_registered_device *rdev,
			      struct wireless_dev *wdev,
			      struct cfg80211_chan_def *chandef);

/* AP */
int cfg80211_stop_ap(struct cfg80211_registered_device *rdev,
		     struct net_device *dev);

/* MLME */
int __cfg80211_mlme_auth(struct cfg80211_registered_device *rdev,
			 struct net_device *dev,
			 struct ieee80211_channel *chan,
			 enum nl80211_auth_type auth_type,
			 const u8 *bssid,
			 const u8 *ssid, int ssid_len,
			 const u8 *ie, int ie_len,
			 const u8 *key, int key_len, int key_idx,
			 const u8 *sae_data, int sae_data_len);
int cfg80211_mlme_auth(struct cfg80211_registered_device *rdev,
		       struct net_device *dev, struct ieee80211_channel *chan,
		       enum nl80211_auth_type auth_type, const u8 *bssid,
		       const u8 *ssid, int ssid_len,
		       const u8 *ie, int ie_len,
		       const u8 *key, int key_len, int key_idx,
		       const u8 *sae_data, int sae_data_len);
int __cfg80211_mlme_assoc(struct cfg80211_registered_device *rdev,
			  struct net_device *dev,
			  struct ieee80211_channel *chan,
			  const u8 *bssid,
			  const u8 *ssid, int ssid_len,
			  struct cfg80211_assoc_request *req);
int cfg80211_mlme_assoc(struct cfg80211_registered_device *rdev,
			struct net_device *dev,
			struct ieee80211_channel *chan,
			const u8 *bssid,
			const u8 *ssid, int ssid_len,
			struct cfg80211_assoc_request *req);
int __cfg80211_mlme_deauth(struct cfg80211_registered_device *rdev,
			   struct net_device *dev, const u8 *bssid,
			   const u8 *ie, int ie_len, u16 reason,
			   bool local_state_change);
int cfg80211_mlme_deauth(struct cfg80211_registered_device *rdev,
			 struct net_device *dev, const u8 *bssid,
			 const u8 *ie, int ie_len, u16 reason,
			 bool local_state_change);
int cfg80211_mlme_disassoc(struct cfg80211_registered_device *rdev,
			   struct net_device *dev, const u8 *bssid,
			   const u8 *ie, int ie_len, u16 reason,
			   bool local_state_change);
void cfg80211_mlme_down(struct cfg80211_registered_device *rdev,
			struct net_device *dev);
void __cfg80211_connect_result(struct net_device *dev, const u8 *bssid,
			       const u8 *req_ie, size_t req_ie_len,
			       const u8 *resp_ie, size_t resp_ie_len,
			       u16 status, bool wextev,
			       struct cfg80211_bss *bss);
int cfg80211_mlme_register_mgmt(struct wireless_dev *wdev, u32 snd_pid,
				u16 frame_type, const u8 *match_data,
				int match_len);
void cfg80211_mlme_unregister_socket(struct wireless_dev *wdev, u32 nlpid);
void cfg80211_mlme_purge_registrations(struct wireless_dev *wdev);
int cfg80211_mlme_mgmt_tx(struct cfg80211_registered_device *rdev,
			  struct wireless_dev *wdev,
			  struct ieee80211_channel *chan, bool offchan,
			  unsigned int wait, const u8 *buf, size_t len,
			  bool no_cck, bool dont_wait_for_ack, u64 *cookie);
void cfg80211_oper_and_ht_capa(struct ieee80211_ht_cap *ht_capa,
			       const struct ieee80211_ht_cap *ht_capa_mask);
void cfg80211_oper_and_vht_capa(struct ieee80211_vht_cap *vht_capa,
				const struct ieee80211_vht_cap *vht_capa_mask);

/* SME */
int __cfg80211_connect(struct cfg80211_registered_device *rdev,
		       struct net_device *dev,
		       struct cfg80211_connect_params *connect,
		       struct cfg80211_cached_keys *connkeys,
		       const u8 *prev_bssid);
int cfg80211_connect(struct cfg80211_registered_device *rdev,
		     struct net_device *dev,
		     struct cfg80211_connect_params *connect,
		     struct cfg80211_cached_keys *connkeys);
int __cfg80211_disconnect(struct cfg80211_registered_device *rdev,
			  struct net_device *dev, u16 reason,
			  bool wextev);
int cfg80211_disconnect(struct cfg80211_registered_device *rdev,
			struct net_device *dev, u16 reason,
			bool wextev);
void __cfg80211_roamed(struct wireless_dev *wdev,
		       struct cfg80211_bss *bss,
		       const u8 *req_ie, size_t req_ie_len,
		       const u8 *resp_ie, size_t resp_ie_len);
int cfg80211_mgd_wext_connect(struct cfg80211_registered_device *rdev,
			      struct wireless_dev *wdev);

void cfg80211_conn_work(struct work_struct *work);
void cfg80211_sme_failed_assoc(struct wireless_dev *wdev);
bool cfg80211_sme_failed_reassoc(struct wireless_dev *wdev);

/* internal helpers */
bool cfg80211_supported_cipher_suite(struct wiphy *wiphy, u32 cipher);
int cfg80211_validate_key_settings(struct cfg80211_registered_device *rdev,
				   struct key_params *params, int key_idx,
				   bool pairwise, const u8 *mac_addr);
void __cfg80211_disconnected(struct net_device *dev, const u8 *ie,
			     size_t ie_len, u16 reason, bool from_ap);
void cfg80211_sme_scan_done(struct net_device *dev);
void cfg80211_sme_rx_auth(struct net_device *dev, const u8 *buf, size_t len);
void cfg80211_sme_disassoc(struct net_device *dev,
			   struct cfg80211_internal_bss *bss);
void __cfg80211_scan_done(struct work_struct *wk);
void ___cfg80211_scan_done(struct cfg80211_registered_device *rdev, bool leak);
void __cfg80211_sched_scan_results(struct work_struct *wk);
int __cfg80211_stop_sched_scan(struct cfg80211_registered_device *rdev,
			       bool driver_initiated);
void cfg80211_upload_connect_keys(struct wireless_dev *wdev);
int cfg80211_change_iface(struct cfg80211_registered_device *rdev,
			  struct net_device *dev, enum nl80211_iftype ntype,
			  u32 *flags, struct vif_params *params);
void cfg80211_process_rdev_events(struct cfg80211_registered_device *rdev);
void cfg80211_process_wdev_events(struct wireless_dev *wdev);

int cfg80211_can_use_iftype_chan(struct cfg80211_registered_device *rdev,
				 struct wireless_dev *wdev,
				 enum nl80211_iftype iftype,
				 struct ieee80211_channel *chan,
				 enum cfg80211_chan_mode chanmode,
				 u8 radar_detect);

/**
 * cfg80211_chandef_dfs_required - checks if radar detection is required
 * @wiphy: the wiphy to validate against
 * @chandef: the channel definition to check
 * Return: 1 if radar detection is required, 0 if it is not, < 0 on error
 */
int cfg80211_chandef_dfs_required(struct wiphy *wiphy,
				  const struct cfg80211_chan_def *c);

void cfg80211_set_dfs_state(struct wiphy *wiphy,
			    const struct cfg80211_chan_def *chandef,
			    enum nl80211_dfs_state dfs_state);

void cfg80211_dfs_channels_update_work(struct work_struct *work);


static inline int
cfg80211_can_change_interface(struct cfg80211_registered_device *rdev,
			      struct wireless_dev *wdev,
			      enum nl80211_iftype iftype)
{
	return cfg80211_can_use_iftype_chan(rdev, wdev, iftype, NULL,
					    CHAN_MODE_UNDEFINED, 0);
}

static inline int
cfg80211_can_add_interface(struct cfg80211_registered_device *rdev,
			   enum nl80211_iftype iftype)
{
	return cfg80211_can_change_interface(rdev, NULL, iftype);
}

static inline int
cfg80211_can_use_chan(struct cfg80211_registered_device *rdev,
		      struct wireless_dev *wdev,
		      struct ieee80211_channel *chan,
		      enum cfg80211_chan_mode chanmode)
{
	return cfg80211_can_use_iftype_chan(rdev, wdev, wdev->iftype,
					    chan, chanmode, 0);
}

static inline unsigned int elapsed_jiffies_msecs(unsigned long start)
{
	unsigned long end = jiffies;

	if (end >= start)
		return jiffies_to_msecs(end - start);

	return jiffies_to_msecs(end + (MAX_JIFFY_OFFSET - start) + 1);
}

void
cfg80211_get_chan_state(struct wireless_dev *wdev,
		        struct ieee80211_channel **chan,
		        enum cfg80211_chan_mode *chanmode);

int cfg80211_set_monitor_channel(struct cfg80211_registered_device *rdev,
				 struct cfg80211_chan_def *chandef);

int ieee80211_get_ratemask(struct ieee80211_supported_band *sband,
			   const u8 *rates, unsigned int n_rates,
			   u32 *mask);

int cfg80211_validate_beacon_int(struct cfg80211_registered_device *rdev,
				 u32 beacon_int);

void cfg80211_update_iface_num(struct cfg80211_registered_device *rdev,
			       enum nl80211_iftype iftype, int num);

<<<<<<< HEAD
void cfg80211_leave(struct cfg80211_registered_device *rdev,
		    struct wireless_dev *wdev);
=======
void cfg80211_stop_p2p_device(struct cfg80211_registered_device *rdev,
			      struct wireless_dev *wdev);
>>>>>>> 2e1253d6

#define CFG80211_MAX_NUM_DIFFERENT_CHANNELS 10

#ifdef CONFIG_CFG80211_DEVELOPER_WARNINGS
#define CFG80211_DEV_WARN_ON(cond)	WARN_ON(cond)
#else
/*
 * Trick to enable using it as a condition,
 * and also not give a warning when it's
 * not used that way.
 */
#define CFG80211_DEV_WARN_ON(cond)	({bool __r = (cond); __r; })
#endif

#endif /* __NET_WIRELESS_CORE_H */<|MERGE_RESOLUTION|>--- conflicted
+++ resolved
@@ -500,13 +500,11 @@
 void cfg80211_update_iface_num(struct cfg80211_registered_device *rdev,
 			       enum nl80211_iftype iftype, int num);
 
-<<<<<<< HEAD
 void cfg80211_leave(struct cfg80211_registered_device *rdev,
 		    struct wireless_dev *wdev);
-=======
+
 void cfg80211_stop_p2p_device(struct cfg80211_registered_device *rdev,
 			      struct wireless_dev *wdev);
->>>>>>> 2e1253d6
 
 #define CFG80211_MAX_NUM_DIFFERENT_CHANNELS 10
 
