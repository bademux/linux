// SPDX-License-Identifier: GPL-2.0
/*
 *  linux/fs/ext4/super.c
 *
 * Copyright (C) 1992, 1993, 1994, 1995
 * Remy Card (card@masi.ibp.fr)
 * Laboratoire MASI - Institut Blaise Pascal
 * Universite Pierre et Marie Curie (Paris VI)
 *
 *  from
 *
 *  linux/fs/minix/inode.c
 *
 *  Copyright (C) 1991, 1992  Linus Torvalds
 *
 *  Big-endian to little-endian byte-swapping/bitmaps by
 *        David S. Miller (davem@caip.rutgers.edu), 1995
 */

#include <linux/module.h>
#include <linux/string.h>
#include <linux/fs.h>
#include <linux/time.h>
#include <linux/vmalloc.h>
#include <linux/slab.h>
#include <linux/init.h>
#include <linux/blkdev.h>
#include <linux/backing-dev.h>
#include <linux/parser.h>
#include <linux/buffer_head.h>
#include <linux/exportfs.h>
#include <linux/vfs.h>
#include <linux/random.h>
#include <linux/mount.h>
#include <linux/namei.h>
#include <linux/quotaops.h>
#include <linux/seq_file.h>
#include <linux/ctype.h>
#include <linux/log2.h>
#include <linux/crc16.h>
#include <linux/dax.h>
#include <linux/cleancache.h>
#include <linux/uaccess.h>
#include <linux/iversion.h>
#include <linux/unicode.h>

#include <linux/kthread.h>
#include <linux/freezer.h>

#include "ext4.h"
#include "ext4_extents.h"	/* Needed for trace points definition */
#include "ext4_jbd2.h"
#include "xattr.h"
#include "acl.h"
#include "mballoc.h"
#include "fsmap.h"

#define CREATE_TRACE_POINTS
#include <trace/events/ext4.h>

static struct ext4_lazy_init *ext4_li_info;
static struct mutex ext4_li_mtx;
static struct ratelimit_state ext4_mount_msg_ratelimit;

static int ext4_load_journal(struct super_block *, struct ext4_super_block *,
			     unsigned long journal_devnum);
static int ext4_show_options(struct seq_file *seq, struct dentry *root);
static int ext4_commit_super(struct super_block *sb, int sync);
static void ext4_mark_recovery_complete(struct super_block *sb,
					struct ext4_super_block *es);
static void ext4_clear_journal_err(struct super_block *sb,
				   struct ext4_super_block *es);
static int ext4_sync_fs(struct super_block *sb, int wait);
static int ext4_remount(struct super_block *sb, int *flags, char *data);
static int ext4_statfs(struct dentry *dentry, struct kstatfs *buf);
static int ext4_unfreeze(struct super_block *sb);
static int ext4_freeze(struct super_block *sb);
static struct dentry *ext4_mount(struct file_system_type *fs_type, int flags,
		       const char *dev_name, void *data);
static inline int ext2_feature_set_ok(struct super_block *sb);
static inline int ext3_feature_set_ok(struct super_block *sb);
static int ext4_feature_set_ok(struct super_block *sb, int readonly);
static void ext4_destroy_lazyinit_thread(void);
static void ext4_unregister_li_request(struct super_block *sb);
static void ext4_clear_request_list(void);
static struct inode *ext4_get_journal_inode(struct super_block *sb,
					    unsigned int journal_inum);

/*
 * Lock ordering
 *
 * Note the difference between i_mmap_sem (EXT4_I(inode)->i_mmap_sem) and
 * i_mmap_rwsem (inode->i_mmap_rwsem)!
 *
 * page fault path:
 * mmap_sem -> sb_start_pagefault -> i_mmap_sem (r) -> transaction start ->
 *   page lock -> i_data_sem (rw)
 *
 * buffered write path:
 * sb_start_write -> i_mutex -> mmap_sem
 * sb_start_write -> i_mutex -> transaction start -> page lock ->
 *   i_data_sem (rw)
 *
 * truncate:
 * sb_start_write -> i_mutex -> i_mmap_sem (w) -> i_mmap_rwsem (w) -> page lock
 * sb_start_write -> i_mutex -> i_mmap_sem (w) -> transaction start ->
 *   i_data_sem (rw)
 *
 * direct IO:
 * sb_start_write -> i_mutex -> mmap_sem
 * sb_start_write -> i_mutex -> transaction start -> i_data_sem (rw)
 *
 * writepages:
 * transaction start -> page lock(s) -> i_data_sem (rw)
 */

#if !defined(CONFIG_EXT2_FS) && !defined(CONFIG_EXT2_FS_MODULE) && defined(CONFIG_EXT4_USE_FOR_EXT2)
static struct file_system_type ext2_fs_type = {
	.owner		= THIS_MODULE,
	.name		= "ext2",
	.mount		= ext4_mount,
	.kill_sb	= kill_block_super,
	.fs_flags	= FS_REQUIRES_DEV,
};
MODULE_ALIAS_FS("ext2");
MODULE_ALIAS("ext2");
#define IS_EXT2_SB(sb) ((sb)->s_bdev->bd_holder == &ext2_fs_type)
#else
#define IS_EXT2_SB(sb) (0)
#endif


static struct file_system_type ext3_fs_type = {
	.owner		= THIS_MODULE,
	.name		= "ext3",
	.mount		= ext4_mount,
	.kill_sb	= kill_block_super,
	.fs_flags	= FS_REQUIRES_DEV,
};
MODULE_ALIAS_FS("ext3");
MODULE_ALIAS("ext3");
#define IS_EXT3_SB(sb) ((sb)->s_bdev->bd_holder == &ext3_fs_type)

/*
 * This works like sb_bread() except it uses ERR_PTR for error
 * returns.  Currently with sb_bread it's impossible to distinguish
 * between ENOMEM and EIO situations (since both result in a NULL
 * return.
 */
struct buffer_head *
ext4_sb_bread(struct super_block *sb, sector_t block, int op_flags)
{
	struct buffer_head *bh = sb_getblk(sb, block);

	if (bh == NULL)
		return ERR_PTR(-ENOMEM);
	if (buffer_uptodate(bh))
		return bh;
	ll_rw_block(REQ_OP_READ, REQ_META | op_flags, 1, &bh);
	wait_on_buffer(bh);
	if (buffer_uptodate(bh))
		return bh;
	put_bh(bh);
	return ERR_PTR(-EIO);
}

static int ext4_verify_csum_type(struct super_block *sb,
				 struct ext4_super_block *es)
{
	if (!ext4_has_feature_metadata_csum(sb))
		return 1;

	return es->s_checksum_type == EXT4_CRC32C_CHKSUM;
}

static __le32 ext4_superblock_csum(struct super_block *sb,
				   struct ext4_super_block *es)
{
	struct ext4_sb_info *sbi = EXT4_SB(sb);
	int offset = offsetof(struct ext4_super_block, s_checksum);
	__u32 csum;

	csum = ext4_chksum(sbi, ~0, (char *)es, offset);

	return cpu_to_le32(csum);
}

static int ext4_superblock_csum_verify(struct super_block *sb,
				       struct ext4_super_block *es)
{
	if (!ext4_has_metadata_csum(sb))
		return 1;

	return es->s_checksum == ext4_superblock_csum(sb, es);
}

void ext4_superblock_csum_set(struct super_block *sb)
{
	struct ext4_super_block *es = EXT4_SB(sb)->s_es;

	if (!ext4_has_metadata_csum(sb))
		return;

	es->s_checksum = ext4_superblock_csum(sb, es);
}

void *ext4_kvmalloc(size_t size, gfp_t flags)
{
	void *ret;

	ret = kmalloc(size, flags | __GFP_NOWARN);
	if (!ret)
		ret = __vmalloc(size, flags, PAGE_KERNEL);
	return ret;
}

void *ext4_kvzalloc(size_t size, gfp_t flags)
{
	void *ret;

	ret = kzalloc(size, flags | __GFP_NOWARN);
	if (!ret)
		ret = __vmalloc(size, flags | __GFP_ZERO, PAGE_KERNEL);
	return ret;
}

ext4_fsblk_t ext4_block_bitmap(struct super_block *sb,
			       struct ext4_group_desc *bg)
{
	return le32_to_cpu(bg->bg_block_bitmap_lo) |
		(EXT4_DESC_SIZE(sb) >= EXT4_MIN_DESC_SIZE_64BIT ?
		 (ext4_fsblk_t)le32_to_cpu(bg->bg_block_bitmap_hi) << 32 : 0);
}

ext4_fsblk_t ext4_inode_bitmap(struct super_block *sb,
			       struct ext4_group_desc *bg)
{
	return le32_to_cpu(bg->bg_inode_bitmap_lo) |
		(EXT4_DESC_SIZE(sb) >= EXT4_MIN_DESC_SIZE_64BIT ?
		 (ext4_fsblk_t)le32_to_cpu(bg->bg_inode_bitmap_hi) << 32 : 0);
}

ext4_fsblk_t ext4_inode_table(struct super_block *sb,
			      struct ext4_group_desc *bg)
{
	return le32_to_cpu(bg->bg_inode_table_lo) |
		(EXT4_DESC_SIZE(sb) >= EXT4_MIN_DESC_SIZE_64BIT ?
		 (ext4_fsblk_t)le32_to_cpu(bg->bg_inode_table_hi) << 32 : 0);
}

__u32 ext4_free_group_clusters(struct super_block *sb,
			       struct ext4_group_desc *bg)
{
	return le16_to_cpu(bg->bg_free_blocks_count_lo) |
		(EXT4_DESC_SIZE(sb) >= EXT4_MIN_DESC_SIZE_64BIT ?
		 (__u32)le16_to_cpu(bg->bg_free_blocks_count_hi) << 16 : 0);
}

__u32 ext4_free_inodes_count(struct super_block *sb,
			      struct ext4_group_desc *bg)
{
	return le16_to_cpu(bg->bg_free_inodes_count_lo) |
		(EXT4_DESC_SIZE(sb) >= EXT4_MIN_DESC_SIZE_64BIT ?
		 (__u32)le16_to_cpu(bg->bg_free_inodes_count_hi) << 16 : 0);
}

__u32 ext4_used_dirs_count(struct super_block *sb,
			      struct ext4_group_desc *bg)
{
	return le16_to_cpu(bg->bg_used_dirs_count_lo) |
		(EXT4_DESC_SIZE(sb) >= EXT4_MIN_DESC_SIZE_64BIT ?
		 (__u32)le16_to_cpu(bg->bg_used_dirs_count_hi) << 16 : 0);
}

__u32 ext4_itable_unused_count(struct super_block *sb,
			      struct ext4_group_desc *bg)
{
	return le16_to_cpu(bg->bg_itable_unused_lo) |
		(EXT4_DESC_SIZE(sb) >= EXT4_MIN_DESC_SIZE_64BIT ?
		 (__u32)le16_to_cpu(bg->bg_itable_unused_hi) << 16 : 0);
}

void ext4_block_bitmap_set(struct super_block *sb,
			   struct ext4_group_desc *bg, ext4_fsblk_t blk)
{
	bg->bg_block_bitmap_lo = cpu_to_le32((u32)blk);
	if (EXT4_DESC_SIZE(sb) >= EXT4_MIN_DESC_SIZE_64BIT)
		bg->bg_block_bitmap_hi = cpu_to_le32(blk >> 32);
}

void ext4_inode_bitmap_set(struct super_block *sb,
			   struct ext4_group_desc *bg, ext4_fsblk_t blk)
{
	bg->bg_inode_bitmap_lo  = cpu_to_le32((u32)blk);
	if (EXT4_DESC_SIZE(sb) >= EXT4_MIN_DESC_SIZE_64BIT)
		bg->bg_inode_bitmap_hi = cpu_to_le32(blk >> 32);
}

void ext4_inode_table_set(struct super_block *sb,
			  struct ext4_group_desc *bg, ext4_fsblk_t blk)
{
	bg->bg_inode_table_lo = cpu_to_le32((u32)blk);
	if (EXT4_DESC_SIZE(sb) >= EXT4_MIN_DESC_SIZE_64BIT)
		bg->bg_inode_table_hi = cpu_to_le32(blk >> 32);
}

void ext4_free_group_clusters_set(struct super_block *sb,
				  struct ext4_group_desc *bg, __u32 count)
{
	bg->bg_free_blocks_count_lo = cpu_to_le16((__u16)count);
	if (EXT4_DESC_SIZE(sb) >= EXT4_MIN_DESC_SIZE_64BIT)
		bg->bg_free_blocks_count_hi = cpu_to_le16(count >> 16);
}

void ext4_free_inodes_set(struct super_block *sb,
			  struct ext4_group_desc *bg, __u32 count)
{
	bg->bg_free_inodes_count_lo = cpu_to_le16((__u16)count);
	if (EXT4_DESC_SIZE(sb) >= EXT4_MIN_DESC_SIZE_64BIT)
		bg->bg_free_inodes_count_hi = cpu_to_le16(count >> 16);
}

void ext4_used_dirs_set(struct super_block *sb,
			  struct ext4_group_desc *bg, __u32 count)
{
	bg->bg_used_dirs_count_lo = cpu_to_le16((__u16)count);
	if (EXT4_DESC_SIZE(sb) >= EXT4_MIN_DESC_SIZE_64BIT)
		bg->bg_used_dirs_count_hi = cpu_to_le16(count >> 16);
}

void ext4_itable_unused_set(struct super_block *sb,
			  struct ext4_group_desc *bg, __u32 count)
{
	bg->bg_itable_unused_lo = cpu_to_le16((__u16)count);
	if (EXT4_DESC_SIZE(sb) >= EXT4_MIN_DESC_SIZE_64BIT)
		bg->bg_itable_unused_hi = cpu_to_le16(count >> 16);
}

static void __ext4_update_tstamp(__le32 *lo, __u8 *hi)
{
	time64_t now = ktime_get_real_seconds();

	now = clamp_val(now, 0, (1ull << 40) - 1);

	*lo = cpu_to_le32(lower_32_bits(now));
	*hi = upper_32_bits(now);
}

static time64_t __ext4_get_tstamp(__le32 *lo, __u8 *hi)
{
	return ((time64_t)(*hi) << 32) + le32_to_cpu(*lo);
}
#define ext4_update_tstamp(es, tstamp) \
	__ext4_update_tstamp(&(es)->tstamp, &(es)->tstamp ## _hi)
#define ext4_get_tstamp(es, tstamp) \
	__ext4_get_tstamp(&(es)->tstamp, &(es)->tstamp ## _hi)

static void __save_error_info(struct super_block *sb, const char *func,
			    unsigned int line)
{
	struct ext4_super_block *es = EXT4_SB(sb)->s_es;

	EXT4_SB(sb)->s_mount_state |= EXT4_ERROR_FS;
	if (bdev_read_only(sb->s_bdev))
		return;
	es->s_state |= cpu_to_le16(EXT4_ERROR_FS);
	ext4_update_tstamp(es, s_last_error_time);
	strncpy(es->s_last_error_func, func, sizeof(es->s_last_error_func));
	es->s_last_error_line = cpu_to_le32(line);
	if (!es->s_first_error_time) {
		es->s_first_error_time = es->s_last_error_time;
		es->s_first_error_time_hi = es->s_last_error_time_hi;
		strncpy(es->s_first_error_func, func,
			sizeof(es->s_first_error_func));
		es->s_first_error_line = cpu_to_le32(line);
		es->s_first_error_ino = es->s_last_error_ino;
		es->s_first_error_block = es->s_last_error_block;
	}
	/*
	 * Start the daily error reporting function if it hasn't been
	 * started already
	 */
	if (!es->s_error_count)
		mod_timer(&EXT4_SB(sb)->s_err_report, jiffies + 24*60*60*HZ);
	le32_add_cpu(&es->s_error_count, 1);
}

static void save_error_info(struct super_block *sb, const char *func,
			    unsigned int line)
{
	__save_error_info(sb, func, line);
	ext4_commit_super(sb, 1);
}

/*
 * The del_gendisk() function uninitializes the disk-specific data
 * structures, including the bdi structure, without telling anyone
 * else.  Once this happens, any attempt to call mark_buffer_dirty()
 * (for example, by ext4_commit_super), will cause a kernel OOPS.
 * This is a kludge to prevent these oops until we can put in a proper
 * hook in del_gendisk() to inform the VFS and file system layers.
 */
static int block_device_ejected(struct super_block *sb)
{
	struct inode *bd_inode = sb->s_bdev->bd_inode;
	struct backing_dev_info *bdi = inode_to_bdi(bd_inode);

	return bdi->dev == NULL;
}

static void ext4_journal_commit_callback(journal_t *journal, transaction_t *txn)
{
	struct super_block		*sb = journal->j_private;
	struct ext4_sb_info		*sbi = EXT4_SB(sb);
	int				error = is_journal_aborted(journal);
	struct ext4_journal_cb_entry	*jce;

	BUG_ON(txn->t_state == T_FINISHED);

	ext4_process_freed_data(sb, txn->t_tid);

	spin_lock(&sbi->s_md_lock);
	while (!list_empty(&txn->t_private_list)) {
		jce = list_entry(txn->t_private_list.next,
				 struct ext4_journal_cb_entry, jce_list);
		list_del_init(&jce->jce_list);
		spin_unlock(&sbi->s_md_lock);
		jce->jce_func(sb, jce, error);
		spin_lock(&sbi->s_md_lock);
	}
	spin_unlock(&sbi->s_md_lock);
}

static bool system_going_down(void)
{
	return system_state == SYSTEM_HALT || system_state == SYSTEM_POWER_OFF
		|| system_state == SYSTEM_RESTART;
}

/* Deal with the reporting of failure conditions on a filesystem such as
 * inconsistencies detected or read IO failures.
 *
 * On ext2, we can store the error state of the filesystem in the
 * superblock.  That is not possible on ext4, because we may have other
 * write ordering constraints on the superblock which prevent us from
 * writing it out straight away; and given that the journal is about to
 * be aborted, we can't rely on the current, or future, transactions to
 * write out the superblock safely.
 *
 * We'll just use the jbd2_journal_abort() error code to record an error in
 * the journal instead.  On recovery, the journal will complain about
 * that error until we've noted it down and cleared it.
 */

static void ext4_handle_error(struct super_block *sb)
{
	if (test_opt(sb, WARN_ON_ERROR))
		WARN_ON_ONCE(1);

	if (sb_rdonly(sb))
		return;

	if (!test_opt(sb, ERRORS_CONT)) {
		journal_t *journal = EXT4_SB(sb)->s_journal;

		EXT4_SB(sb)->s_mount_flags |= EXT4_MF_FS_ABORTED;
		if (journal)
			jbd2_journal_abort(journal, -EIO);
	}
	/*
	 * We force ERRORS_RO behavior when system is rebooting. Otherwise we
	 * could panic during 'reboot -f' as the underlying device got already
	 * disabled.
	 */
	if (test_opt(sb, ERRORS_RO) || system_going_down()) {
		ext4_msg(sb, KERN_CRIT, "Remounting filesystem read-only");
		/*
		 * Make sure updated value of ->s_mount_flags will be visible
		 * before ->s_flags update
		 */
		smp_wmb();
		sb->s_flags |= SB_RDONLY;
	} else if (test_opt(sb, ERRORS_PANIC)) {
		if (EXT4_SB(sb)->s_journal &&
		  !(EXT4_SB(sb)->s_journal->j_flags & JBD2_REC_ERR))
			return;
		panic("EXT4-fs (device %s): panic forced after error\n",
			sb->s_id);
	}
}

#define ext4_error_ratelimit(sb)					\
		___ratelimit(&(EXT4_SB(sb)->s_err_ratelimit_state),	\
			     "EXT4-fs error")

void __ext4_error(struct super_block *sb, const char *function,
		  unsigned int line, const char *fmt, ...)
{
	struct va_format vaf;
	va_list args;

	if (unlikely(ext4_forced_shutdown(EXT4_SB(sb))))
		return;

	trace_ext4_error(sb, function, line);
	if (ext4_error_ratelimit(sb)) {
		va_start(args, fmt);
		vaf.fmt = fmt;
		vaf.va = &args;
		printk(KERN_CRIT
		       "EXT4-fs error (device %s): %s:%d: comm %s: %pV\n",
		       sb->s_id, function, line, current->comm, &vaf);
		va_end(args);
	}
	save_error_info(sb, function, line);
	ext4_handle_error(sb);
}

void __ext4_error_inode(struct inode *inode, const char *function,
			unsigned int line, ext4_fsblk_t block,
			const char *fmt, ...)
{
	va_list args;
	struct va_format vaf;
	struct ext4_super_block *es = EXT4_SB(inode->i_sb)->s_es;

	if (unlikely(ext4_forced_shutdown(EXT4_SB(inode->i_sb))))
		return;

	trace_ext4_error(inode->i_sb, function, line);
	es->s_last_error_ino = cpu_to_le32(inode->i_ino);
	es->s_last_error_block = cpu_to_le64(block);
	if (ext4_error_ratelimit(inode->i_sb)) {
		va_start(args, fmt);
		vaf.fmt = fmt;
		vaf.va = &args;
		if (block)
			printk(KERN_CRIT "EXT4-fs error (device %s): %s:%d: "
			       "inode #%lu: block %llu: comm %s: %pV\n",
			       inode->i_sb->s_id, function, line, inode->i_ino,
			       block, current->comm, &vaf);
		else
			printk(KERN_CRIT "EXT4-fs error (device %s): %s:%d: "
			       "inode #%lu: comm %s: %pV\n",
			       inode->i_sb->s_id, function, line, inode->i_ino,
			       current->comm, &vaf);
		va_end(args);
	}
	save_error_info(inode->i_sb, function, line);
	ext4_handle_error(inode->i_sb);
}

void __ext4_error_file(struct file *file, const char *function,
		       unsigned int line, ext4_fsblk_t block,
		       const char *fmt, ...)
{
	va_list args;
	struct va_format vaf;
	struct ext4_super_block *es;
	struct inode *inode = file_inode(file);
	char pathname[80], *path;

	if (unlikely(ext4_forced_shutdown(EXT4_SB(inode->i_sb))))
		return;

	trace_ext4_error(inode->i_sb, function, line);
	es = EXT4_SB(inode->i_sb)->s_es;
	es->s_last_error_ino = cpu_to_le32(inode->i_ino);
	if (ext4_error_ratelimit(inode->i_sb)) {
		path = file_path(file, pathname, sizeof(pathname));
		if (IS_ERR(path))
			path = "(unknown)";
		va_start(args, fmt);
		vaf.fmt = fmt;
		vaf.va = &args;
		if (block)
			printk(KERN_CRIT
			       "EXT4-fs error (device %s): %s:%d: inode #%lu: "
			       "block %llu: comm %s: path %s: %pV\n",
			       inode->i_sb->s_id, function, line, inode->i_ino,
			       block, current->comm, path, &vaf);
		else
			printk(KERN_CRIT
			       "EXT4-fs error (device %s): %s:%d: inode #%lu: "
			       "comm %s: path %s: %pV\n",
			       inode->i_sb->s_id, function, line, inode->i_ino,
			       current->comm, path, &vaf);
		va_end(args);
	}
	save_error_info(inode->i_sb, function, line);
	ext4_handle_error(inode->i_sb);
}

const char *ext4_decode_error(struct super_block *sb, int errno,
			      char nbuf[16])
{
	char *errstr = NULL;

	switch (errno) {
	case -EFSCORRUPTED:
		errstr = "Corrupt filesystem";
		break;
	case -EFSBADCRC:
		errstr = "Filesystem failed CRC";
		break;
	case -EIO:
		errstr = "IO failure";
		break;
	case -ENOMEM:
		errstr = "Out of memory";
		break;
	case -EROFS:
		if (!sb || (EXT4_SB(sb)->s_journal &&
			    EXT4_SB(sb)->s_journal->j_flags & JBD2_ABORT))
			errstr = "Journal has aborted";
		else
			errstr = "Readonly filesystem";
		break;
	default:
		/* If the caller passed in an extra buffer for unknown
		 * errors, textualise them now.  Else we just return
		 * NULL. */
		if (nbuf) {
			/* Check for truncated error codes... */
			if (snprintf(nbuf, 16, "error %d", -errno) >= 0)
				errstr = nbuf;
		}
		break;
	}

	return errstr;
}

/* __ext4_std_error decodes expected errors from journaling functions
 * automatically and invokes the appropriate error response.  */

void __ext4_std_error(struct super_block *sb, const char *function,
		      unsigned int line, int errno)
{
	char nbuf[16];
	const char *errstr;

	if (unlikely(ext4_forced_shutdown(EXT4_SB(sb))))
		return;

	/* Special case: if the error is EROFS, and we're not already
	 * inside a transaction, then there's really no point in logging
	 * an error. */
	if (errno == -EROFS && journal_current_handle() == NULL && sb_rdonly(sb))
		return;

	if (ext4_error_ratelimit(sb)) {
		errstr = ext4_decode_error(sb, errno, nbuf);
		printk(KERN_CRIT "EXT4-fs error (device %s) in %s:%d: %s\n",
		       sb->s_id, function, line, errstr);
	}

	save_error_info(sb, function, line);
	ext4_handle_error(sb);
}

/*
 * ext4_abort is a much stronger failure handler than ext4_error.  The
 * abort function may be used to deal with unrecoverable failures such
 * as journal IO errors or ENOMEM at a critical moment in log management.
 *
 * We unconditionally force the filesystem into an ABORT|READONLY state,
 * unless the error response on the fs has been set to panic in which
 * case we take the easy way out and panic immediately.
 */

void __ext4_abort(struct super_block *sb, const char *function,
		unsigned int line, const char *fmt, ...)
{
	struct va_format vaf;
	va_list args;

	if (unlikely(ext4_forced_shutdown(EXT4_SB(sb))))
		return;

	save_error_info(sb, function, line);
	va_start(args, fmt);
	vaf.fmt = fmt;
	vaf.va = &args;
	printk(KERN_CRIT "EXT4-fs error (device %s): %s:%d: %pV\n",
	       sb->s_id, function, line, &vaf);
	va_end(args);

	if (sb_rdonly(sb) == 0) {
		ext4_msg(sb, KERN_CRIT, "Remounting filesystem read-only");
		EXT4_SB(sb)->s_mount_flags |= EXT4_MF_FS_ABORTED;
		/*
		 * Make sure updated value of ->s_mount_flags will be visible
		 * before ->s_flags update
		 */
		smp_wmb();
		sb->s_flags |= SB_RDONLY;
		if (EXT4_SB(sb)->s_journal)
			jbd2_journal_abort(EXT4_SB(sb)->s_journal, -EIO);
		save_error_info(sb, function, line);
	}
	if (test_opt(sb, ERRORS_PANIC) && !system_going_down()) {
		if (EXT4_SB(sb)->s_journal &&
		  !(EXT4_SB(sb)->s_journal->j_flags & JBD2_REC_ERR))
			return;
		panic("EXT4-fs panic from previous error\n");
	}
}

void __ext4_msg(struct super_block *sb,
		const char *prefix, const char *fmt, ...)
{
	struct va_format vaf;
	va_list args;

	if (!___ratelimit(&(EXT4_SB(sb)->s_msg_ratelimit_state), "EXT4-fs"))
		return;

	va_start(args, fmt);
	vaf.fmt = fmt;
	vaf.va = &args;
	printk("%sEXT4-fs (%s): %pV\n", prefix, sb->s_id, &vaf);
	va_end(args);
}

#define ext4_warning_ratelimit(sb)					\
		___ratelimit(&(EXT4_SB(sb)->s_warning_ratelimit_state),	\
			     "EXT4-fs warning")

void __ext4_warning(struct super_block *sb, const char *function,
		    unsigned int line, const char *fmt, ...)
{
	struct va_format vaf;
	va_list args;

	if (!ext4_warning_ratelimit(sb))
		return;

	va_start(args, fmt);
	vaf.fmt = fmt;
	vaf.va = &args;
	printk(KERN_WARNING "EXT4-fs warning (device %s): %s:%d: %pV\n",
	       sb->s_id, function, line, &vaf);
	va_end(args);
}

void __ext4_warning_inode(const struct inode *inode, const char *function,
			  unsigned int line, const char *fmt, ...)
{
	struct va_format vaf;
	va_list args;

	if (!ext4_warning_ratelimit(inode->i_sb))
		return;

	va_start(args, fmt);
	vaf.fmt = fmt;
	vaf.va = &args;
	printk(KERN_WARNING "EXT4-fs warning (device %s): %s:%d: "
	       "inode #%lu: comm %s: %pV\n", inode->i_sb->s_id,
	       function, line, inode->i_ino, current->comm, &vaf);
	va_end(args);
}

void __ext4_grp_locked_error(const char *function, unsigned int line,
			     struct super_block *sb, ext4_group_t grp,
			     unsigned long ino, ext4_fsblk_t block,
			     const char *fmt, ...)
__releases(bitlock)
__acquires(bitlock)
{
	struct va_format vaf;
	va_list args;
	struct ext4_super_block *es = EXT4_SB(sb)->s_es;

	if (unlikely(ext4_forced_shutdown(EXT4_SB(sb))))
		return;

	trace_ext4_error(sb, function, line);
	es->s_last_error_ino = cpu_to_le32(ino);
	es->s_last_error_block = cpu_to_le64(block);
	__save_error_info(sb, function, line);

	if (ext4_error_ratelimit(sb)) {
		va_start(args, fmt);
		vaf.fmt = fmt;
		vaf.va = &args;
		printk(KERN_CRIT "EXT4-fs error (device %s): %s:%d: group %u, ",
		       sb->s_id, function, line, grp);
		if (ino)
			printk(KERN_CONT "inode %lu: ", ino);
		if (block)
			printk(KERN_CONT "block %llu:",
			       (unsigned long long) block);
		printk(KERN_CONT "%pV\n", &vaf);
		va_end(args);
	}

	if (test_opt(sb, WARN_ON_ERROR))
		WARN_ON_ONCE(1);

	if (test_opt(sb, ERRORS_CONT)) {
		ext4_commit_super(sb, 0);
		return;
	}

	ext4_unlock_group(sb, grp);
	ext4_commit_super(sb, 1);
	ext4_handle_error(sb);
	/*
	 * We only get here in the ERRORS_RO case; relocking the group
	 * may be dangerous, but nothing bad will happen since the
	 * filesystem will have already been marked read/only and the
	 * journal has been aborted.  We return 1 as a hint to callers
	 * who might what to use the return value from
	 * ext4_grp_locked_error() to distinguish between the
	 * ERRORS_CONT and ERRORS_RO case, and perhaps return more
	 * aggressively from the ext4 function in question, with a
	 * more appropriate error code.
	 */
	ext4_lock_group(sb, grp);
	return;
}

void ext4_mark_group_bitmap_corrupted(struct super_block *sb,
				     ext4_group_t group,
				     unsigned int flags)
{
	struct ext4_sb_info *sbi = EXT4_SB(sb);
	struct ext4_group_info *grp = ext4_get_group_info(sb, group);
	struct ext4_group_desc *gdp = ext4_get_group_desc(sb, group, NULL);
	int ret;

	if (flags & EXT4_GROUP_INFO_BBITMAP_CORRUPT) {
		ret = ext4_test_and_set_bit(EXT4_GROUP_INFO_BBITMAP_CORRUPT_BIT,
					    &grp->bb_state);
		if (!ret)
			percpu_counter_sub(&sbi->s_freeclusters_counter,
					   grp->bb_free);
	}

	if (flags & EXT4_GROUP_INFO_IBITMAP_CORRUPT) {
		ret = ext4_test_and_set_bit(EXT4_GROUP_INFO_IBITMAP_CORRUPT_BIT,
					    &grp->bb_state);
		if (!ret && gdp) {
			int count;

			count = ext4_free_inodes_count(sb, gdp);
			percpu_counter_sub(&sbi->s_freeinodes_counter,
					   count);
		}
	}
}

void ext4_update_dynamic_rev(struct super_block *sb)
{
	struct ext4_super_block *es = EXT4_SB(sb)->s_es;

	if (le32_to_cpu(es->s_rev_level) > EXT4_GOOD_OLD_REV)
		return;

	ext4_warning(sb,
		     "updating to rev %d because of new feature flag, "
		     "running e2fsck is recommended",
		     EXT4_DYNAMIC_REV);

	es->s_first_ino = cpu_to_le32(EXT4_GOOD_OLD_FIRST_INO);
	es->s_inode_size = cpu_to_le16(EXT4_GOOD_OLD_INODE_SIZE);
	es->s_rev_level = cpu_to_le32(EXT4_DYNAMIC_REV);
	/* leave es->s_feature_*compat flags alone */
	/* es->s_uuid will be set by e2fsck if empty */

	/*
	 * The rest of the superblock fields should be zero, and if not it
	 * means they are likely already in use, so leave them alone.  We
	 * can leave it up to e2fsck to clean up any inconsistencies there.
	 */
}

/*
 * Open the external journal device
 */
static struct block_device *ext4_blkdev_get(dev_t dev, struct super_block *sb)
{
	struct block_device *bdev;
	char b[BDEVNAME_SIZE];

	bdev = blkdev_get_by_dev(dev, FMODE_READ|FMODE_WRITE|FMODE_EXCL, sb);
	if (IS_ERR(bdev))
		goto fail;
	return bdev;

fail:
	ext4_msg(sb, KERN_ERR, "failed to open journal device %s: %ld",
			__bdevname(dev, b), PTR_ERR(bdev));
	return NULL;
}

/*
 * Release the journal device
 */
static void ext4_blkdev_put(struct block_device *bdev)
{
	blkdev_put(bdev, FMODE_READ|FMODE_WRITE|FMODE_EXCL);
}

static void ext4_blkdev_remove(struct ext4_sb_info *sbi)
{
	struct block_device *bdev;
	bdev = sbi->journal_bdev;
	if (bdev) {
		ext4_blkdev_put(bdev);
		sbi->journal_bdev = NULL;
	}
}

static inline struct inode *orphan_list_entry(struct list_head *l)
{
	return &list_entry(l, struct ext4_inode_info, i_orphan)->vfs_inode;
}

static void dump_orphan_list(struct super_block *sb, struct ext4_sb_info *sbi)
{
	struct list_head *l;

	ext4_msg(sb, KERN_ERR, "sb orphan head is %d",
		 le32_to_cpu(sbi->s_es->s_last_orphan));

	printk(KERN_ERR "sb_info orphan list:\n");
	list_for_each(l, &sbi->s_orphan) {
		struct inode *inode = orphan_list_entry(l);
		printk(KERN_ERR "  "
		       "inode %s:%lu at %p: mode %o, nlink %d, next %d\n",
		       inode->i_sb->s_id, inode->i_ino, inode,
		       inode->i_mode, inode->i_nlink,
		       NEXT_ORPHAN(inode));
	}
}

#ifdef CONFIG_QUOTA
static int ext4_quota_off(struct super_block *sb, int type);

static inline void ext4_quota_off_umount(struct super_block *sb)
{
	int type;

	/* Use our quota_off function to clear inode flags etc. */
	for (type = 0; type < EXT4_MAXQUOTAS; type++)
		ext4_quota_off(sb, type);
}

/*
 * This is a helper function which is used in the mount/remount
 * codepaths (which holds s_umount) to fetch the quota file name.
 */
static inline char *get_qf_name(struct super_block *sb,
				struct ext4_sb_info *sbi,
				int type)
{
	return rcu_dereference_protected(sbi->s_qf_names[type],
					 lockdep_is_held(&sb->s_umount));
}
#else
static inline void ext4_quota_off_umount(struct super_block *sb)
{
}
#endif

static void ext4_put_super(struct super_block *sb)
{
	struct ext4_sb_info *sbi = EXT4_SB(sb);
	struct ext4_super_block *es = sbi->s_es;
	int aborted = 0;
	int i, err;

	ext4_unregister_li_request(sb);
	ext4_quota_off_umount(sb);

	destroy_workqueue(sbi->rsv_conversion_wq);

	if (sbi->s_journal) {
		aborted = is_journal_aborted(sbi->s_journal);
		err = jbd2_journal_destroy(sbi->s_journal);
		sbi->s_journal = NULL;
		if ((err < 0) && !aborted)
			ext4_abort(sb, "Couldn't clean up the journal");
	}

	ext4_unregister_sysfs(sb);
	ext4_es_unregister_shrinker(sbi);
	del_timer_sync(&sbi->s_err_report);
	ext4_release_system_zone(sb);
	ext4_mb_release(sb);
	ext4_ext_release(sb);

	if (!sb_rdonly(sb) && !aborted) {
		ext4_clear_feature_journal_needs_recovery(sb);
		es->s_state = cpu_to_le16(sbi->s_mount_state);
	}
	if (!sb_rdonly(sb))
		ext4_commit_super(sb, 1);

	for (i = 0; i < sbi->s_gdb_count; i++)
		brelse(sbi->s_group_desc[i]);
	kvfree(sbi->s_group_desc);
	kvfree(sbi->s_flex_groups);
	percpu_counter_destroy(&sbi->s_freeclusters_counter);
	percpu_counter_destroy(&sbi->s_freeinodes_counter);
	percpu_counter_destroy(&sbi->s_dirs_counter);
	percpu_counter_destroy(&sbi->s_dirtyclusters_counter);
	percpu_free_rwsem(&sbi->s_journal_flag_rwsem);
#ifdef CONFIG_QUOTA
	for (i = 0; i < EXT4_MAXQUOTAS; i++)
		kfree(get_qf_name(sb, sbi, i));
#endif

	/* Debugging code just in case the in-memory inode orphan list
	 * isn't empty.  The on-disk one can be non-empty if we've
	 * detected an error and taken the fs readonly, but the
	 * in-memory list had better be clean by this point. */
	if (!list_empty(&sbi->s_orphan))
		dump_orphan_list(sb, sbi);
	J_ASSERT(list_empty(&sbi->s_orphan));

	sync_blockdev(sb->s_bdev);
	invalidate_bdev(sb->s_bdev);
	if (sbi->journal_bdev && sbi->journal_bdev != sb->s_bdev) {
		/*
		 * Invalidate the journal device's buffers.  We don't want them
		 * floating about in memory - the physical journal device may
		 * hotswapped, and it breaks the `ro-after' testing code.
		 */
		sync_blockdev(sbi->journal_bdev);
		invalidate_bdev(sbi->journal_bdev);
		ext4_blkdev_remove(sbi);
	}

	ext4_xattr_destroy_cache(sbi->s_ea_inode_cache);
	sbi->s_ea_inode_cache = NULL;

	ext4_xattr_destroy_cache(sbi->s_ea_block_cache);
	sbi->s_ea_block_cache = NULL;

	if (sbi->s_mmp_tsk)
		kthread_stop(sbi->s_mmp_tsk);
	brelse(sbi->s_sbh);
	sb->s_fs_info = NULL;
	/*
	 * Now that we are completely done shutting down the
	 * superblock, we need to actually destroy the kobject.
	 */
	kobject_put(&sbi->s_kobj);
	wait_for_completion(&sbi->s_kobj_unregister);
	if (sbi->s_chksum_driver)
		crypto_free_shash(sbi->s_chksum_driver);
	kfree(sbi->s_blockgroup_lock);
	fs_put_dax(sbi->s_daxdev);
#ifdef CONFIG_UNICODE
	utf8_unload(sbi->s_encoding);
#endif
	kfree(sbi);
}

static struct kmem_cache *ext4_inode_cachep;

/*
 * Called inside transaction, so use GFP_NOFS
 */
static struct inode *ext4_alloc_inode(struct super_block *sb)
{
	struct ext4_inode_info *ei;

	ei = kmem_cache_alloc(ext4_inode_cachep, GFP_NOFS);
	if (!ei)
		return NULL;

	inode_set_iversion(&ei->vfs_inode, 1);
	spin_lock_init(&ei->i_raw_lock);
	INIT_LIST_HEAD(&ei->i_prealloc_list);
	spin_lock_init(&ei->i_prealloc_lock);
	ext4_es_init_tree(&ei->i_es_tree);
	rwlock_init(&ei->i_es_lock);
	INIT_LIST_HEAD(&ei->i_es_list);
	ei->i_es_all_nr = 0;
	ei->i_es_shk_nr = 0;
	ei->i_es_shrink_lblk = 0;
	ei->i_reserved_data_blocks = 0;
	ei->i_da_metadata_calc_len = 0;
	ei->i_da_metadata_calc_last_lblock = 0;
	spin_lock_init(&(ei->i_block_reservation_lock));
	ext4_init_pending_tree(&ei->i_pending_tree);
#ifdef CONFIG_QUOTA
	ei->i_reserved_quota = 0;
	memset(&ei->i_dquot, 0, sizeof(ei->i_dquot));
#endif
	ei->jinode = NULL;
	INIT_LIST_HEAD(&ei->i_rsv_conversion_list);
	spin_lock_init(&ei->i_completed_io_lock);
	ei->i_sync_tid = 0;
	ei->i_datasync_tid = 0;
	atomic_set(&ei->i_unwritten, 0);
	INIT_WORK(&ei->i_rsv_conversion_work, ext4_end_io_rsv_work);
	return &ei->vfs_inode;
}

static int ext4_drop_inode(struct inode *inode)
{
	int drop = generic_drop_inode(inode);

	if (!drop)
		drop = fscrypt_drop_inode(inode);

	trace_ext4_drop_inode(inode, drop);
	return drop;
}

static void ext4_free_in_core_inode(struct inode *inode)
{
	fscrypt_free_inode(inode);
	kmem_cache_free(ext4_inode_cachep, EXT4_I(inode));
}

static void ext4_destroy_inode(struct inode *inode)
{
	if (!list_empty(&(EXT4_I(inode)->i_orphan))) {
		ext4_msg(inode->i_sb, KERN_ERR,
			 "Inode %lu (%p): orphan list check failed!",
			 inode->i_ino, EXT4_I(inode));
		print_hex_dump(KERN_INFO, "", DUMP_PREFIX_ADDRESS, 16, 4,
				EXT4_I(inode), sizeof(struct ext4_inode_info),
				true);
		dump_stack();
	}
}

static void init_once(void *foo)
{
	struct ext4_inode_info *ei = (struct ext4_inode_info *) foo;

	INIT_LIST_HEAD(&ei->i_orphan);
	init_rwsem(&ei->xattr_sem);
	init_rwsem(&ei->i_data_sem);
	init_rwsem(&ei->i_mmap_sem);
	inode_init_once(&ei->vfs_inode);
}

static int __init init_inodecache(void)
{
	ext4_inode_cachep = kmem_cache_create_usercopy("ext4_inode_cache",
				sizeof(struct ext4_inode_info), 0,
				(SLAB_RECLAIM_ACCOUNT|SLAB_MEM_SPREAD|
					SLAB_ACCOUNT),
				offsetof(struct ext4_inode_info, i_data),
				sizeof_field(struct ext4_inode_info, i_data),
				init_once);
	if (ext4_inode_cachep == NULL)
		return -ENOMEM;
	return 0;
}

static void destroy_inodecache(void)
{
	/*
	 * Make sure all delayed rcu free inodes are flushed before we
	 * destroy cache.
	 */
	rcu_barrier();
	kmem_cache_destroy(ext4_inode_cachep);
}

void ext4_clear_inode(struct inode *inode)
{
	invalidate_inode_buffers(inode);
	clear_inode(inode);
	ext4_discard_preallocations(inode);
	ext4_es_remove_extent(inode, 0, EXT_MAX_BLOCKS);
	dquot_drop(inode);
	if (EXT4_I(inode)->jinode) {
		jbd2_journal_release_jbd_inode(EXT4_JOURNAL(inode),
					       EXT4_I(inode)->jinode);
		jbd2_free_inode(EXT4_I(inode)->jinode);
		EXT4_I(inode)->jinode = NULL;
	}
	fscrypt_put_encryption_info(inode);
	fsverity_cleanup_inode(inode);
}

static struct inode *ext4_nfs_get_inode(struct super_block *sb,
					u64 ino, u32 generation)
{
	struct inode *inode;

	/*
	 * Currently we don't know the generation for parent directory, so
	 * a generation of 0 means "accept any"
	 */
	inode = ext4_iget(sb, ino, EXT4_IGET_HANDLE);
	if (IS_ERR(inode))
		return ERR_CAST(inode);
	if (generation && inode->i_generation != generation) {
		iput(inode);
		return ERR_PTR(-ESTALE);
	}

	return inode;
}

static struct dentry *ext4_fh_to_dentry(struct super_block *sb, struct fid *fid,
					int fh_len, int fh_type)
{
	return generic_fh_to_dentry(sb, fid, fh_len, fh_type,
				    ext4_nfs_get_inode);
}

static struct dentry *ext4_fh_to_parent(struct super_block *sb, struct fid *fid,
					int fh_len, int fh_type)
{
	return generic_fh_to_parent(sb, fid, fh_len, fh_type,
				    ext4_nfs_get_inode);
}

static int ext4_nfs_commit_metadata(struct inode *inode)
{
	struct writeback_control wbc = {
		.sync_mode = WB_SYNC_ALL
	};

	trace_ext4_nfs_commit_metadata(inode);
	return ext4_write_inode(inode, &wbc);
}

/*
 * Try to release metadata pages (indirect blocks, directories) which are
 * mapped via the block device.  Since these pages could have journal heads
 * which would prevent try_to_free_buffers() from freeing them, we must use
 * jbd2 layer's try_to_free_buffers() function to release them.
 */
static int bdev_try_to_free_page(struct super_block *sb, struct page *page,
				 gfp_t wait)
{
	journal_t *journal = EXT4_SB(sb)->s_journal;

	WARN_ON(PageChecked(page));
	if (!page_has_buffers(page))
		return 0;
	if (journal)
		return jbd2_journal_try_to_free_buffers(journal, page,
						wait & ~__GFP_DIRECT_RECLAIM);
	return try_to_free_buffers(page);
}

#ifdef CONFIG_FS_ENCRYPTION
static int ext4_get_context(struct inode *inode, void *ctx, size_t len)
{
	return ext4_xattr_get(inode, EXT4_XATTR_INDEX_ENCRYPTION,
				 EXT4_XATTR_NAME_ENCRYPTION_CONTEXT, ctx, len);
}

static int ext4_set_context(struct inode *inode, const void *ctx, size_t len,
							void *fs_data)
{
	handle_t *handle = fs_data;
	int res, res2, credits, retries = 0;

	/*
	 * Encrypting the root directory is not allowed because e2fsck expects
	 * lost+found to exist and be unencrypted, and encrypting the root
	 * directory would imply encrypting the lost+found directory as well as
	 * the filename "lost+found" itself.
	 */
	if (inode->i_ino == EXT4_ROOT_INO)
		return -EPERM;

	if (WARN_ON_ONCE(IS_DAX(inode) && i_size_read(inode)))
		return -EINVAL;

	res = ext4_convert_inline_data(inode);
	if (res)
		return res;

	/*
	 * If a journal handle was specified, then the encryption context is
	 * being set on a new inode via inheritance and is part of a larger
	 * transaction to create the inode.  Otherwise the encryption context is
	 * being set on an existing inode in its own transaction.  Only in the
	 * latter case should the "retry on ENOSPC" logic be used.
	 */

	if (handle) {
		res = ext4_xattr_set_handle(handle, inode,
					    EXT4_XATTR_INDEX_ENCRYPTION,
					    EXT4_XATTR_NAME_ENCRYPTION_CONTEXT,
					    ctx, len, 0);
		if (!res) {
			ext4_set_inode_flag(inode, EXT4_INODE_ENCRYPT);
			ext4_clear_inode_state(inode,
					EXT4_STATE_MAY_INLINE_DATA);
			/*
			 * Update inode->i_flags - S_ENCRYPTED will be enabled,
			 * S_DAX may be disabled
			 */
			ext4_set_inode_flags(inode);
		}
		return res;
	}

	res = dquot_initialize(inode);
	if (res)
		return res;
retry:
	res = ext4_xattr_set_credits(inode, len, false /* is_create */,
				     &credits);
	if (res)
		return res;

	handle = ext4_journal_start(inode, EXT4_HT_MISC, credits);
	if (IS_ERR(handle))
		return PTR_ERR(handle);

	res = ext4_xattr_set_handle(handle, inode, EXT4_XATTR_INDEX_ENCRYPTION,
				    EXT4_XATTR_NAME_ENCRYPTION_CONTEXT,
				    ctx, len, 0);
	if (!res) {
		ext4_set_inode_flag(inode, EXT4_INODE_ENCRYPT);
		/*
		 * Update inode->i_flags - S_ENCRYPTED will be enabled,
		 * S_DAX may be disabled
		 */
		ext4_set_inode_flags(inode);
		res = ext4_mark_inode_dirty(handle, inode);
		if (res)
			EXT4_ERROR_INODE(inode, "Failed to mark inode dirty");
	}
	res2 = ext4_journal_stop(handle);

	if (res == -ENOSPC && ext4_should_retry_alloc(inode->i_sb, &retries))
		goto retry;
	if (!res)
		res = res2;
	return res;
}

static bool ext4_dummy_context(struct inode *inode)
{
	return DUMMY_ENCRYPTION_ENABLED(EXT4_SB(inode->i_sb));
}

static bool ext4_has_stable_inodes(struct super_block *sb)
{
	return ext4_has_feature_stable_inodes(sb);
}

static void ext4_get_ino_and_lblk_bits(struct super_block *sb,
				       int *ino_bits_ret, int *lblk_bits_ret)
{
	*ino_bits_ret = 8 * sizeof(EXT4_SB(sb)->s_es->s_inodes_count);
	*lblk_bits_ret = 8 * sizeof(ext4_lblk_t);
}

static const struct fscrypt_operations ext4_cryptops = {
	.key_prefix		= "ext4:",
	.get_context		= ext4_get_context,
	.set_context		= ext4_set_context,
	.dummy_context		= ext4_dummy_context,
	.empty_dir		= ext4_empty_dir,
	.max_namelen		= EXT4_NAME_LEN,
	.has_stable_inodes	= ext4_has_stable_inodes,
	.get_ino_and_lblk_bits	= ext4_get_ino_and_lblk_bits,
};
#endif

#ifdef CONFIG_QUOTA
static const char * const quotatypes[] = INITQFNAMES;
#define QTYPE2NAME(t) (quotatypes[t])

static int ext4_write_dquot(struct dquot *dquot);
static int ext4_acquire_dquot(struct dquot *dquot);
static int ext4_release_dquot(struct dquot *dquot);
static int ext4_mark_dquot_dirty(struct dquot *dquot);
static int ext4_write_info(struct super_block *sb, int type);
static int ext4_quota_on(struct super_block *sb, int type, int format_id,
			 const struct path *path);
static int ext4_quota_on_mount(struct super_block *sb, int type);
static ssize_t ext4_quota_read(struct super_block *sb, int type, char *data,
			       size_t len, loff_t off);
static ssize_t ext4_quota_write(struct super_block *sb, int type,
				const char *data, size_t len, loff_t off);
static int ext4_quota_enable(struct super_block *sb, int type, int format_id,
			     unsigned int flags);
static int ext4_enable_quotas(struct super_block *sb);

static struct dquot **ext4_get_dquots(struct inode *inode)
{
	return EXT4_I(inode)->i_dquot;
}

static const struct dquot_operations ext4_quota_operations = {
	.get_reserved_space	= ext4_get_reserved_space,
	.write_dquot		= ext4_write_dquot,
	.acquire_dquot		= ext4_acquire_dquot,
	.release_dquot		= ext4_release_dquot,
	.mark_dirty		= ext4_mark_dquot_dirty,
	.write_info		= ext4_write_info,
	.alloc_dquot		= dquot_alloc,
	.destroy_dquot		= dquot_destroy,
	.get_projid		= ext4_get_projid,
	.get_inode_usage	= ext4_get_inode_usage,
	.get_next_id		= dquot_get_next_id,
};

static const struct quotactl_ops ext4_qctl_operations = {
	.quota_on	= ext4_quota_on,
	.quota_off	= ext4_quota_off,
	.quota_sync	= dquot_quota_sync,
	.get_state	= dquot_get_state,
	.set_info	= dquot_set_dqinfo,
	.get_dqblk	= dquot_get_dqblk,
	.set_dqblk	= dquot_set_dqblk,
	.get_nextdqblk	= dquot_get_next_dqblk,
};
#endif

static const struct super_operations ext4_sops = {
	.alloc_inode	= ext4_alloc_inode,
	.free_inode	= ext4_free_in_core_inode,
	.destroy_inode	= ext4_destroy_inode,
	.write_inode	= ext4_write_inode,
	.dirty_inode	= ext4_dirty_inode,
	.drop_inode	= ext4_drop_inode,
	.evict_inode	= ext4_evict_inode,
	.put_super	= ext4_put_super,
	.sync_fs	= ext4_sync_fs,
	.freeze_fs	= ext4_freeze,
	.unfreeze_fs	= ext4_unfreeze,
	.statfs		= ext4_statfs,
	.remount_fs	= ext4_remount,
	.show_options	= ext4_show_options,
#ifdef CONFIG_QUOTA
	.quota_read	= ext4_quota_read,
	.quota_write	= ext4_quota_write,
	.get_dquots	= ext4_get_dquots,
#endif
	.bdev_try_to_free_page = bdev_try_to_free_page,
};

static const struct export_operations ext4_export_ops = {
	.fh_to_dentry = ext4_fh_to_dentry,
	.fh_to_parent = ext4_fh_to_parent,
	.get_parent = ext4_get_parent,
	.commit_metadata = ext4_nfs_commit_metadata,
};

enum {
	Opt_bsd_df, Opt_minix_df, Opt_grpid, Opt_nogrpid,
	Opt_resgid, Opt_resuid, Opt_sb, Opt_err_cont, Opt_err_panic, Opt_err_ro,
	Opt_nouid32, Opt_debug, Opt_removed,
	Opt_user_xattr, Opt_nouser_xattr, Opt_acl, Opt_noacl,
	Opt_auto_da_alloc, Opt_noauto_da_alloc, Opt_noload,
	Opt_commit, Opt_min_batch_time, Opt_max_batch_time, Opt_journal_dev,
	Opt_journal_path, Opt_journal_checksum, Opt_journal_async_commit,
	Opt_abort, Opt_data_journal, Opt_data_ordered, Opt_data_writeback,
	Opt_data_err_abort, Opt_data_err_ignore, Opt_test_dummy_encryption,
	Opt_usrjquota, Opt_grpjquota, Opt_offusrjquota, Opt_offgrpjquota,
	Opt_jqfmt_vfsold, Opt_jqfmt_vfsv0, Opt_jqfmt_vfsv1, Opt_quota,
	Opt_noquota, Opt_barrier, Opt_nobarrier, Opt_err,
	Opt_usrquota, Opt_grpquota, Opt_prjquota, Opt_i_version, Opt_dax,
	Opt_stripe, Opt_delalloc, Opt_nodelalloc, Opt_warn_on_error,
	Opt_nowarn_on_error, Opt_mblk_io_submit,
	Opt_lazytime, Opt_nolazytime, Opt_debug_want_extra_isize,
	Opt_nomblk_io_submit, Opt_block_validity, Opt_noblock_validity,
	Opt_inode_readahead_blks, Opt_journal_ioprio,
	Opt_dioread_nolock, Opt_dioread_lock,
	Opt_discard, Opt_nodiscard, Opt_init_itable, Opt_noinit_itable,
	Opt_max_dir_size_kb, Opt_nojournal_checksum, Opt_nombcache,
};

static const match_table_t tokens = {
	{Opt_bsd_df, "bsddf"},
	{Opt_minix_df, "minixdf"},
	{Opt_grpid, "grpid"},
	{Opt_grpid, "bsdgroups"},
	{Opt_nogrpid, "nogrpid"},
	{Opt_nogrpid, "sysvgroups"},
	{Opt_resgid, "resgid=%u"},
	{Opt_resuid, "resuid=%u"},
	{Opt_sb, "sb=%u"},
	{Opt_err_cont, "errors=continue"},
	{Opt_err_panic, "errors=panic"},
	{Opt_err_ro, "errors=remount-ro"},
	{Opt_nouid32, "nouid32"},
	{Opt_debug, "debug"},
	{Opt_removed, "oldalloc"},
	{Opt_removed, "orlov"},
	{Opt_user_xattr, "user_xattr"},
	{Opt_nouser_xattr, "nouser_xattr"},
	{Opt_acl, "acl"},
	{Opt_noacl, "noacl"},
	{Opt_noload, "norecovery"},
	{Opt_noload, "noload"},
	{Opt_removed, "nobh"},
	{Opt_removed, "bh"},
	{Opt_commit, "commit=%u"},
	{Opt_min_batch_time, "min_batch_time=%u"},
	{Opt_max_batch_time, "max_batch_time=%u"},
	{Opt_journal_dev, "journal_dev=%u"},
	{Opt_journal_path, "journal_path=%s"},
	{Opt_journal_checksum, "journal_checksum"},
	{Opt_nojournal_checksum, "nojournal_checksum"},
	{Opt_journal_async_commit, "journal_async_commit"},
	{Opt_abort, "abort"},
	{Opt_data_journal, "data=journal"},
	{Opt_data_ordered, "data=ordered"},
	{Opt_data_writeback, "data=writeback"},
	{Opt_data_err_abort, "data_err=abort"},
	{Opt_data_err_ignore, "data_err=ignore"},
	{Opt_offusrjquota, "usrjquota="},
	{Opt_usrjquota, "usrjquota=%s"},
	{Opt_offgrpjquota, "grpjquota="},
	{Opt_grpjquota, "grpjquota=%s"},
	{Opt_jqfmt_vfsold, "jqfmt=vfsold"},
	{Opt_jqfmt_vfsv0, "jqfmt=vfsv0"},
	{Opt_jqfmt_vfsv1, "jqfmt=vfsv1"},
	{Opt_grpquota, "grpquota"},
	{Opt_noquota, "noquota"},
	{Opt_quota, "quota"},
	{Opt_usrquota, "usrquota"},
	{Opt_prjquota, "prjquota"},
	{Opt_barrier, "barrier=%u"},
	{Opt_barrier, "barrier"},
	{Opt_nobarrier, "nobarrier"},
	{Opt_i_version, "i_version"},
	{Opt_dax, "dax"},
	{Opt_stripe, "stripe=%u"},
	{Opt_delalloc, "delalloc"},
	{Opt_warn_on_error, "warn_on_error"},
	{Opt_nowarn_on_error, "nowarn_on_error"},
	{Opt_lazytime, "lazytime"},
	{Opt_nolazytime, "nolazytime"},
	{Opt_debug_want_extra_isize, "debug_want_extra_isize=%u"},
	{Opt_nodelalloc, "nodelalloc"},
	{Opt_removed, "mblk_io_submit"},
	{Opt_removed, "nomblk_io_submit"},
	{Opt_block_validity, "block_validity"},
	{Opt_noblock_validity, "noblock_validity"},
	{Opt_inode_readahead_blks, "inode_readahead_blks=%u"},
	{Opt_journal_ioprio, "journal_ioprio=%u"},
	{Opt_auto_da_alloc, "auto_da_alloc=%u"},
	{Opt_auto_da_alloc, "auto_da_alloc"},
	{Opt_noauto_da_alloc, "noauto_da_alloc"},
	{Opt_dioread_nolock, "dioread_nolock"},
	{Opt_dioread_lock, "dioread_lock"},
	{Opt_discard, "discard"},
	{Opt_nodiscard, "nodiscard"},
	{Opt_init_itable, "init_itable=%u"},
	{Opt_init_itable, "init_itable"},
	{Opt_noinit_itable, "noinit_itable"},
	{Opt_max_dir_size_kb, "max_dir_size_kb=%u"},
	{Opt_test_dummy_encryption, "test_dummy_encryption"},
	{Opt_nombcache, "nombcache"},
	{Opt_nombcache, "no_mbcache"},	/* for backward compatibility */
	{Opt_removed, "check=none"},	/* mount option from ext2/3 */
	{Opt_removed, "nocheck"},	/* mount option from ext2/3 */
	{Opt_removed, "reservation"},	/* mount option from ext2/3 */
	{Opt_removed, "noreservation"}, /* mount option from ext2/3 */
	{Opt_removed, "journal=%u"},	/* mount option from ext2/3 */
	{Opt_err, NULL},
};

static ext4_fsblk_t get_sb_block(void **data)
{
	ext4_fsblk_t	sb_block;
	char		*options = (char *) *data;

	if (!options || strncmp(options, "sb=", 3) != 0)
		return 1;	/* Default location */

	options += 3;
	/* TODO: use simple_strtoll with >32bit ext4 */
	sb_block = simple_strtoul(options, &options, 0);
	if (*options && *options != ',') {
		printk(KERN_ERR "EXT4-fs: Invalid sb specification: %s\n",
		       (char *) *data);
		return 1;
	}
	if (*options == ',')
		options++;
	*data = (void *) options;

	return sb_block;
}

#define DEFAULT_JOURNAL_IOPRIO (IOPRIO_PRIO_VALUE(IOPRIO_CLASS_BE, 3))
static const char deprecated_msg[] =
	"Mount option \"%s\" will be removed by %s\n"
	"Contact linux-ext4@vger.kernel.org if you think we should keep it.\n";

#ifdef CONFIG_QUOTA
static int set_qf_name(struct super_block *sb, int qtype, substring_t *args)
{
	struct ext4_sb_info *sbi = EXT4_SB(sb);
	char *qname, *old_qname = get_qf_name(sb, sbi, qtype);
	int ret = -1;

	if (sb_any_quota_loaded(sb) && !old_qname) {
		ext4_msg(sb, KERN_ERR,
			"Cannot change journaled "
			"quota options when quota turned on");
		return -1;
	}
	if (ext4_has_feature_quota(sb)) {
		ext4_msg(sb, KERN_INFO, "Journaled quota options "
			 "ignored when QUOTA feature is enabled");
		return 1;
	}
	qname = match_strdup(args);
	if (!qname) {
		ext4_msg(sb, KERN_ERR,
			"Not enough memory for storing quotafile name");
		return -1;
	}
	if (old_qname) {
		if (strcmp(old_qname, qname) == 0)
			ret = 1;
		else
			ext4_msg(sb, KERN_ERR,
				 "%s quota file already specified",
				 QTYPE2NAME(qtype));
		goto errout;
	}
	if (strchr(qname, '/')) {
		ext4_msg(sb, KERN_ERR,
			"quotafile must be on filesystem root");
		goto errout;
	}
	rcu_assign_pointer(sbi->s_qf_names[qtype], qname);
	set_opt(sb, QUOTA);
	return 1;
errout:
	kfree(qname);
	return ret;
}

static int clear_qf_name(struct super_block *sb, int qtype)
{

	struct ext4_sb_info *sbi = EXT4_SB(sb);
	char *old_qname = get_qf_name(sb, sbi, qtype);

	if (sb_any_quota_loaded(sb) && old_qname) {
		ext4_msg(sb, KERN_ERR, "Cannot change journaled quota options"
			" when quota turned on");
		return -1;
	}
	rcu_assign_pointer(sbi->s_qf_names[qtype], NULL);
	synchronize_rcu();
	kfree(old_qname);
	return 1;
}
#endif

#define MOPT_SET	0x0001
#define MOPT_CLEAR	0x0002
#define MOPT_NOSUPPORT	0x0004
#define MOPT_EXPLICIT	0x0008
#define MOPT_CLEAR_ERR	0x0010
#define MOPT_GTE0	0x0020
#ifdef CONFIG_QUOTA
#define MOPT_Q		0
#define MOPT_QFMT	0x0040
#else
#define MOPT_Q		MOPT_NOSUPPORT
#define MOPT_QFMT	MOPT_NOSUPPORT
#endif
#define MOPT_DATAJ	0x0080
#define MOPT_NO_EXT2	0x0100
#define MOPT_NO_EXT3	0x0200
#define MOPT_EXT4_ONLY	(MOPT_NO_EXT2 | MOPT_NO_EXT3)
#define MOPT_STRING	0x0400

static const struct mount_opts {
	int	token;
	int	mount_opt;
	int	flags;
} ext4_mount_opts[] = {
	{Opt_minix_df, EXT4_MOUNT_MINIX_DF, MOPT_SET},
	{Opt_bsd_df, EXT4_MOUNT_MINIX_DF, MOPT_CLEAR},
	{Opt_grpid, EXT4_MOUNT_GRPID, MOPT_SET},
	{Opt_nogrpid, EXT4_MOUNT_GRPID, MOPT_CLEAR},
	{Opt_block_validity, EXT4_MOUNT_BLOCK_VALIDITY, MOPT_SET},
	{Opt_noblock_validity, EXT4_MOUNT_BLOCK_VALIDITY, MOPT_CLEAR},
	{Opt_dioread_nolock, EXT4_MOUNT_DIOREAD_NOLOCK,
	 MOPT_EXT4_ONLY | MOPT_SET},
	{Opt_dioread_lock, EXT4_MOUNT_DIOREAD_NOLOCK,
	 MOPT_EXT4_ONLY | MOPT_CLEAR},
	{Opt_discard, EXT4_MOUNT_DISCARD, MOPT_SET},
	{Opt_nodiscard, EXT4_MOUNT_DISCARD, MOPT_CLEAR},
	{Opt_delalloc, EXT4_MOUNT_DELALLOC,
	 MOPT_EXT4_ONLY | MOPT_SET | MOPT_EXPLICIT},
	{Opt_nodelalloc, EXT4_MOUNT_DELALLOC,
	 MOPT_EXT4_ONLY | MOPT_CLEAR},
	{Opt_warn_on_error, EXT4_MOUNT_WARN_ON_ERROR, MOPT_SET},
	{Opt_nowarn_on_error, EXT4_MOUNT_WARN_ON_ERROR, MOPT_CLEAR},
	{Opt_nojournal_checksum, EXT4_MOUNT_JOURNAL_CHECKSUM,
	 MOPT_EXT4_ONLY | MOPT_CLEAR},
	{Opt_journal_checksum, EXT4_MOUNT_JOURNAL_CHECKSUM,
	 MOPT_EXT4_ONLY | MOPT_SET | MOPT_EXPLICIT},
	{Opt_journal_async_commit, (EXT4_MOUNT_JOURNAL_ASYNC_COMMIT |
				    EXT4_MOUNT_JOURNAL_CHECKSUM),
	 MOPT_EXT4_ONLY | MOPT_SET | MOPT_EXPLICIT},
	{Opt_noload, EXT4_MOUNT_NOLOAD, MOPT_NO_EXT2 | MOPT_SET},
	{Opt_err_panic, EXT4_MOUNT_ERRORS_PANIC, MOPT_SET | MOPT_CLEAR_ERR},
	{Opt_err_ro, EXT4_MOUNT_ERRORS_RO, MOPT_SET | MOPT_CLEAR_ERR},
	{Opt_err_cont, EXT4_MOUNT_ERRORS_CONT, MOPT_SET | MOPT_CLEAR_ERR},
	{Opt_data_err_abort, EXT4_MOUNT_DATA_ERR_ABORT,
	 MOPT_NO_EXT2},
	{Opt_data_err_ignore, EXT4_MOUNT_DATA_ERR_ABORT,
	 MOPT_NO_EXT2},
	{Opt_barrier, EXT4_MOUNT_BARRIER, MOPT_SET},
	{Opt_nobarrier, EXT4_MOUNT_BARRIER, MOPT_CLEAR},
	{Opt_noauto_da_alloc, EXT4_MOUNT_NO_AUTO_DA_ALLOC, MOPT_SET},
	{Opt_auto_da_alloc, EXT4_MOUNT_NO_AUTO_DA_ALLOC, MOPT_CLEAR},
	{Opt_noinit_itable, EXT4_MOUNT_INIT_INODE_TABLE, MOPT_CLEAR},
	{Opt_commit, 0, MOPT_GTE0},
	{Opt_max_batch_time, 0, MOPT_GTE0},
	{Opt_min_batch_time, 0, MOPT_GTE0},
	{Opt_inode_readahead_blks, 0, MOPT_GTE0},
	{Opt_init_itable, 0, MOPT_GTE0},
	{Opt_dax, EXT4_MOUNT_DAX, MOPT_SET},
	{Opt_stripe, 0, MOPT_GTE0},
	{Opt_resuid, 0, MOPT_GTE0},
	{Opt_resgid, 0, MOPT_GTE0},
	{Opt_journal_dev, 0, MOPT_NO_EXT2 | MOPT_GTE0},
	{Opt_journal_path, 0, MOPT_NO_EXT2 | MOPT_STRING},
	{Opt_journal_ioprio, 0, MOPT_NO_EXT2 | MOPT_GTE0},
	{Opt_data_journal, EXT4_MOUNT_JOURNAL_DATA, MOPT_NO_EXT2 | MOPT_DATAJ},
	{Opt_data_ordered, EXT4_MOUNT_ORDERED_DATA, MOPT_NO_EXT2 | MOPT_DATAJ},
	{Opt_data_writeback, EXT4_MOUNT_WRITEBACK_DATA,
	 MOPT_NO_EXT2 | MOPT_DATAJ},
	{Opt_user_xattr, EXT4_MOUNT_XATTR_USER, MOPT_SET},
	{Opt_nouser_xattr, EXT4_MOUNT_XATTR_USER, MOPT_CLEAR},
#ifdef CONFIG_EXT4_FS_POSIX_ACL
	{Opt_acl, EXT4_MOUNT_POSIX_ACL, MOPT_SET},
	{Opt_noacl, EXT4_MOUNT_POSIX_ACL, MOPT_CLEAR},
#else
	{Opt_acl, 0, MOPT_NOSUPPORT},
	{Opt_noacl, 0, MOPT_NOSUPPORT},
#endif
	{Opt_nouid32, EXT4_MOUNT_NO_UID32, MOPT_SET},
	{Opt_debug, EXT4_MOUNT_DEBUG, MOPT_SET},
	{Opt_debug_want_extra_isize, 0, MOPT_GTE0},
	{Opt_quota, EXT4_MOUNT_QUOTA | EXT4_MOUNT_USRQUOTA, MOPT_SET | MOPT_Q},
	{Opt_usrquota, EXT4_MOUNT_QUOTA | EXT4_MOUNT_USRQUOTA,
							MOPT_SET | MOPT_Q},
	{Opt_grpquota, EXT4_MOUNT_QUOTA | EXT4_MOUNT_GRPQUOTA,
							MOPT_SET | MOPT_Q},
	{Opt_prjquota, EXT4_MOUNT_QUOTA | EXT4_MOUNT_PRJQUOTA,
							MOPT_SET | MOPT_Q},
	{Opt_noquota, (EXT4_MOUNT_QUOTA | EXT4_MOUNT_USRQUOTA |
		       EXT4_MOUNT_GRPQUOTA | EXT4_MOUNT_PRJQUOTA),
							MOPT_CLEAR | MOPT_Q},
	{Opt_usrjquota, 0, MOPT_Q},
	{Opt_grpjquota, 0, MOPT_Q},
	{Opt_offusrjquota, 0, MOPT_Q},
	{Opt_offgrpjquota, 0, MOPT_Q},
	{Opt_jqfmt_vfsold, QFMT_VFS_OLD, MOPT_QFMT},
	{Opt_jqfmt_vfsv0, QFMT_VFS_V0, MOPT_QFMT},
	{Opt_jqfmt_vfsv1, QFMT_VFS_V1, MOPT_QFMT},
	{Opt_max_dir_size_kb, 0, MOPT_GTE0},
	{Opt_test_dummy_encryption, 0, MOPT_GTE0},
	{Opt_nombcache, EXT4_MOUNT_NO_MBCACHE, MOPT_SET},
	{Opt_err, 0, 0}
};

#ifdef CONFIG_UNICODE
static const struct ext4_sb_encodings {
	__u16 magic;
	char *name;
	char *version;
} ext4_sb_encoding_map[] = {
	{EXT4_ENC_UTF8_12_1, "utf8", "12.1.0"},
};

static int ext4_sb_read_encoding(const struct ext4_super_block *es,
				 const struct ext4_sb_encodings **encoding,
				 __u16 *flags)
{
	__u16 magic = le16_to_cpu(es->s_encoding);
	int i;

	for (i = 0; i < ARRAY_SIZE(ext4_sb_encoding_map); i++)
		if (magic == ext4_sb_encoding_map[i].magic)
			break;

	if (i >= ARRAY_SIZE(ext4_sb_encoding_map))
		return -EINVAL;

	*encoding = &ext4_sb_encoding_map[i];
	*flags = le16_to_cpu(es->s_encoding_flags);

	return 0;
}
#endif

static int handle_mount_opt(struct super_block *sb, char *opt, int token,
			    substring_t *args, unsigned long *journal_devnum,
			    unsigned int *journal_ioprio, int is_remount)
{
	struct ext4_sb_info *sbi = EXT4_SB(sb);
	const struct mount_opts *m;
	kuid_t uid;
	kgid_t gid;
	int arg = 0;

#ifdef CONFIG_QUOTA
	if (token == Opt_usrjquota)
		return set_qf_name(sb, USRQUOTA, &args[0]);
	else if (token == Opt_grpjquota)
		return set_qf_name(sb, GRPQUOTA, &args[0]);
	else if (token == Opt_offusrjquota)
		return clear_qf_name(sb, USRQUOTA);
	else if (token == Opt_offgrpjquota)
		return clear_qf_name(sb, GRPQUOTA);
#endif
	switch (token) {
	case Opt_noacl:
	case Opt_nouser_xattr:
		ext4_msg(sb, KERN_WARNING, deprecated_msg, opt, "3.5");
		break;
	case Opt_sb:
		return 1;	/* handled by get_sb_block() */
	case Opt_removed:
		ext4_msg(sb, KERN_WARNING, "Ignoring removed %s option", opt);
		return 1;
	case Opt_abort:
		sbi->s_mount_flags |= EXT4_MF_FS_ABORTED;
		return 1;
	case Opt_i_version:
		sb->s_flags |= SB_I_VERSION;
		return 1;
	case Opt_lazytime:
		sb->s_flags |= SB_LAZYTIME;
		return 1;
	case Opt_nolazytime:
		sb->s_flags &= ~SB_LAZYTIME;
		return 1;
	}

	for (m = ext4_mount_opts; m->token != Opt_err; m++)
		if (token == m->token)
			break;

	if (m->token == Opt_err) {
		ext4_msg(sb, KERN_ERR, "Unrecognized mount option \"%s\" "
			 "or missing value", opt);
		return -1;
	}

	if ((m->flags & MOPT_NO_EXT2) && IS_EXT2_SB(sb)) {
		ext4_msg(sb, KERN_ERR,
			 "Mount option \"%s\" incompatible with ext2", opt);
		return -1;
	}
	if ((m->flags & MOPT_NO_EXT3) && IS_EXT3_SB(sb)) {
		ext4_msg(sb, KERN_ERR,
			 "Mount option \"%s\" incompatible with ext3", opt);
		return -1;
	}

	if (args->from && !(m->flags & MOPT_STRING) && match_int(args, &arg))
		return -1;
	if (args->from && (m->flags & MOPT_GTE0) && (arg < 0))
		return -1;
	if (m->flags & MOPT_EXPLICIT) {
		if (m->mount_opt & EXT4_MOUNT_DELALLOC) {
			set_opt2(sb, EXPLICIT_DELALLOC);
		} else if (m->mount_opt & EXT4_MOUNT_JOURNAL_CHECKSUM) {
			set_opt2(sb, EXPLICIT_JOURNAL_CHECKSUM);
		} else
			return -1;
	}
	if (m->flags & MOPT_CLEAR_ERR)
		clear_opt(sb, ERRORS_MASK);
	if (token == Opt_noquota && sb_any_quota_loaded(sb)) {
		ext4_msg(sb, KERN_ERR, "Cannot change quota "
			 "options when quota turned on");
		return -1;
	}

	if (m->flags & MOPT_NOSUPPORT) {
		ext4_msg(sb, KERN_ERR, "%s option not supported", opt);
	} else if (token == Opt_commit) {
		if (arg == 0)
			arg = JBD2_DEFAULT_MAX_COMMIT_AGE;
		else if (arg > INT_MAX / HZ) {
			ext4_msg(sb, KERN_ERR,
				 "Invalid commit interval %d, "
				 "must be smaller than %d",
				 arg, INT_MAX / HZ);
			return -1;
		}
		sbi->s_commit_interval = HZ * arg;
	} else if (token == Opt_debug_want_extra_isize) {
		if ((arg & 1) ||
		    (arg < 4) ||
		    (arg > (sbi->s_inode_size - EXT4_GOOD_OLD_INODE_SIZE))) {
			ext4_msg(sb, KERN_ERR,
				 "Invalid want_extra_isize %d", arg);
			return -1;
		}
		sbi->s_want_extra_isize = arg;
	} else if (token == Opt_max_batch_time) {
		sbi->s_max_batch_time = arg;
	} else if (token == Opt_min_batch_time) {
		sbi->s_min_batch_time = arg;
	} else if (token == Opt_inode_readahead_blks) {
		if (arg && (arg > (1 << 30) || !is_power_of_2(arg))) {
			ext4_msg(sb, KERN_ERR,
				 "EXT4-fs: inode_readahead_blks must be "
				 "0 or a power of 2 smaller than 2^31");
			return -1;
		}
		sbi->s_inode_readahead_blks = arg;
	} else if (token == Opt_init_itable) {
		set_opt(sb, INIT_INODE_TABLE);
		if (!args->from)
			arg = EXT4_DEF_LI_WAIT_MULT;
		sbi->s_li_wait_mult = arg;
	} else if (token == Opt_max_dir_size_kb) {
		sbi->s_max_dir_size_kb = arg;
	} else if (token == Opt_stripe) {
		sbi->s_stripe = arg;
	} else if (token == Opt_resuid) {
		uid = make_kuid(current_user_ns(), arg);
		if (!uid_valid(uid)) {
			ext4_msg(sb, KERN_ERR, "Invalid uid value %d", arg);
			return -1;
		}
		sbi->s_resuid = uid;
	} else if (token == Opt_resgid) {
		gid = make_kgid(current_user_ns(), arg);
		if (!gid_valid(gid)) {
			ext4_msg(sb, KERN_ERR, "Invalid gid value %d", arg);
			return -1;
		}
		sbi->s_resgid = gid;
	} else if (token == Opt_journal_dev) {
		if (is_remount) {
			ext4_msg(sb, KERN_ERR,
				 "Cannot specify journal on remount");
			return -1;
		}
		*journal_devnum = arg;
	} else if (token == Opt_journal_path) {
		char *journal_path;
		struct inode *journal_inode;
		struct path path;
		int error;

		if (is_remount) {
			ext4_msg(sb, KERN_ERR,
				 "Cannot specify journal on remount");
			return -1;
		}
		journal_path = match_strdup(&args[0]);
		if (!journal_path) {
			ext4_msg(sb, KERN_ERR, "error: could not dup "
				"journal device string");
			return -1;
		}

		error = kern_path(journal_path, LOOKUP_FOLLOW, &path);
		if (error) {
			ext4_msg(sb, KERN_ERR, "error: could not find "
				"journal device path: error %d", error);
			kfree(journal_path);
			return -1;
		}

		journal_inode = d_inode(path.dentry);
		if (!S_ISBLK(journal_inode->i_mode)) {
			ext4_msg(sb, KERN_ERR, "error: journal path %s "
				"is not a block device", journal_path);
			path_put(&path);
			kfree(journal_path);
			return -1;
		}

		*journal_devnum = new_encode_dev(journal_inode->i_rdev);
		path_put(&path);
		kfree(journal_path);
	} else if (token == Opt_journal_ioprio) {
		if (arg > 7) {
			ext4_msg(sb, KERN_ERR, "Invalid journal IO priority"
				 " (must be 0-7)");
			return -1;
		}
		*journal_ioprio =
			IOPRIO_PRIO_VALUE(IOPRIO_CLASS_BE, arg);
	} else if (token == Opt_test_dummy_encryption) {
#ifdef CONFIG_FS_ENCRYPTION
		sbi->s_mount_flags |= EXT4_MF_TEST_DUMMY_ENCRYPTION;
		ext4_msg(sb, KERN_WARNING,
			 "Test dummy encryption mode enabled");
#else
		ext4_msg(sb, KERN_WARNING,
			 "Test dummy encryption mount option ignored");
#endif
	} else if (m->flags & MOPT_DATAJ) {
		if (is_remount) {
			if (!sbi->s_journal)
				ext4_msg(sb, KERN_WARNING, "Remounting file system with no journal so ignoring journalled data option");
			else if (test_opt(sb, DATA_FLAGS) != m->mount_opt) {
				ext4_msg(sb, KERN_ERR,
					 "Cannot change data mode on remount");
				return -1;
			}
		} else {
			clear_opt(sb, DATA_FLAGS);
			sbi->s_mount_opt |= m->mount_opt;
		}
#ifdef CONFIG_QUOTA
	} else if (m->flags & MOPT_QFMT) {
		if (sb_any_quota_loaded(sb) &&
		    sbi->s_jquota_fmt != m->mount_opt) {
			ext4_msg(sb, KERN_ERR, "Cannot change journaled "
				 "quota options when quota turned on");
			return -1;
		}
		if (ext4_has_feature_quota(sb)) {
			ext4_msg(sb, KERN_INFO,
				 "Quota format mount options ignored "
				 "when QUOTA feature is enabled");
			return 1;
		}
		sbi->s_jquota_fmt = m->mount_opt;
#endif
	} else if (token == Opt_dax) {
#ifdef CONFIG_FS_DAX
		ext4_msg(sb, KERN_WARNING,
		"DAX enabled. Warning: EXPERIMENTAL, use at your own risk");
		sbi->s_mount_opt |= m->mount_opt;
#else
		ext4_msg(sb, KERN_INFO, "dax option not supported");
		return -1;
#endif
	} else if (token == Opt_data_err_abort) {
		sbi->s_mount_opt |= m->mount_opt;
	} else if (token == Opt_data_err_ignore) {
		sbi->s_mount_opt &= ~m->mount_opt;
	} else {
		if (!args->from)
			arg = 1;
		if (m->flags & MOPT_CLEAR)
			arg = !arg;
		else if (unlikely(!(m->flags & MOPT_SET))) {
			ext4_msg(sb, KERN_WARNING,
				 "buggy handling of option %s", opt);
			WARN_ON(1);
			return -1;
		}
		if (arg != 0)
			sbi->s_mount_opt |= m->mount_opt;
		else
			sbi->s_mount_opt &= ~m->mount_opt;
	}
	return 1;
}

static int parse_options(char *options, struct super_block *sb,
			 unsigned long *journal_devnum,
			 unsigned int *journal_ioprio,
			 int is_remount)
{
	struct ext4_sb_info __maybe_unused *sbi = EXT4_SB(sb);
	char *p, __maybe_unused *usr_qf_name, __maybe_unused *grp_qf_name;
	substring_t args[MAX_OPT_ARGS];
	int token;

	if (!options)
		return 1;

	while ((p = strsep(&options, ",")) != NULL) {
		if (!*p)
			continue;
		/*
		 * Initialize args struct so we know whether arg was
		 * found; some options take optional arguments.
		 */
		args[0].to = args[0].from = NULL;
		token = match_token(p, tokens, args);
		if (handle_mount_opt(sb, p, token, args, journal_devnum,
				     journal_ioprio, is_remount) < 0)
			return 0;
	}
#ifdef CONFIG_QUOTA
	/*
	 * We do the test below only for project quotas. 'usrquota' and
	 * 'grpquota' mount options are allowed even without quota feature
	 * to support legacy quotas in quota files.
	 */
	if (test_opt(sb, PRJQUOTA) && !ext4_has_feature_project(sb)) {
		ext4_msg(sb, KERN_ERR, "Project quota feature not enabled. "
			 "Cannot enable project quota enforcement.");
		return 0;
	}
	usr_qf_name = get_qf_name(sb, sbi, USRQUOTA);
	grp_qf_name = get_qf_name(sb, sbi, GRPQUOTA);
	if (usr_qf_name || grp_qf_name) {
		if (test_opt(sb, USRQUOTA) && usr_qf_name)
			clear_opt(sb, USRQUOTA);

		if (test_opt(sb, GRPQUOTA) && grp_qf_name)
			clear_opt(sb, GRPQUOTA);

		if (test_opt(sb, GRPQUOTA) || test_opt(sb, USRQUOTA)) {
			ext4_msg(sb, KERN_ERR, "old and new quota "
					"format mixing");
			return 0;
		}

		if (!sbi->s_jquota_fmt) {
			ext4_msg(sb, KERN_ERR, "journaled quota format "
					"not specified");
			return 0;
		}
	}
#endif
	return 1;
}

static inline void ext4_show_quota_options(struct seq_file *seq,
					   struct super_block *sb)
{
#if defined(CONFIG_QUOTA)
	struct ext4_sb_info *sbi = EXT4_SB(sb);
	char *usr_qf_name, *grp_qf_name;

	if (sbi->s_jquota_fmt) {
		char *fmtname = "";

		switch (sbi->s_jquota_fmt) {
		case QFMT_VFS_OLD:
			fmtname = "vfsold";
			break;
		case QFMT_VFS_V0:
			fmtname = "vfsv0";
			break;
		case QFMT_VFS_V1:
			fmtname = "vfsv1";
			break;
		}
		seq_printf(seq, ",jqfmt=%s", fmtname);
	}

	rcu_read_lock();
	usr_qf_name = rcu_dereference(sbi->s_qf_names[USRQUOTA]);
	grp_qf_name = rcu_dereference(sbi->s_qf_names[GRPQUOTA]);
	if (usr_qf_name)
		seq_show_option(seq, "usrjquota", usr_qf_name);
	if (grp_qf_name)
		seq_show_option(seq, "grpjquota", grp_qf_name);
	rcu_read_unlock();
#endif
}

static const char *token2str(int token)
{
	const struct match_token *t;

	for (t = tokens; t->token != Opt_err; t++)
		if (t->token == token && !strchr(t->pattern, '='))
			break;
	return t->pattern;
}

/*
 * Show an option if
 *  - it's set to a non-default value OR
 *  - if the per-sb default is different from the global default
 */
static int _ext4_show_options(struct seq_file *seq, struct super_block *sb,
			      int nodefs)
{
	struct ext4_sb_info *sbi = EXT4_SB(sb);
	struct ext4_super_block *es = sbi->s_es;
	int def_errors, def_mount_opt = sbi->s_def_mount_opt;
	const struct mount_opts *m;
	char sep = nodefs ? '\n' : ',';

#define SEQ_OPTS_PUTS(str) seq_printf(seq, "%c" str, sep)
#define SEQ_OPTS_PRINT(str, arg) seq_printf(seq, "%c" str, sep, arg)

	if (sbi->s_sb_block != 1)
		SEQ_OPTS_PRINT("sb=%llu", sbi->s_sb_block);

	for (m = ext4_mount_opts; m->token != Opt_err; m++) {
		int want_set = m->flags & MOPT_SET;
		if (((m->flags & (MOPT_SET|MOPT_CLEAR)) == 0) ||
		    (m->flags & MOPT_CLEAR_ERR))
			continue;
		if (!nodefs && !(m->mount_opt & (sbi->s_mount_opt ^ def_mount_opt)))
			continue; /* skip if same as the default */
		if ((want_set &&
		     (sbi->s_mount_opt & m->mount_opt) != m->mount_opt) ||
		    (!want_set && (sbi->s_mount_opt & m->mount_opt)))
			continue; /* select Opt_noFoo vs Opt_Foo */
		SEQ_OPTS_PRINT("%s", token2str(m->token));
	}

	if (nodefs || !uid_eq(sbi->s_resuid, make_kuid(&init_user_ns, EXT4_DEF_RESUID)) ||
	    le16_to_cpu(es->s_def_resuid) != EXT4_DEF_RESUID)
		SEQ_OPTS_PRINT("resuid=%u",
				from_kuid_munged(&init_user_ns, sbi->s_resuid));
	if (nodefs || !gid_eq(sbi->s_resgid, make_kgid(&init_user_ns, EXT4_DEF_RESGID)) ||
	    le16_to_cpu(es->s_def_resgid) != EXT4_DEF_RESGID)
		SEQ_OPTS_PRINT("resgid=%u",
				from_kgid_munged(&init_user_ns, sbi->s_resgid));
	def_errors = nodefs ? -1 : le16_to_cpu(es->s_errors);
	if (test_opt(sb, ERRORS_RO) && def_errors != EXT4_ERRORS_RO)
		SEQ_OPTS_PUTS("errors=remount-ro");
	if (test_opt(sb, ERRORS_CONT) && def_errors != EXT4_ERRORS_CONTINUE)
		SEQ_OPTS_PUTS("errors=continue");
	if (test_opt(sb, ERRORS_PANIC) && def_errors != EXT4_ERRORS_PANIC)
		SEQ_OPTS_PUTS("errors=panic");
	if (nodefs || sbi->s_commit_interval != JBD2_DEFAULT_MAX_COMMIT_AGE*HZ)
		SEQ_OPTS_PRINT("commit=%lu", sbi->s_commit_interval / HZ);
	if (nodefs || sbi->s_min_batch_time != EXT4_DEF_MIN_BATCH_TIME)
		SEQ_OPTS_PRINT("min_batch_time=%u", sbi->s_min_batch_time);
	if (nodefs || sbi->s_max_batch_time != EXT4_DEF_MAX_BATCH_TIME)
		SEQ_OPTS_PRINT("max_batch_time=%u", sbi->s_max_batch_time);
	if (sb->s_flags & SB_I_VERSION)
		SEQ_OPTS_PUTS("i_version");
	if (nodefs || sbi->s_stripe)
		SEQ_OPTS_PRINT("stripe=%lu", sbi->s_stripe);
	if (nodefs || EXT4_MOUNT_DATA_FLAGS &
			(sbi->s_mount_opt ^ def_mount_opt)) {
		if (test_opt(sb, DATA_FLAGS) == EXT4_MOUNT_JOURNAL_DATA)
			SEQ_OPTS_PUTS("data=journal");
		else if (test_opt(sb, DATA_FLAGS) == EXT4_MOUNT_ORDERED_DATA)
			SEQ_OPTS_PUTS("data=ordered");
		else if (test_opt(sb, DATA_FLAGS) == EXT4_MOUNT_WRITEBACK_DATA)
			SEQ_OPTS_PUTS("data=writeback");
	}
	if (nodefs ||
	    sbi->s_inode_readahead_blks != EXT4_DEF_INODE_READAHEAD_BLKS)
		SEQ_OPTS_PRINT("inode_readahead_blks=%u",
			       sbi->s_inode_readahead_blks);

	if (test_opt(sb, INIT_INODE_TABLE) && (nodefs ||
		       (sbi->s_li_wait_mult != EXT4_DEF_LI_WAIT_MULT)))
		SEQ_OPTS_PRINT("init_itable=%u", sbi->s_li_wait_mult);
	if (nodefs || sbi->s_max_dir_size_kb)
		SEQ_OPTS_PRINT("max_dir_size_kb=%u", sbi->s_max_dir_size_kb);
	if (test_opt(sb, DATA_ERR_ABORT))
		SEQ_OPTS_PUTS("data_err=abort");
	if (DUMMY_ENCRYPTION_ENABLED(sbi))
		SEQ_OPTS_PUTS("test_dummy_encryption");

	ext4_show_quota_options(seq, sb);
	return 0;
}

static int ext4_show_options(struct seq_file *seq, struct dentry *root)
{
	return _ext4_show_options(seq, root->d_sb, 0);
}

int ext4_seq_options_show(struct seq_file *seq, void *offset)
{
	struct super_block *sb = seq->private;
	int rc;

	seq_puts(seq, sb_rdonly(sb) ? "ro" : "rw");
	rc = _ext4_show_options(seq, sb, 1);
	seq_puts(seq, "\n");
	return rc;
}

static int ext4_setup_super(struct super_block *sb, struct ext4_super_block *es,
			    int read_only)
{
	struct ext4_sb_info *sbi = EXT4_SB(sb);
	int err = 0;

	if (le32_to_cpu(es->s_rev_level) > EXT4_MAX_SUPP_REV) {
		ext4_msg(sb, KERN_ERR, "revision level too high, "
			 "forcing read-only mode");
		err = -EROFS;
	}
	if (read_only)
		goto done;
	if (!(sbi->s_mount_state & EXT4_VALID_FS))
		ext4_msg(sb, KERN_WARNING, "warning: mounting unchecked fs, "
			 "running e2fsck is recommended");
	else if (sbi->s_mount_state & EXT4_ERROR_FS)
		ext4_msg(sb, KERN_WARNING,
			 "warning: mounting fs with errors, "
			 "running e2fsck is recommended");
	else if ((__s16) le16_to_cpu(es->s_max_mnt_count) > 0 &&
		 le16_to_cpu(es->s_mnt_count) >=
		 (unsigned short) (__s16) le16_to_cpu(es->s_max_mnt_count))
		ext4_msg(sb, KERN_WARNING,
			 "warning: maximal mount count reached, "
			 "running e2fsck is recommended");
	else if (le32_to_cpu(es->s_checkinterval) &&
		 (ext4_get_tstamp(es, s_lastcheck) +
		  le32_to_cpu(es->s_checkinterval) <= ktime_get_real_seconds()))
		ext4_msg(sb, KERN_WARNING,
			 "warning: checktime reached, "
			 "running e2fsck is recommended");
	if (!sbi->s_journal)
		es->s_state &= cpu_to_le16(~EXT4_VALID_FS);
	if (!(__s16) le16_to_cpu(es->s_max_mnt_count))
		es->s_max_mnt_count = cpu_to_le16(EXT4_DFL_MAX_MNT_COUNT);
	le16_add_cpu(&es->s_mnt_count, 1);
	ext4_update_tstamp(es, s_mtime);
	if (sbi->s_journal)
		ext4_set_feature_journal_needs_recovery(sb);

	err = ext4_commit_super(sb, 1);
done:
	if (test_opt(sb, DEBUG))
		printk(KERN_INFO "[EXT4 FS bs=%lu, gc=%u, "
				"bpg=%lu, ipg=%lu, mo=%04x, mo2=%04x]\n",
			sb->s_blocksize,
			sbi->s_groups_count,
			EXT4_BLOCKS_PER_GROUP(sb),
			EXT4_INODES_PER_GROUP(sb),
			sbi->s_mount_opt, sbi->s_mount_opt2);

	cleancache_init_fs(sb);
	return err;
}

int ext4_alloc_flex_bg_array(struct super_block *sb, ext4_group_t ngroup)
{
	struct ext4_sb_info *sbi = EXT4_SB(sb);
	struct flex_groups *new_groups;
	int size;

	if (!sbi->s_log_groups_per_flex)
		return 0;

	size = ext4_flex_group(sbi, ngroup - 1) + 1;
	if (size <= sbi->s_flex_groups_allocated)
		return 0;

	size = roundup_pow_of_two(size * sizeof(struct flex_groups));
	new_groups = kvzalloc(size, GFP_KERNEL);
	if (!new_groups) {
		ext4_msg(sb, KERN_ERR, "not enough memory for %d flex groups",
			 size / (int) sizeof(struct flex_groups));
		return -ENOMEM;
	}

	if (sbi->s_flex_groups) {
		memcpy(new_groups, sbi->s_flex_groups,
		       (sbi->s_flex_groups_allocated *
			sizeof(struct flex_groups)));
		kvfree(sbi->s_flex_groups);
	}
	sbi->s_flex_groups = new_groups;
	sbi->s_flex_groups_allocated = size / sizeof(struct flex_groups);
	return 0;
}

static int ext4_fill_flex_info(struct super_block *sb)
{
	struct ext4_sb_info *sbi = EXT4_SB(sb);
	struct ext4_group_desc *gdp = NULL;
	ext4_group_t flex_group;
	int i, err;

	sbi->s_log_groups_per_flex = sbi->s_es->s_log_groups_per_flex;
	if (sbi->s_log_groups_per_flex < 1 || sbi->s_log_groups_per_flex > 31) {
		sbi->s_log_groups_per_flex = 0;
		return 1;
	}

	err = ext4_alloc_flex_bg_array(sb, sbi->s_groups_count);
	if (err)
		goto failed;

	for (i = 0; i < sbi->s_groups_count; i++) {
		gdp = ext4_get_group_desc(sb, i, NULL);

		flex_group = ext4_flex_group(sbi, i);
		atomic_add(ext4_free_inodes_count(sb, gdp),
			   &sbi->s_flex_groups[flex_group].free_inodes);
		atomic64_add(ext4_free_group_clusters(sb, gdp),
			     &sbi->s_flex_groups[flex_group].free_clusters);
		atomic_add(ext4_used_dirs_count(sb, gdp),
			   &sbi->s_flex_groups[flex_group].used_dirs);
	}

	return 1;
failed:
	return 0;
}

static __le16 ext4_group_desc_csum(struct super_block *sb, __u32 block_group,
				   struct ext4_group_desc *gdp)
{
	int offset = offsetof(struct ext4_group_desc, bg_checksum);
	__u16 crc = 0;
	__le32 le_group = cpu_to_le32(block_group);
	struct ext4_sb_info *sbi = EXT4_SB(sb);

	if (ext4_has_metadata_csum(sbi->s_sb)) {
		/* Use new metadata_csum algorithm */
		__u32 csum32;
		__u16 dummy_csum = 0;

		csum32 = ext4_chksum(sbi, sbi->s_csum_seed, (__u8 *)&le_group,
				     sizeof(le_group));
		csum32 = ext4_chksum(sbi, csum32, (__u8 *)gdp, offset);
		csum32 = ext4_chksum(sbi, csum32, (__u8 *)&dummy_csum,
				     sizeof(dummy_csum));
		offset += sizeof(dummy_csum);
		if (offset < sbi->s_desc_size)
			csum32 = ext4_chksum(sbi, csum32, (__u8 *)gdp + offset,
					     sbi->s_desc_size - offset);

		crc = csum32 & 0xFFFF;
		goto out;
	}

	/* old crc16 code */
	if (!ext4_has_feature_gdt_csum(sb))
		return 0;

	crc = crc16(~0, sbi->s_es->s_uuid, sizeof(sbi->s_es->s_uuid));
	crc = crc16(crc, (__u8 *)&le_group, sizeof(le_group));
	crc = crc16(crc, (__u8 *)gdp, offset);
	offset += sizeof(gdp->bg_checksum); /* skip checksum */
	/* for checksum of struct ext4_group_desc do the rest...*/
	if (ext4_has_feature_64bit(sb) &&
	    offset < le16_to_cpu(sbi->s_es->s_desc_size))
		crc = crc16(crc, (__u8 *)gdp + offset,
			    le16_to_cpu(sbi->s_es->s_desc_size) -
				offset);

out:
	return cpu_to_le16(crc);
}

int ext4_group_desc_csum_verify(struct super_block *sb, __u32 block_group,
				struct ext4_group_desc *gdp)
{
	if (ext4_has_group_desc_csum(sb) &&
	    (gdp->bg_checksum != ext4_group_desc_csum(sb, block_group, gdp)))
		return 0;

	return 1;
}

void ext4_group_desc_csum_set(struct super_block *sb, __u32 block_group,
			      struct ext4_group_desc *gdp)
{
	if (!ext4_has_group_desc_csum(sb))
		return;
	gdp->bg_checksum = ext4_group_desc_csum(sb, block_group, gdp);
}

/* Called at mount-time, super-block is locked */
static int ext4_check_descriptors(struct super_block *sb,
				  ext4_fsblk_t sb_block,
				  ext4_group_t *first_not_zeroed)
{
	struct ext4_sb_info *sbi = EXT4_SB(sb);
	ext4_fsblk_t first_block = le32_to_cpu(sbi->s_es->s_first_data_block);
	ext4_fsblk_t last_block;
	ext4_fsblk_t last_bg_block = sb_block + ext4_bg_num_gdb(sb, 0);
	ext4_fsblk_t block_bitmap;
	ext4_fsblk_t inode_bitmap;
	ext4_fsblk_t inode_table;
	int flexbg_flag = 0;
	ext4_group_t i, grp = sbi->s_groups_count;

	if (ext4_has_feature_flex_bg(sb))
		flexbg_flag = 1;

	ext4_debug("Checking group descriptors");

	for (i = 0; i < sbi->s_groups_count; i++) {
		struct ext4_group_desc *gdp = ext4_get_group_desc(sb, i, NULL);

		if (i == sbi->s_groups_count - 1 || flexbg_flag)
			last_block = ext4_blocks_count(sbi->s_es) - 1;
		else
			last_block = first_block +
				(EXT4_BLOCKS_PER_GROUP(sb) - 1);

		if ((grp == sbi->s_groups_count) &&
		   !(gdp->bg_flags & cpu_to_le16(EXT4_BG_INODE_ZEROED)))
			grp = i;

		block_bitmap = ext4_block_bitmap(sb, gdp);
		if (block_bitmap == sb_block) {
			ext4_msg(sb, KERN_ERR, "ext4_check_descriptors: "
				 "Block bitmap for group %u overlaps "
				 "superblock", i);
			if (!sb_rdonly(sb))
				return 0;
		}
		if (block_bitmap >= sb_block + 1 &&
		    block_bitmap <= last_bg_block) {
			ext4_msg(sb, KERN_ERR, "ext4_check_descriptors: "
				 "Block bitmap for group %u overlaps "
				 "block group descriptors", i);
			if (!sb_rdonly(sb))
				return 0;
		}
		if (block_bitmap < first_block || block_bitmap > last_block) {
			ext4_msg(sb, KERN_ERR, "ext4_check_descriptors: "
			       "Block bitmap for group %u not in group "
			       "(block %llu)!", i, block_bitmap);
			return 0;
		}
		inode_bitmap = ext4_inode_bitmap(sb, gdp);
		if (inode_bitmap == sb_block) {
			ext4_msg(sb, KERN_ERR, "ext4_check_descriptors: "
				 "Inode bitmap for group %u overlaps "
				 "superblock", i);
			if (!sb_rdonly(sb))
				return 0;
		}
		if (inode_bitmap >= sb_block + 1 &&
		    inode_bitmap <= last_bg_block) {
			ext4_msg(sb, KERN_ERR, "ext4_check_descriptors: "
				 "Inode bitmap for group %u overlaps "
				 "block group descriptors", i);
			if (!sb_rdonly(sb))
				return 0;
		}
		if (inode_bitmap < first_block || inode_bitmap > last_block) {
			ext4_msg(sb, KERN_ERR, "ext4_check_descriptors: "
			       "Inode bitmap for group %u not in group "
			       "(block %llu)!", i, inode_bitmap);
			return 0;
		}
		inode_table = ext4_inode_table(sb, gdp);
		if (inode_table == sb_block) {
			ext4_msg(sb, KERN_ERR, "ext4_check_descriptors: "
				 "Inode table for group %u overlaps "
				 "superblock", i);
			if (!sb_rdonly(sb))
				return 0;
		}
		if (inode_table >= sb_block + 1 &&
		    inode_table <= last_bg_block) {
			ext4_msg(sb, KERN_ERR, "ext4_check_descriptors: "
				 "Inode table for group %u overlaps "
				 "block group descriptors", i);
			if (!sb_rdonly(sb))
				return 0;
		}
		if (inode_table < first_block ||
		    inode_table + sbi->s_itb_per_group - 1 > last_block) {
			ext4_msg(sb, KERN_ERR, "ext4_check_descriptors: "
			       "Inode table for group %u not in group "
			       "(block %llu)!", i, inode_table);
			return 0;
		}
		ext4_lock_group(sb, i);
		if (!ext4_group_desc_csum_verify(sb, i, gdp)) {
			ext4_msg(sb, KERN_ERR, "ext4_check_descriptors: "
				 "Checksum for group %u failed (%u!=%u)",
				 i, le16_to_cpu(ext4_group_desc_csum(sb, i,
				     gdp)), le16_to_cpu(gdp->bg_checksum));
			if (!sb_rdonly(sb)) {
				ext4_unlock_group(sb, i);
				return 0;
			}
		}
		ext4_unlock_group(sb, i);
		if (!flexbg_flag)
			first_block += EXT4_BLOCKS_PER_GROUP(sb);
	}
	if (NULL != first_not_zeroed)
		*first_not_zeroed = grp;
	return 1;
}

/* ext4_orphan_cleanup() walks a singly-linked list of inodes (starting at
 * the superblock) which were deleted from all directories, but held open by
 * a process at the time of a crash.  We walk the list and try to delete these
 * inodes at recovery time (only with a read-write filesystem).
 *
 * In order to keep the orphan inode chain consistent during traversal (in
 * case of crash during recovery), we link each inode into the superblock
 * orphan list_head and handle it the same way as an inode deletion during
 * normal operation (which journals the operations for us).
 *
 * We only do an iget() and an iput() on each inode, which is very safe if we
 * accidentally point at an in-use or already deleted inode.  The worst that
 * can happen in this case is that we get a "bit already cleared" message from
 * ext4_free_inode().  The only reason we would point at a wrong inode is if
 * e2fsck was run on this filesystem, and it must have already done the orphan
 * inode cleanup for us, so we can safely abort without any further action.
 */
static void ext4_orphan_cleanup(struct super_block *sb,
				struct ext4_super_block *es)
{
	unsigned int s_flags = sb->s_flags;
	int ret, nr_orphans = 0, nr_truncates = 0;
#ifdef CONFIG_QUOTA
	int quota_update = 0;
	int i;
#endif
	if (!es->s_last_orphan) {
		jbd_debug(4, "no orphan inodes to clean up\n");
		return;
	}

	if (bdev_read_only(sb->s_bdev)) {
		ext4_msg(sb, KERN_ERR, "write access "
			"unavailable, skipping orphan cleanup");
		return;
	}

	/* Check if feature set would not allow a r/w mount */
	if (!ext4_feature_set_ok(sb, 0)) {
		ext4_msg(sb, KERN_INFO, "Skipping orphan cleanup due to "
			 "unknown ROCOMPAT features");
		return;
	}

	if (EXT4_SB(sb)->s_mount_state & EXT4_ERROR_FS) {
		/* don't clear list on RO mount w/ errors */
		if (es->s_last_orphan && !(s_flags & SB_RDONLY)) {
			ext4_msg(sb, KERN_INFO, "Errors on filesystem, "
				  "clearing orphan list.\n");
			es->s_last_orphan = 0;
		}
		jbd_debug(1, "Skipping orphan recovery on fs with errors.\n");
		return;
	}

	if (s_flags & SB_RDONLY) {
		ext4_msg(sb, KERN_INFO, "orphan cleanup on readonly fs");
		sb->s_flags &= ~SB_RDONLY;
	}
#ifdef CONFIG_QUOTA
	/* Needed for iput() to work correctly and not trash data */
	sb->s_flags |= SB_ACTIVE;

	/*
	 * Turn on quotas which were not enabled for read-only mounts if
	 * filesystem has quota feature, so that they are updated correctly.
	 */
	if (ext4_has_feature_quota(sb) && (s_flags & SB_RDONLY)) {
		int ret = ext4_enable_quotas(sb);

		if (!ret)
			quota_update = 1;
		else
			ext4_msg(sb, KERN_ERR,
				"Cannot turn on quotas: error %d", ret);
	}

	/* Turn on journaled quotas used for old sytle */
	for (i = 0; i < EXT4_MAXQUOTAS; i++) {
		if (EXT4_SB(sb)->s_qf_names[i]) {
			int ret = ext4_quota_on_mount(sb, i);

			if (!ret)
				quota_update = 1;
			else
				ext4_msg(sb, KERN_ERR,
					"Cannot turn on journaled "
					"quota: type %d: error %d", i, ret);
		}
	}
#endif

	while (es->s_last_orphan) {
		struct inode *inode;

		/*
		 * We may have encountered an error during cleanup; if
		 * so, skip the rest.
		 */
		if (EXT4_SB(sb)->s_mount_state & EXT4_ERROR_FS) {
			jbd_debug(1, "Skipping orphan recovery on fs with errors.\n");
			es->s_last_orphan = 0;
			break;
		}

		inode = ext4_orphan_get(sb, le32_to_cpu(es->s_last_orphan));
		if (IS_ERR(inode)) {
			es->s_last_orphan = 0;
			break;
		}

		list_add(&EXT4_I(inode)->i_orphan, &EXT4_SB(sb)->s_orphan);
		dquot_initialize(inode);
		if (inode->i_nlink) {
			if (test_opt(sb, DEBUG))
				ext4_msg(sb, KERN_DEBUG,
					"%s: truncating inode %lu to %lld bytes",
					__func__, inode->i_ino, inode->i_size);
			jbd_debug(2, "truncating inode %lu to %lld bytes\n",
				  inode->i_ino, inode->i_size);
			inode_lock(inode);
			truncate_inode_pages(inode->i_mapping, inode->i_size);
			ret = ext4_truncate(inode);
			if (ret)
				ext4_std_error(inode->i_sb, ret);
			inode_unlock(inode);
			nr_truncates++;
		} else {
			if (test_opt(sb, DEBUG))
				ext4_msg(sb, KERN_DEBUG,
					"%s: deleting unreferenced inode %lu",
					__func__, inode->i_ino);
			jbd_debug(2, "deleting unreferenced inode %lu\n",
				  inode->i_ino);
			nr_orphans++;
		}
		iput(inode);  /* The delete magic happens here! */
	}

#define PLURAL(x) (x), ((x) == 1) ? "" : "s"

	if (nr_orphans)
		ext4_msg(sb, KERN_INFO, "%d orphan inode%s deleted",
		       PLURAL(nr_orphans));
	if (nr_truncates)
		ext4_msg(sb, KERN_INFO, "%d truncate%s cleaned up",
		       PLURAL(nr_truncates));
#ifdef CONFIG_QUOTA
	/* Turn off quotas if they were enabled for orphan cleanup */
	if (quota_update) {
		for (i = 0; i < EXT4_MAXQUOTAS; i++) {
			if (sb_dqopt(sb)->files[i])
				dquot_quota_off(sb, i);
		}
	}
#endif
	sb->s_flags = s_flags; /* Restore SB_RDONLY status */
}

/*
 * Maximal extent format file size.
 * Resulting logical blkno at s_maxbytes must fit in our on-disk
 * extent format containers, within a sector_t, and within i_blocks
 * in the vfs.  ext4 inode has 48 bits of i_block in fsblock units,
 * so that won't be a limiting factor.
 *
 * However there is other limiting factor. We do store extents in the form
 * of starting block and length, hence the resulting length of the extent
 * covering maximum file size must fit into on-disk format containers as
 * well. Given that length is always by 1 unit bigger than max unit (because
 * we count 0 as well) we have to lower the s_maxbytes by one fs block.
 *
 * Note, this does *not* consider any metadata overhead for vfs i_blocks.
 */
static loff_t ext4_max_size(int blkbits, int has_huge_files)
{
	loff_t res;
	loff_t upper_limit = MAX_LFS_FILESIZE;

	BUILD_BUG_ON(sizeof(blkcnt_t) < sizeof(u64));

	if (!has_huge_files) {
		upper_limit = (1LL << 32) - 1;

		/* total blocks in file system block size */
		upper_limit >>= (blkbits - 9);
		upper_limit <<= blkbits;
	}

	/*
	 * 32-bit extent-start container, ee_block. We lower the maxbytes
	 * by one fs block, so ee_len can cover the extent of maximum file
	 * size
	 */
	res = (1LL << 32) - 1;
	res <<= blkbits;

	/* Sanity check against vm- & vfs- imposed limits */
	if (res > upper_limit)
		res = upper_limit;

	return res;
}

/*
 * Maximal bitmap file size.  There is a direct, and {,double-,triple-}indirect
 * block limit, and also a limit of (2^48 - 1) 512-byte sectors in i_blocks.
 * We need to be 1 filesystem block less than the 2^48 sector limit.
 */
static loff_t ext4_max_bitmap_size(int bits, int has_huge_files)
{
	loff_t res = EXT4_NDIR_BLOCKS;
	int meta_blocks;
	loff_t upper_limit;
	/* This is calculated to be the largest file size for a dense, block
	 * mapped file such that the file's total number of 512-byte sectors,
	 * including data and all indirect blocks, does not exceed (2^48 - 1).
	 *
	 * __u32 i_blocks_lo and _u16 i_blocks_high represent the total
	 * number of 512-byte sectors of the file.
	 */

	if (!has_huge_files) {
		/*
		 * !has_huge_files or implies that the inode i_block field
		 * represents total file blocks in 2^32 512-byte sectors ==
		 * size of vfs inode i_blocks * 8
		 */
		upper_limit = (1LL << 32) - 1;

		/* total blocks in file system block size */
		upper_limit >>= (bits - 9);

	} else {
		/*
		 * We use 48 bit ext4_inode i_blocks
		 * With EXT4_HUGE_FILE_FL set the i_blocks
		 * represent total number of blocks in
		 * file system block size
		 */
		upper_limit = (1LL << 48) - 1;

	}

	/* indirect blocks */
	meta_blocks = 1;
	/* double indirect blocks */
	meta_blocks += 1 + (1LL << (bits-2));
	/* tripple indirect blocks */
	meta_blocks += 1 + (1LL << (bits-2)) + (1LL << (2*(bits-2)));

	upper_limit -= meta_blocks;
	upper_limit <<= bits;

	res += 1LL << (bits-2);
	res += 1LL << (2*(bits-2));
	res += 1LL << (3*(bits-2));
	res <<= bits;
	if (res > upper_limit)
		res = upper_limit;

	if (res > MAX_LFS_FILESIZE)
		res = MAX_LFS_FILESIZE;

	return res;
}

static ext4_fsblk_t descriptor_loc(struct super_block *sb,
				   ext4_fsblk_t logical_sb_block, int nr)
{
	struct ext4_sb_info *sbi = EXT4_SB(sb);
	ext4_group_t bg, first_meta_bg;
	int has_super = 0;

	first_meta_bg = le32_to_cpu(sbi->s_es->s_first_meta_bg);

	if (!ext4_has_feature_meta_bg(sb) || nr < first_meta_bg)
		return logical_sb_block + nr + 1;
	bg = sbi->s_desc_per_block * nr;
	if (ext4_bg_has_super(sb, bg))
		has_super = 1;

	/*
	 * If we have a meta_bg fs with 1k blocks, group 0's GDT is at
	 * block 2, not 1.  If s_first_data_block == 0 (bigalloc is enabled
	 * on modern mke2fs or blksize > 1k on older mke2fs) then we must
	 * compensate.
	 */
	if (sb->s_blocksize == 1024 && nr == 0 &&
	    le32_to_cpu(sbi->s_es->s_first_data_block) == 0)
		has_super++;

	return (has_super + ext4_group_first_block_no(sb, bg));
}

/**
 * ext4_get_stripe_size: Get the stripe size.
 * @sbi: In memory super block info
 *
 * If we have specified it via mount option, then
 * use the mount option value. If the value specified at mount time is
 * greater than the blocks per group use the super block value.
 * If the super block value is greater than blocks per group return 0.
 * Allocator needs it be less than blocks per group.
 *
 */
static unsigned long ext4_get_stripe_size(struct ext4_sb_info *sbi)
{
	unsigned long stride = le16_to_cpu(sbi->s_es->s_raid_stride);
	unsigned long stripe_width =
			le32_to_cpu(sbi->s_es->s_raid_stripe_width);
	int ret;

	if (sbi->s_stripe && sbi->s_stripe <= sbi->s_blocks_per_group)
		ret = sbi->s_stripe;
	else if (stripe_width && stripe_width <= sbi->s_blocks_per_group)
		ret = stripe_width;
	else if (stride && stride <= sbi->s_blocks_per_group)
		ret = stride;
	else
		ret = 0;

	/*
	 * If the stripe width is 1, this makes no sense and
	 * we set it to 0 to turn off stripe handling code.
	 */
	if (ret <= 1)
		ret = 0;

	return ret;
}

/*
 * Check whether this filesystem can be mounted based on
 * the features present and the RDONLY/RDWR mount requested.
 * Returns 1 if this filesystem can be mounted as requested,
 * 0 if it cannot be.
 */
static int ext4_feature_set_ok(struct super_block *sb, int readonly)
{
	if (ext4_has_unknown_ext4_incompat_features(sb)) {
		ext4_msg(sb, KERN_ERR,
			"Couldn't mount because of "
			"unsupported optional features (%x)",
			(le32_to_cpu(EXT4_SB(sb)->s_es->s_feature_incompat) &
			~EXT4_FEATURE_INCOMPAT_SUPP));
		return 0;
	}

#ifndef CONFIG_UNICODE
	if (ext4_has_feature_casefold(sb)) {
		ext4_msg(sb, KERN_ERR,
			 "Filesystem with casefold feature cannot be "
			 "mounted without CONFIG_UNICODE");
		return 0;
	}
#endif

	if (readonly)
		return 1;

	if (ext4_has_feature_readonly(sb)) {
		ext4_msg(sb, KERN_INFO, "filesystem is read-only");
		sb->s_flags |= SB_RDONLY;
		return 1;
	}

	/* Check that feature set is OK for a read-write mount */
	if (ext4_has_unknown_ext4_ro_compat_features(sb)) {
		ext4_msg(sb, KERN_ERR, "couldn't mount RDWR because of "
			 "unsupported optional features (%x)",
			 (le32_to_cpu(EXT4_SB(sb)->s_es->s_feature_ro_compat) &
				~EXT4_FEATURE_RO_COMPAT_SUPP));
		return 0;
	}
	if (ext4_has_feature_bigalloc(sb) && !ext4_has_feature_extents(sb)) {
		ext4_msg(sb, KERN_ERR,
			 "Can't support bigalloc feature without "
			 "extents feature\n");
		return 0;
	}

#ifndef CONFIG_QUOTA
	if (ext4_has_feature_quota(sb) && !readonly) {
		ext4_msg(sb, KERN_ERR,
			 "Filesystem with quota feature cannot be mounted RDWR "
			 "without CONFIG_QUOTA");
		return 0;
	}
	if (ext4_has_feature_project(sb) && !readonly) {
		ext4_msg(sb, KERN_ERR,
			 "Filesystem with project quota feature cannot be mounted RDWR "
			 "without CONFIG_QUOTA");
		return 0;
	}
#endif  /* CONFIG_QUOTA */
	return 1;
}

/*
 * This function is called once a day if we have errors logged
 * on the file system
 */
static void print_daily_error_info(struct timer_list *t)
{
	struct ext4_sb_info *sbi = from_timer(sbi, t, s_err_report);
	struct super_block *sb = sbi->s_sb;
	struct ext4_super_block *es = sbi->s_es;

	if (es->s_error_count)
		/* fsck newer than v1.41.13 is needed to clean this condition. */
		ext4_msg(sb, KERN_NOTICE, "error count since last fsck: %u",
			 le32_to_cpu(es->s_error_count));
	if (es->s_first_error_time) {
		printk(KERN_NOTICE "EXT4-fs (%s): initial error at time %llu: %.*s:%d",
		       sb->s_id,
		       ext4_get_tstamp(es, s_first_error_time),
		       (int) sizeof(es->s_first_error_func),
		       es->s_first_error_func,
		       le32_to_cpu(es->s_first_error_line));
		if (es->s_first_error_ino)
			printk(KERN_CONT ": inode %u",
			       le32_to_cpu(es->s_first_error_ino));
		if (es->s_first_error_block)
			printk(KERN_CONT ": block %llu", (unsigned long long)
			       le64_to_cpu(es->s_first_error_block));
		printk(KERN_CONT "\n");
	}
	if (es->s_last_error_time) {
		printk(KERN_NOTICE "EXT4-fs (%s): last error at time %llu: %.*s:%d",
		       sb->s_id,
		       ext4_get_tstamp(es, s_last_error_time),
		       (int) sizeof(es->s_last_error_func),
		       es->s_last_error_func,
		       le32_to_cpu(es->s_last_error_line));
		if (es->s_last_error_ino)
			printk(KERN_CONT ": inode %u",
			       le32_to_cpu(es->s_last_error_ino));
		if (es->s_last_error_block)
			printk(KERN_CONT ": block %llu", (unsigned long long)
			       le64_to_cpu(es->s_last_error_block));
		printk(KERN_CONT "\n");
	}
	mod_timer(&sbi->s_err_report, jiffies + 24*60*60*HZ);  /* Once a day */
}

/* Find next suitable group and run ext4_init_inode_table */
static int ext4_run_li_request(struct ext4_li_request *elr)
{
	struct ext4_group_desc *gdp = NULL;
	ext4_group_t group, ngroups;
	struct super_block *sb;
	unsigned long timeout = 0;
	int ret = 0;

	sb = elr->lr_super;
	ngroups = EXT4_SB(sb)->s_groups_count;

	for (group = elr->lr_next_group; group < ngroups; group++) {
		gdp = ext4_get_group_desc(sb, group, NULL);
		if (!gdp) {
			ret = 1;
			break;
		}

		if (!(gdp->bg_flags & cpu_to_le16(EXT4_BG_INODE_ZEROED)))
			break;
	}

	if (group >= ngroups)
		ret = 1;

	if (!ret) {
		timeout = jiffies;
		ret = ext4_init_inode_table(sb, group,
					    elr->lr_timeout ? 0 : 1);
		if (elr->lr_timeout == 0) {
			timeout = (jiffies - timeout) *
				  elr->lr_sbi->s_li_wait_mult;
			elr->lr_timeout = timeout;
		}
		elr->lr_next_sched = jiffies + elr->lr_timeout;
		elr->lr_next_group = group + 1;
	}
	return ret;
}

/*
 * Remove lr_request from the list_request and free the
 * request structure. Should be called with li_list_mtx held
 */
static void ext4_remove_li_request(struct ext4_li_request *elr)
{
	struct ext4_sb_info *sbi;

	if (!elr)
		return;

	sbi = elr->lr_sbi;

	list_del(&elr->lr_request);
	sbi->s_li_request = NULL;
	kfree(elr);
}

static void ext4_unregister_li_request(struct super_block *sb)
{
	mutex_lock(&ext4_li_mtx);
	if (!ext4_li_info) {
		mutex_unlock(&ext4_li_mtx);
		return;
	}

	mutex_lock(&ext4_li_info->li_list_mtx);
	ext4_remove_li_request(EXT4_SB(sb)->s_li_request);
	mutex_unlock(&ext4_li_info->li_list_mtx);
	mutex_unlock(&ext4_li_mtx);
}

static struct task_struct *ext4_lazyinit_task;

/*
 * This is the function where ext4lazyinit thread lives. It walks
 * through the request list searching for next scheduled filesystem.
 * When such a fs is found, run the lazy initialization request
 * (ext4_rn_li_request) and keep track of the time spend in this
 * function. Based on that time we compute next schedule time of
 * the request. When walking through the list is complete, compute
 * next waking time and put itself into sleep.
 */
static int ext4_lazyinit_thread(void *arg)
{
	struct ext4_lazy_init *eli = (struct ext4_lazy_init *)arg;
	struct list_head *pos, *n;
	struct ext4_li_request *elr;
	unsigned long next_wakeup, cur;

	BUG_ON(NULL == eli);

cont_thread:
	while (true) {
		next_wakeup = MAX_JIFFY_OFFSET;

		mutex_lock(&eli->li_list_mtx);
		if (list_empty(&eli->li_request_list)) {
			mutex_unlock(&eli->li_list_mtx);
			goto exit_thread;
		}
		list_for_each_safe(pos, n, &eli->li_request_list) {
			int err = 0;
			int progress = 0;
			elr = list_entry(pos, struct ext4_li_request,
					 lr_request);

			if (time_before(jiffies, elr->lr_next_sched)) {
				if (time_before(elr->lr_next_sched, next_wakeup))
					next_wakeup = elr->lr_next_sched;
				continue;
			}
			if (down_read_trylock(&elr->lr_super->s_umount)) {
				if (sb_start_write_trylock(elr->lr_super)) {
					progress = 1;
					/*
					 * We hold sb->s_umount, sb can not
					 * be removed from the list, it is
					 * now safe to drop li_list_mtx
					 */
					mutex_unlock(&eli->li_list_mtx);
					err = ext4_run_li_request(elr);
					sb_end_write(elr->lr_super);
					mutex_lock(&eli->li_list_mtx);
					n = pos->next;
				}
				up_read((&elr->lr_super->s_umount));
			}
			/* error, remove the lazy_init job */
			if (err) {
				ext4_remove_li_request(elr);
				continue;
			}
			if (!progress) {
				elr->lr_next_sched = jiffies +
					(prandom_u32()
					 % (EXT4_DEF_LI_MAX_START_DELAY * HZ));
			}
			if (time_before(elr->lr_next_sched, next_wakeup))
				next_wakeup = elr->lr_next_sched;
		}
		mutex_unlock(&eli->li_list_mtx);

		try_to_freeze();

		cur = jiffies;
		if ((time_after_eq(cur, next_wakeup)) ||
		    (MAX_JIFFY_OFFSET == next_wakeup)) {
			cond_resched();
			continue;
		}

		schedule_timeout_interruptible(next_wakeup - cur);

		if (kthread_should_stop()) {
			ext4_clear_request_list();
			goto exit_thread;
		}
	}

exit_thread:
	/*
	 * It looks like the request list is empty, but we need
	 * to check it under the li_list_mtx lock, to prevent any
	 * additions into it, and of course we should lock ext4_li_mtx
	 * to atomically free the list and ext4_li_info, because at
	 * this point another ext4 filesystem could be registering
	 * new one.
	 */
	mutex_lock(&ext4_li_mtx);
	mutex_lock(&eli->li_list_mtx);
	if (!list_empty(&eli->li_request_list)) {
		mutex_unlock(&eli->li_list_mtx);
		mutex_unlock(&ext4_li_mtx);
		goto cont_thread;
	}
	mutex_unlock(&eli->li_list_mtx);
	kfree(ext4_li_info);
	ext4_li_info = NULL;
	mutex_unlock(&ext4_li_mtx);

	return 0;
}

static void ext4_clear_request_list(void)
{
	struct list_head *pos, *n;
	struct ext4_li_request *elr;

	mutex_lock(&ext4_li_info->li_list_mtx);
	list_for_each_safe(pos, n, &ext4_li_info->li_request_list) {
		elr = list_entry(pos, struct ext4_li_request,
				 lr_request);
		ext4_remove_li_request(elr);
	}
	mutex_unlock(&ext4_li_info->li_list_mtx);
}

static int ext4_run_lazyinit_thread(void)
{
	ext4_lazyinit_task = kthread_run(ext4_lazyinit_thread,
					 ext4_li_info, "ext4lazyinit");
	if (IS_ERR(ext4_lazyinit_task)) {
		int err = PTR_ERR(ext4_lazyinit_task);
		ext4_clear_request_list();
		kfree(ext4_li_info);
		ext4_li_info = NULL;
		printk(KERN_CRIT "EXT4-fs: error %d creating inode table "
				 "initialization thread\n",
				 err);
		return err;
	}
	ext4_li_info->li_state |= EXT4_LAZYINIT_RUNNING;
	return 0;
}

/*
 * Check whether it make sense to run itable init. thread or not.
 * If there is at least one uninitialized inode table, return
 * corresponding group number, else the loop goes through all
 * groups and return total number of groups.
 */
static ext4_group_t ext4_has_uninit_itable(struct super_block *sb)
{
	ext4_group_t group, ngroups = EXT4_SB(sb)->s_groups_count;
	struct ext4_group_desc *gdp = NULL;

	if (!ext4_has_group_desc_csum(sb))
		return ngroups;

	for (group = 0; group < ngroups; group++) {
		gdp = ext4_get_group_desc(sb, group, NULL);
		if (!gdp)
			continue;

		if (!(gdp->bg_flags & cpu_to_le16(EXT4_BG_INODE_ZEROED)))
			break;
	}

	return group;
}

static int ext4_li_info_new(void)
{
	struct ext4_lazy_init *eli = NULL;

	eli = kzalloc(sizeof(*eli), GFP_KERNEL);
	if (!eli)
		return -ENOMEM;

	INIT_LIST_HEAD(&eli->li_request_list);
	mutex_init(&eli->li_list_mtx);

	eli->li_state |= EXT4_LAZYINIT_QUIT;

	ext4_li_info = eli;

	return 0;
}

static struct ext4_li_request *ext4_li_request_new(struct super_block *sb,
					    ext4_group_t start)
{
	struct ext4_sb_info *sbi = EXT4_SB(sb);
	struct ext4_li_request *elr;

	elr = kzalloc(sizeof(*elr), GFP_KERNEL);
	if (!elr)
		return NULL;

	elr->lr_super = sb;
	elr->lr_sbi = sbi;
	elr->lr_next_group = start;

	/*
	 * Randomize first schedule time of the request to
	 * spread the inode table initialization requests
	 * better.
	 */
	elr->lr_next_sched = jiffies + (prandom_u32() %
				(EXT4_DEF_LI_MAX_START_DELAY * HZ));
	return elr;
}

int ext4_register_li_request(struct super_block *sb,
			     ext4_group_t first_not_zeroed)
{
	struct ext4_sb_info *sbi = EXT4_SB(sb);
	struct ext4_li_request *elr = NULL;
	ext4_group_t ngroups = sbi->s_groups_count;
	int ret = 0;

	mutex_lock(&ext4_li_mtx);
	if (sbi->s_li_request != NULL) {
		/*
		 * Reset timeout so it can be computed again, because
		 * s_li_wait_mult might have changed.
		 */
		sbi->s_li_request->lr_timeout = 0;
		goto out;
	}

	if (first_not_zeroed == ngroups || sb_rdonly(sb) ||
	    !test_opt(sb, INIT_INODE_TABLE))
		goto out;

	elr = ext4_li_request_new(sb, first_not_zeroed);
	if (!elr) {
		ret = -ENOMEM;
		goto out;
	}

	if (NULL == ext4_li_info) {
		ret = ext4_li_info_new();
		if (ret)
			goto out;
	}

	mutex_lock(&ext4_li_info->li_list_mtx);
	list_add(&elr->lr_request, &ext4_li_info->li_request_list);
	mutex_unlock(&ext4_li_info->li_list_mtx);

	sbi->s_li_request = elr;
	/*
	 * set elr to NULL here since it has been inserted to
	 * the request_list and the removal and free of it is
	 * handled by ext4_clear_request_list from now on.
	 */
	elr = NULL;

	if (!(ext4_li_info->li_state & EXT4_LAZYINIT_RUNNING)) {
		ret = ext4_run_lazyinit_thread();
		if (ret)
			goto out;
	}
out:
	mutex_unlock(&ext4_li_mtx);
	if (ret)
		kfree(elr);
	return ret;
}

/*
 * We do not need to lock anything since this is called on
 * module unload.
 */
static void ext4_destroy_lazyinit_thread(void)
{
	/*
	 * If thread exited earlier
	 * there's nothing to be done.
	 */
	if (!ext4_li_info || !ext4_lazyinit_task)
		return;

	kthread_stop(ext4_lazyinit_task);
}

static int set_journal_csum_feature_set(struct super_block *sb)
{
	int ret = 1;
	int compat, incompat;
	struct ext4_sb_info *sbi = EXT4_SB(sb);

	if (ext4_has_metadata_csum(sb)) {
		/* journal checksum v3 */
		compat = 0;
		incompat = JBD2_FEATURE_INCOMPAT_CSUM_V3;
	} else {
		/* journal checksum v1 */
		compat = JBD2_FEATURE_COMPAT_CHECKSUM;
		incompat = 0;
	}

	jbd2_journal_clear_features(sbi->s_journal,
			JBD2_FEATURE_COMPAT_CHECKSUM, 0,
			JBD2_FEATURE_INCOMPAT_CSUM_V3 |
			JBD2_FEATURE_INCOMPAT_CSUM_V2);
	if (test_opt(sb, JOURNAL_ASYNC_COMMIT)) {
		ret = jbd2_journal_set_features(sbi->s_journal,
				compat, 0,
				JBD2_FEATURE_INCOMPAT_ASYNC_COMMIT |
				incompat);
	} else if (test_opt(sb, JOURNAL_CHECKSUM)) {
		ret = jbd2_journal_set_features(sbi->s_journal,
				compat, 0,
				incompat);
		jbd2_journal_clear_features(sbi->s_journal, 0, 0,
				JBD2_FEATURE_INCOMPAT_ASYNC_COMMIT);
	} else {
		jbd2_journal_clear_features(sbi->s_journal, 0, 0,
				JBD2_FEATURE_INCOMPAT_ASYNC_COMMIT);
	}

	return ret;
}

/*
 * Note: calculating the overhead so we can be compatible with
 * historical BSD practice is quite difficult in the face of
 * clusters/bigalloc.  This is because multiple metadata blocks from
 * different block group can end up in the same allocation cluster.
 * Calculating the exact overhead in the face of clustered allocation
 * requires either O(all block bitmaps) in memory or O(number of block
 * groups**2) in time.  We will still calculate the superblock for
 * older file systems --- and if we come across with a bigalloc file
 * system with zero in s_overhead_clusters the estimate will be close to
 * correct especially for very large cluster sizes --- but for newer
 * file systems, it's better to calculate this figure once at mkfs
 * time, and store it in the superblock.  If the superblock value is
 * present (even for non-bigalloc file systems), we will use it.
 */
static int count_overhead(struct super_block *sb, ext4_group_t grp,
			  char *buf)
{
	struct ext4_sb_info	*sbi = EXT4_SB(sb);
	struct ext4_group_desc	*gdp;
	ext4_fsblk_t		first_block, last_block, b;
	ext4_group_t		i, ngroups = ext4_get_groups_count(sb);
	int			s, j, count = 0;

	if (!ext4_has_feature_bigalloc(sb))
		return (ext4_bg_has_super(sb, grp) + ext4_bg_num_gdb(sb, grp) +
			sbi->s_itb_per_group + 2);

	first_block = le32_to_cpu(sbi->s_es->s_first_data_block) +
		(grp * EXT4_BLOCKS_PER_GROUP(sb));
	last_block = first_block + EXT4_BLOCKS_PER_GROUP(sb) - 1;
	for (i = 0; i < ngroups; i++) {
		gdp = ext4_get_group_desc(sb, i, NULL);
		b = ext4_block_bitmap(sb, gdp);
		if (b >= first_block && b <= last_block) {
			ext4_set_bit(EXT4_B2C(sbi, b - first_block), buf);
			count++;
		}
		b = ext4_inode_bitmap(sb, gdp);
		if (b >= first_block && b <= last_block) {
			ext4_set_bit(EXT4_B2C(sbi, b - first_block), buf);
			count++;
		}
		b = ext4_inode_table(sb, gdp);
		if (b >= first_block && b + sbi->s_itb_per_group <= last_block)
			for (j = 0; j < sbi->s_itb_per_group; j++, b++) {
				int c = EXT4_B2C(sbi, b - first_block);
				ext4_set_bit(c, buf);
				count++;
			}
		if (i != grp)
			continue;
		s = 0;
		if (ext4_bg_has_super(sb, grp)) {
			ext4_set_bit(s++, buf);
			count++;
		}
		j = ext4_bg_num_gdb(sb, grp);
		if (s + j > EXT4_BLOCKS_PER_GROUP(sb)) {
			ext4_error(sb, "Invalid number of block group "
				   "descriptor blocks: %d", j);
			j = EXT4_BLOCKS_PER_GROUP(sb) - s;
		}
		count += j;
		for (; j > 0; j--)
			ext4_set_bit(EXT4_B2C(sbi, s++), buf);
	}
	if (!count)
		return 0;
	return EXT4_CLUSTERS_PER_GROUP(sb) -
		ext4_count_free(buf, EXT4_CLUSTERS_PER_GROUP(sb) / 8);
}

/*
 * Compute the overhead and stash it in sbi->s_overhead
 */
int ext4_calculate_overhead(struct super_block *sb)
{
	struct ext4_sb_info *sbi = EXT4_SB(sb);
	struct ext4_super_block *es = sbi->s_es;
	struct inode *j_inode;
	unsigned int j_blocks, j_inum = le32_to_cpu(es->s_journal_inum);
	ext4_group_t i, ngroups = ext4_get_groups_count(sb);
	ext4_fsblk_t overhead = 0;
	char *buf = (char *) get_zeroed_page(GFP_NOFS);

	if (!buf)
		return -ENOMEM;

	/*
	 * Compute the overhead (FS structures).  This is constant
	 * for a given filesystem unless the number of block groups
	 * changes so we cache the previous value until it does.
	 */

	/*
	 * All of the blocks before first_data_block are overhead
	 */
	overhead = EXT4_B2C(sbi, le32_to_cpu(es->s_first_data_block));

	/*
	 * Add the overhead found in each block group
	 */
	for (i = 0; i < ngroups; i++) {
		int blks;

		blks = count_overhead(sb, i, buf);
		overhead += blks;
		if (blks)
			memset(buf, 0, PAGE_SIZE);
		cond_resched();
	}

	/*
	 * Add the internal journal blocks whether the journal has been
	 * loaded or not
	 */
	if (sbi->s_journal && !sbi->journal_bdev)
		overhead += EXT4_NUM_B2C(sbi, sbi->s_journal->j_maxlen);
	else if (ext4_has_feature_journal(sb) && !sbi->s_journal) {
		j_inode = ext4_get_journal_inode(sb, j_inum);
		if (j_inode) {
			j_blocks = j_inode->i_size >> sb->s_blocksize_bits;
			overhead += EXT4_NUM_B2C(sbi, j_blocks);
			iput(j_inode);
		} else {
			ext4_msg(sb, KERN_ERR, "can't get journal size");
		}
	}
	sbi->s_overhead = overhead;
	smp_wmb();
	free_page((unsigned long) buf);
	return 0;
}

<<<<<<< HEAD
static void ext4_clamp_want_extra_isize(struct super_block *sb)
{
	struct ext4_sb_info *sbi = EXT4_SB(sb);
	struct ext4_super_block *es = sbi->s_es;
	unsigned def_extra_isize = sizeof(struct ext4_inode) -
						EXT4_GOOD_OLD_INODE_SIZE;

	if (sbi->s_inode_size == EXT4_GOOD_OLD_INODE_SIZE) {
		sbi->s_want_extra_isize = 0;
		return;
	}
	if (sbi->s_want_extra_isize < 4) {
		sbi->s_want_extra_isize = def_extra_isize;
		if (ext4_has_feature_extra_isize(sb)) {
			if (sbi->s_want_extra_isize <
			    le16_to_cpu(es->s_want_extra_isize))
				sbi->s_want_extra_isize =
					le16_to_cpu(es->s_want_extra_isize);
			if (sbi->s_want_extra_isize <
			    le16_to_cpu(es->s_min_extra_isize))
				sbi->s_want_extra_isize =
					le16_to_cpu(es->s_min_extra_isize);
		}
	}
	/* Check if enough inode space is available */
	if ((sbi->s_want_extra_isize > sbi->s_inode_size) ||
	    (EXT4_GOOD_OLD_INODE_SIZE + sbi->s_want_extra_isize >
							sbi->s_inode_size)) {
		sbi->s_want_extra_isize = def_extra_isize;
		ext4_msg(sb, KERN_INFO,
			 "required extra inode space not available");
	}
}

=======
>>>>>>> a7196caf
static void ext4_set_resv_clusters(struct super_block *sb)
{
	ext4_fsblk_t resv_clusters;
	struct ext4_sb_info *sbi = EXT4_SB(sb);

	/*
	 * There's no need to reserve anything when we aren't using extents.
	 * The space estimates are exact, there are no unwritten extents,
	 * hole punching doesn't need new metadata... This is needed especially
	 * to keep ext2/3 backward compatibility.
	 */
	if (!ext4_has_feature_extents(sb))
		return;
	/*
	 * By default we reserve 2% or 4096 clusters, whichever is smaller.
	 * This should cover the situations where we can not afford to run
	 * out of space like for example punch hole, or converting
	 * unwritten extents in delalloc path. In most cases such
	 * allocation would require 1, or 2 blocks, higher numbers are
	 * very rare.
	 */
	resv_clusters = (ext4_blocks_count(sbi->s_es) >>
			 sbi->s_cluster_bits);

	do_div(resv_clusters, 50);
	resv_clusters = min_t(ext4_fsblk_t, resv_clusters, 4096);

	atomic64_set(&sbi->s_resv_clusters, resv_clusters);
}

static int ext4_fill_super(struct super_block *sb, void *data, int silent)
{
	struct dax_device *dax_dev = fs_dax_get_by_bdev(sb->s_bdev);
	char *orig_data = kstrdup(data, GFP_KERNEL);
	struct buffer_head *bh;
	struct ext4_super_block *es = NULL;
	struct ext4_sb_info *sbi = kzalloc(sizeof(*sbi), GFP_KERNEL);
	ext4_fsblk_t block;
	ext4_fsblk_t sb_block = get_sb_block(&data);
	ext4_fsblk_t logical_sb_block;
	unsigned long offset = 0;
	unsigned long journal_devnum = 0;
	unsigned long def_mount_opts;
	struct inode *root;
	const char *descr;
	int ret = -ENOMEM;
	int blocksize, clustersize;
	unsigned int db_count;
	unsigned int i;
	int needs_recovery, has_huge_files, has_bigalloc;
	__u64 blocks_count;
	int err = 0;
	unsigned int journal_ioprio = DEFAULT_JOURNAL_IOPRIO;
	ext4_group_t first_not_zeroed;

	if ((data && !orig_data) || !sbi)
		goto out_free_base;

	sbi->s_daxdev = dax_dev;
	sbi->s_blockgroup_lock =
		kzalloc(sizeof(struct blockgroup_lock), GFP_KERNEL);
	if (!sbi->s_blockgroup_lock)
		goto out_free_base;

	sb->s_fs_info = sbi;
	sbi->s_sb = sb;
	sbi->s_inode_readahead_blks = EXT4_DEF_INODE_READAHEAD_BLKS;
	sbi->s_sb_block = sb_block;
	if (sb->s_bdev->bd_part)
		sbi->s_sectors_written_start =
			part_stat_read(sb->s_bdev->bd_part, sectors[STAT_WRITE]);

	/* Cleanup superblock name */
	strreplace(sb->s_id, '/', '!');

	/* -EINVAL is default */
	ret = -EINVAL;
	blocksize = sb_min_blocksize(sb, EXT4_MIN_BLOCK_SIZE);
	if (!blocksize) {
		ext4_msg(sb, KERN_ERR, "unable to set blocksize");
		goto out_fail;
	}

	/*
	 * The ext4 superblock will not be buffer aligned for other than 1kB
	 * block sizes.  We need to calculate the offset from buffer start.
	 */
	if (blocksize != EXT4_MIN_BLOCK_SIZE) {
		logical_sb_block = sb_block * EXT4_MIN_BLOCK_SIZE;
		offset = do_div(logical_sb_block, blocksize);
	} else {
		logical_sb_block = sb_block;
	}

	if (!(bh = sb_bread_unmovable(sb, logical_sb_block))) {
		ext4_msg(sb, KERN_ERR, "unable to read superblock");
		goto out_fail;
	}
	/*
	 * Note: s_es must be initialized as soon as possible because
	 *       some ext4 macro-instructions depend on its value
	 */
	es = (struct ext4_super_block *) (bh->b_data + offset);
	sbi->s_es = es;
	sb->s_magic = le16_to_cpu(es->s_magic);
	if (sb->s_magic != EXT4_SUPER_MAGIC)
		goto cantfind_ext4;
	sbi->s_kbytes_written = le64_to_cpu(es->s_kbytes_written);

	/* Warn if metadata_csum and gdt_csum are both set. */
	if (ext4_has_feature_metadata_csum(sb) &&
	    ext4_has_feature_gdt_csum(sb))
		ext4_warning(sb, "metadata_csum and uninit_bg are "
			     "redundant flags; please run fsck.");

	/* Check for a known checksum algorithm */
	if (!ext4_verify_csum_type(sb, es)) {
		ext4_msg(sb, KERN_ERR, "VFS: Found ext4 filesystem with "
			 "unknown checksum algorithm.");
		silent = 1;
		goto cantfind_ext4;
	}

	/* Load the checksum driver */
	sbi->s_chksum_driver = crypto_alloc_shash("crc32c", 0, 0);
	if (IS_ERR(sbi->s_chksum_driver)) {
		ext4_msg(sb, KERN_ERR, "Cannot load crc32c driver.");
		ret = PTR_ERR(sbi->s_chksum_driver);
		sbi->s_chksum_driver = NULL;
		goto failed_mount;
	}

	/* Check superblock checksum */
	if (!ext4_superblock_csum_verify(sb, es)) {
		ext4_msg(sb, KERN_ERR, "VFS: Found ext4 filesystem with "
			 "invalid superblock checksum.  Run e2fsck?");
		silent = 1;
		ret = -EFSBADCRC;
		goto cantfind_ext4;
	}

	/* Precompute checksum seed for all metadata */
	if (ext4_has_feature_csum_seed(sb))
		sbi->s_csum_seed = le32_to_cpu(es->s_checksum_seed);
	else if (ext4_has_metadata_csum(sb) || ext4_has_feature_ea_inode(sb))
		sbi->s_csum_seed = ext4_chksum(sbi, ~0, es->s_uuid,
					       sizeof(es->s_uuid));

	/* Set defaults before we parse the mount options */
	def_mount_opts = le32_to_cpu(es->s_default_mount_opts);
	set_opt(sb, INIT_INODE_TABLE);
	if (def_mount_opts & EXT4_DEFM_DEBUG)
		set_opt(sb, DEBUG);
	if (def_mount_opts & EXT4_DEFM_BSDGROUPS)
		set_opt(sb, GRPID);
	if (def_mount_opts & EXT4_DEFM_UID16)
		set_opt(sb, NO_UID32);
	/* xattr user namespace & acls are now defaulted on */
	set_opt(sb, XATTR_USER);
#ifdef CONFIG_EXT4_FS_POSIX_ACL
	set_opt(sb, POSIX_ACL);
#endif
	/* don't forget to enable journal_csum when metadata_csum is enabled. */
	if (ext4_has_metadata_csum(sb))
		set_opt(sb, JOURNAL_CHECKSUM);

	if ((def_mount_opts & EXT4_DEFM_JMODE) == EXT4_DEFM_JMODE_DATA)
		set_opt(sb, JOURNAL_DATA);
	else if ((def_mount_opts & EXT4_DEFM_JMODE) == EXT4_DEFM_JMODE_ORDERED)
		set_opt(sb, ORDERED_DATA);
	else if ((def_mount_opts & EXT4_DEFM_JMODE) == EXT4_DEFM_JMODE_WBACK)
		set_opt(sb, WRITEBACK_DATA);

	if (le16_to_cpu(sbi->s_es->s_errors) == EXT4_ERRORS_PANIC)
		set_opt(sb, ERRORS_PANIC);
	else if (le16_to_cpu(sbi->s_es->s_errors) == EXT4_ERRORS_CONTINUE)
		set_opt(sb, ERRORS_CONT);
	else
		set_opt(sb, ERRORS_RO);
	/* block_validity enabled by default; disable with noblock_validity */
	set_opt(sb, BLOCK_VALIDITY);
	if (def_mount_opts & EXT4_DEFM_DISCARD)
		set_opt(sb, DISCARD);

	sbi->s_resuid = make_kuid(&init_user_ns, le16_to_cpu(es->s_def_resuid));
	sbi->s_resgid = make_kgid(&init_user_ns, le16_to_cpu(es->s_def_resgid));
	sbi->s_commit_interval = JBD2_DEFAULT_MAX_COMMIT_AGE * HZ;
	sbi->s_min_batch_time = EXT4_DEF_MIN_BATCH_TIME;
	sbi->s_max_batch_time = EXT4_DEF_MAX_BATCH_TIME;

	if ((def_mount_opts & EXT4_DEFM_NOBARRIER) == 0)
		set_opt(sb, BARRIER);

	/*
	 * enable delayed allocation by default
	 * Use -o nodelalloc to turn it off
	 */
	if (!IS_EXT3_SB(sb) && !IS_EXT2_SB(sb) &&
	    ((def_mount_opts & EXT4_DEFM_NODELALLOC) == 0))
		set_opt(sb, DELALLOC);

	/*
	 * set default s_li_wait_mult for lazyinit, for the case there is
	 * no mount option specified.
	 */
	sbi->s_li_wait_mult = EXT4_DEF_LI_WAIT_MULT;

	if (le32_to_cpu(es->s_rev_level) == EXT4_GOOD_OLD_REV) {
		sbi->s_inode_size = EXT4_GOOD_OLD_INODE_SIZE;
		sbi->s_first_ino = EXT4_GOOD_OLD_FIRST_INO;
	} else {
		sbi->s_inode_size = le16_to_cpu(es->s_inode_size);
		sbi->s_first_ino = le32_to_cpu(es->s_first_ino);
		if (sbi->s_first_ino < EXT4_GOOD_OLD_FIRST_INO) {
			ext4_msg(sb, KERN_ERR, "invalid first ino: %u",
				 sbi->s_first_ino);
			goto failed_mount;
		}
		if ((sbi->s_inode_size < EXT4_GOOD_OLD_INODE_SIZE) ||
		    (!is_power_of_2(sbi->s_inode_size)) ||
		    (sbi->s_inode_size > blocksize)) {
			ext4_msg(sb, KERN_ERR,
			       "unsupported inode size: %d",
			       sbi->s_inode_size);
			goto failed_mount;
		}
		/*
		 * i_atime_extra is the last extra field available for
		 * [acm]times in struct ext4_inode. Checking for that
		 * field should suffice to ensure we have extra space
		 * for all three.
		 */
		if (sbi->s_inode_size >= offsetof(struct ext4_inode, i_atime_extra) +
			sizeof(((struct ext4_inode *)0)->i_atime_extra)) {
			sb->s_time_gran = 1;
			sb->s_time_max = EXT4_EXTRA_TIMESTAMP_MAX;
		} else {
			sb->s_time_gran = NSEC_PER_SEC;
			sb->s_time_max = EXT4_NON_EXTRA_TIMESTAMP_MAX;
		}
		sb->s_time_min = EXT4_TIMESTAMP_MIN;
	}
	if (sbi->s_inode_size > EXT4_GOOD_OLD_INODE_SIZE) {
		sbi->s_want_extra_isize = sizeof(struct ext4_inode) -
			EXT4_GOOD_OLD_INODE_SIZE;
		if (ext4_has_feature_extra_isize(sb)) {
			unsigned v, max = (sbi->s_inode_size -
					   EXT4_GOOD_OLD_INODE_SIZE);

			v = le16_to_cpu(es->s_want_extra_isize);
			if (v > max) {
				ext4_msg(sb, KERN_ERR,
					 "bad s_want_extra_isize: %d", v);
				goto failed_mount;
			}
			if (sbi->s_want_extra_isize < v)
				sbi->s_want_extra_isize = v;

			v = le16_to_cpu(es->s_min_extra_isize);
			if (v > max) {
				ext4_msg(sb, KERN_ERR,
					 "bad s_min_extra_isize: %d", v);
				goto failed_mount;
			}
			if (sbi->s_want_extra_isize < v)
				sbi->s_want_extra_isize = v;
		}
	}

	if (sbi->s_es->s_mount_opts[0]) {
		char *s_mount_opts = kstrndup(sbi->s_es->s_mount_opts,
					      sizeof(sbi->s_es->s_mount_opts),
					      GFP_KERNEL);
		if (!s_mount_opts)
			goto failed_mount;
		if (!parse_options(s_mount_opts, sb, &journal_devnum,
				   &journal_ioprio, 0)) {
			ext4_msg(sb, KERN_WARNING,
				 "failed to parse options in superblock: %s",
				 s_mount_opts);
		}
		kfree(s_mount_opts);
	}
	sbi->s_def_mount_opt = sbi->s_mount_opt;
	if (!parse_options((char *) data, sb, &journal_devnum,
			   &journal_ioprio, 0))
		goto failed_mount;

#ifdef CONFIG_UNICODE
	if (ext4_has_feature_casefold(sb) && !sbi->s_encoding) {
		const struct ext4_sb_encodings *encoding_info;
		struct unicode_map *encoding;
		__u16 encoding_flags;

		if (ext4_has_feature_encrypt(sb)) {
			ext4_msg(sb, KERN_ERR,
				 "Can't mount with encoding and encryption");
			goto failed_mount;
		}

		if (ext4_sb_read_encoding(es, &encoding_info,
					  &encoding_flags)) {
			ext4_msg(sb, KERN_ERR,
				 "Encoding requested by superblock is unknown");
			goto failed_mount;
		}

		encoding = utf8_load(encoding_info->version);
		if (IS_ERR(encoding)) {
			ext4_msg(sb, KERN_ERR,
				 "can't mount with superblock charset: %s-%s "
				 "not supported by the kernel. flags: 0x%x.",
				 encoding_info->name, encoding_info->version,
				 encoding_flags);
			goto failed_mount;
		}
		ext4_msg(sb, KERN_INFO,"Using encoding defined by superblock: "
			 "%s-%s with flags 0x%hx", encoding_info->name,
			 encoding_info->version?:"\b", encoding_flags);

		sbi->s_encoding = encoding;
		sbi->s_encoding_flags = encoding_flags;
	}
#endif

	if (test_opt(sb, DATA_FLAGS) == EXT4_MOUNT_JOURNAL_DATA) {
		printk_once(KERN_WARNING "EXT4-fs: Warning: mounting "
			    "with data=journal disables delayed "
			    "allocation and O_DIRECT support!\n");
		if (test_opt2(sb, EXPLICIT_DELALLOC)) {
			ext4_msg(sb, KERN_ERR, "can't mount with "
				 "both data=journal and delalloc");
			goto failed_mount;
		}
		if (test_opt(sb, DIOREAD_NOLOCK)) {
			ext4_msg(sb, KERN_ERR, "can't mount with "
				 "both data=journal and dioread_nolock");
			goto failed_mount;
		}
		if (test_opt(sb, DAX)) {
			ext4_msg(sb, KERN_ERR, "can't mount with "
				 "both data=journal and dax");
			goto failed_mount;
		}
		if (ext4_has_feature_encrypt(sb)) {
			ext4_msg(sb, KERN_WARNING,
				 "encrypted files will use data=ordered "
				 "instead of data journaling mode");
		}
		if (test_opt(sb, DELALLOC))
			clear_opt(sb, DELALLOC);
	} else {
		sb->s_iflags |= SB_I_CGROUPWB;
	}

	sb->s_flags = (sb->s_flags & ~SB_POSIXACL) |
		(test_opt(sb, POSIX_ACL) ? SB_POSIXACL : 0);

	if (le32_to_cpu(es->s_rev_level) == EXT4_GOOD_OLD_REV &&
	    (ext4_has_compat_features(sb) ||
	     ext4_has_ro_compat_features(sb) ||
	     ext4_has_incompat_features(sb)))
		ext4_msg(sb, KERN_WARNING,
		       "feature flags set on rev 0 fs, "
		       "running e2fsck is recommended");

	if (es->s_creator_os == cpu_to_le32(EXT4_OS_HURD)) {
		set_opt2(sb, HURD_COMPAT);
		if (ext4_has_feature_64bit(sb)) {
			ext4_msg(sb, KERN_ERR,
				 "The Hurd can't support 64-bit file systems");
			goto failed_mount;
		}

		/*
		 * ea_inode feature uses l_i_version field which is not
		 * available in HURD_COMPAT mode.
		 */
		if (ext4_has_feature_ea_inode(sb)) {
			ext4_msg(sb, KERN_ERR,
				 "ea_inode feature is not supported for Hurd");
			goto failed_mount;
		}
	}

	if (IS_EXT2_SB(sb)) {
		if (ext2_feature_set_ok(sb))
			ext4_msg(sb, KERN_INFO, "mounting ext2 file system "
				 "using the ext4 subsystem");
		else {
			/*
			 * If we're probing be silent, if this looks like
			 * it's actually an ext[34] filesystem.
			 */
			if (silent && ext4_feature_set_ok(sb, sb_rdonly(sb)))
				goto failed_mount;
			ext4_msg(sb, KERN_ERR, "couldn't mount as ext2 due "
				 "to feature incompatibilities");
			goto failed_mount;
		}
	}

	if (IS_EXT3_SB(sb)) {
		if (ext3_feature_set_ok(sb))
			ext4_msg(sb, KERN_INFO, "mounting ext3 file system "
				 "using the ext4 subsystem");
		else {
			/*
			 * If we're probing be silent, if this looks like
			 * it's actually an ext4 filesystem.
			 */
			if (silent && ext4_feature_set_ok(sb, sb_rdonly(sb)))
				goto failed_mount;
			ext4_msg(sb, KERN_ERR, "couldn't mount as ext3 due "
				 "to feature incompatibilities");
			goto failed_mount;
		}
	}

	/*
	 * Check feature flags regardless of the revision level, since we
	 * previously didn't change the revision level when setting the flags,
	 * so there is a chance incompat flags are set on a rev 0 filesystem.
	 */
	if (!ext4_feature_set_ok(sb, (sb_rdonly(sb))))
		goto failed_mount;

	blocksize = BLOCK_SIZE << le32_to_cpu(es->s_log_block_size);
	if (blocksize < EXT4_MIN_BLOCK_SIZE ||
	    blocksize > EXT4_MAX_BLOCK_SIZE) {
		ext4_msg(sb, KERN_ERR,
		       "Unsupported filesystem blocksize %d (%d log_block_size)",
			 blocksize, le32_to_cpu(es->s_log_block_size));
		goto failed_mount;
	}
	if (le32_to_cpu(es->s_log_block_size) >
	    (EXT4_MAX_BLOCK_LOG_SIZE - EXT4_MIN_BLOCK_LOG_SIZE)) {
		ext4_msg(sb, KERN_ERR,
			 "Invalid log block size: %u",
			 le32_to_cpu(es->s_log_block_size));
		goto failed_mount;
	}
	if (le32_to_cpu(es->s_log_cluster_size) >
	    (EXT4_MAX_CLUSTER_LOG_SIZE - EXT4_MIN_BLOCK_LOG_SIZE)) {
		ext4_msg(sb, KERN_ERR,
			 "Invalid log cluster size: %u",
			 le32_to_cpu(es->s_log_cluster_size));
		goto failed_mount;
	}

	if (le16_to_cpu(sbi->s_es->s_reserved_gdt_blocks) > (blocksize / 4)) {
		ext4_msg(sb, KERN_ERR,
			 "Number of reserved GDT blocks insanely large: %d",
			 le16_to_cpu(sbi->s_es->s_reserved_gdt_blocks));
		goto failed_mount;
	}

	if (sbi->s_mount_opt & EXT4_MOUNT_DAX) {
		if (ext4_has_feature_inline_data(sb)) {
			ext4_msg(sb, KERN_ERR, "Cannot use DAX on a filesystem"
					" that may contain inline data");
			goto failed_mount;
		}
		if (!bdev_dax_supported(sb->s_bdev, blocksize)) {
			ext4_msg(sb, KERN_ERR,
				"DAX unsupported by block device.");
			goto failed_mount;
		}
	}

	if (ext4_has_feature_encrypt(sb) && es->s_encryption_level) {
		ext4_msg(sb, KERN_ERR, "Unsupported encryption level %d",
			 es->s_encryption_level);
		goto failed_mount;
	}

	if (sb->s_blocksize != blocksize) {
		/* Validate the filesystem blocksize */
		if (!sb_set_blocksize(sb, blocksize)) {
			ext4_msg(sb, KERN_ERR, "bad block size %d",
					blocksize);
			goto failed_mount;
		}

		brelse(bh);
		logical_sb_block = sb_block * EXT4_MIN_BLOCK_SIZE;
		offset = do_div(logical_sb_block, blocksize);
		bh = sb_bread_unmovable(sb, logical_sb_block);
		if (!bh) {
			ext4_msg(sb, KERN_ERR,
			       "Can't read superblock on 2nd try");
			goto failed_mount;
		}
		es = (struct ext4_super_block *)(bh->b_data + offset);
		sbi->s_es = es;
		if (es->s_magic != cpu_to_le16(EXT4_SUPER_MAGIC)) {
			ext4_msg(sb, KERN_ERR,
			       "Magic mismatch, very weird!");
			goto failed_mount;
		}
	}

	has_huge_files = ext4_has_feature_huge_file(sb);
	sbi->s_bitmap_maxbytes = ext4_max_bitmap_size(sb->s_blocksize_bits,
						      has_huge_files);
	sb->s_maxbytes = ext4_max_size(sb->s_blocksize_bits, has_huge_files);

	sbi->s_desc_size = le16_to_cpu(es->s_desc_size);
	if (ext4_has_feature_64bit(sb)) {
		if (sbi->s_desc_size < EXT4_MIN_DESC_SIZE_64BIT ||
		    sbi->s_desc_size > EXT4_MAX_DESC_SIZE ||
		    !is_power_of_2(sbi->s_desc_size)) {
			ext4_msg(sb, KERN_ERR,
			       "unsupported descriptor size %lu",
			       sbi->s_desc_size);
			goto failed_mount;
		}
	} else
		sbi->s_desc_size = EXT4_MIN_DESC_SIZE;

	sbi->s_blocks_per_group = le32_to_cpu(es->s_blocks_per_group);
	sbi->s_inodes_per_group = le32_to_cpu(es->s_inodes_per_group);

	sbi->s_inodes_per_block = blocksize / EXT4_INODE_SIZE(sb);
	if (sbi->s_inodes_per_block == 0)
		goto cantfind_ext4;
	if (sbi->s_inodes_per_group < sbi->s_inodes_per_block ||
	    sbi->s_inodes_per_group > blocksize * 8) {
		ext4_msg(sb, KERN_ERR, "invalid inodes per group: %lu\n",
			 sbi->s_blocks_per_group);
		goto failed_mount;
	}
	sbi->s_itb_per_group = sbi->s_inodes_per_group /
					sbi->s_inodes_per_block;
	sbi->s_desc_per_block = blocksize / EXT4_DESC_SIZE(sb);
	sbi->s_sbh = bh;
	sbi->s_mount_state = le16_to_cpu(es->s_state);
	sbi->s_addr_per_block_bits = ilog2(EXT4_ADDR_PER_BLOCK(sb));
	sbi->s_desc_per_block_bits = ilog2(EXT4_DESC_PER_BLOCK(sb));

	for (i = 0; i < 4; i++)
		sbi->s_hash_seed[i] = le32_to_cpu(es->s_hash_seed[i]);
	sbi->s_def_hash_version = es->s_def_hash_version;
	if (ext4_has_feature_dir_index(sb)) {
		i = le32_to_cpu(es->s_flags);
		if (i & EXT2_FLAGS_UNSIGNED_HASH)
			sbi->s_hash_unsigned = 3;
		else if ((i & EXT2_FLAGS_SIGNED_HASH) == 0) {
#ifdef __CHAR_UNSIGNED__
			if (!sb_rdonly(sb))
				es->s_flags |=
					cpu_to_le32(EXT2_FLAGS_UNSIGNED_HASH);
			sbi->s_hash_unsigned = 3;
#else
			if (!sb_rdonly(sb))
				es->s_flags |=
					cpu_to_le32(EXT2_FLAGS_SIGNED_HASH);
#endif
		}
	}

	/* Handle clustersize */
	clustersize = BLOCK_SIZE << le32_to_cpu(es->s_log_cluster_size);
	has_bigalloc = ext4_has_feature_bigalloc(sb);
	if (has_bigalloc) {
		if (clustersize < blocksize) {
			ext4_msg(sb, KERN_ERR,
				 "cluster size (%d) smaller than "
				 "block size (%d)", clustersize, blocksize);
			goto failed_mount;
		}
		sbi->s_cluster_bits = le32_to_cpu(es->s_log_cluster_size) -
			le32_to_cpu(es->s_log_block_size);
		sbi->s_clusters_per_group =
			le32_to_cpu(es->s_clusters_per_group);
		if (sbi->s_clusters_per_group > blocksize * 8) {
			ext4_msg(sb, KERN_ERR,
				 "#clusters per group too big: %lu",
				 sbi->s_clusters_per_group);
			goto failed_mount;
		}
		if (sbi->s_blocks_per_group !=
		    (sbi->s_clusters_per_group * (clustersize / blocksize))) {
			ext4_msg(sb, KERN_ERR, "blocks per group (%lu) and "
				 "clusters per group (%lu) inconsistent",
				 sbi->s_blocks_per_group,
				 sbi->s_clusters_per_group);
			goto failed_mount;
		}
	} else {
		if (clustersize != blocksize) {
			ext4_msg(sb, KERN_ERR,
				 "fragment/cluster size (%d) != "
				 "block size (%d)", clustersize, blocksize);
			goto failed_mount;
		}
		if (sbi->s_blocks_per_group > blocksize * 8) {
			ext4_msg(sb, KERN_ERR,
				 "#blocks per group too big: %lu",
				 sbi->s_blocks_per_group);
			goto failed_mount;
		}
		sbi->s_clusters_per_group = sbi->s_blocks_per_group;
		sbi->s_cluster_bits = 0;
	}
	sbi->s_cluster_ratio = clustersize / blocksize;

	/* Do we have standard group size of clustersize * 8 blocks ? */
	if (sbi->s_blocks_per_group == clustersize << 3)
		set_opt2(sb, STD_GROUP_SIZE);

	/*
	 * Test whether we have more sectors than will fit in sector_t,
	 * and whether the max offset is addressable by the page cache.
	 */
	err = generic_check_addressable(sb->s_blocksize_bits,
					ext4_blocks_count(es));
	if (err) {
		ext4_msg(sb, KERN_ERR, "filesystem"
			 " too large to mount safely on this system");
		goto failed_mount;
	}

	if (EXT4_BLOCKS_PER_GROUP(sb) == 0)
		goto cantfind_ext4;

	/* check blocks count against device size */
	blocks_count = sb->s_bdev->bd_inode->i_size >> sb->s_blocksize_bits;
	if (blocks_count && ext4_blocks_count(es) > blocks_count) {
		ext4_msg(sb, KERN_WARNING, "bad geometry: block count %llu "
		       "exceeds size of device (%llu blocks)",
		       ext4_blocks_count(es), blocks_count);
		goto failed_mount;
	}

	/*
	 * It makes no sense for the first data block to be beyond the end
	 * of the filesystem.
	 */
	if (le32_to_cpu(es->s_first_data_block) >= ext4_blocks_count(es)) {
		ext4_msg(sb, KERN_WARNING, "bad geometry: first data "
			 "block %u is beyond end of filesystem (%llu)",
			 le32_to_cpu(es->s_first_data_block),
			 ext4_blocks_count(es));
		goto failed_mount;
	}
	if ((es->s_first_data_block == 0) && (es->s_log_block_size == 0) &&
	    (sbi->s_cluster_ratio == 1)) {
		ext4_msg(sb, KERN_WARNING, "bad geometry: first data "
			 "block is 0 with a 1k block and cluster size");
		goto failed_mount;
	}

	blocks_count = (ext4_blocks_count(es) -
			le32_to_cpu(es->s_first_data_block) +
			EXT4_BLOCKS_PER_GROUP(sb) - 1);
	do_div(blocks_count, EXT4_BLOCKS_PER_GROUP(sb));
	if (blocks_count > ((uint64_t)1<<32) - EXT4_DESC_PER_BLOCK(sb)) {
		ext4_msg(sb, KERN_WARNING, "groups count too large: %u "
		       "(block count %llu, first data block %u, "
		       "blocks per group %lu)", sbi->s_groups_count,
		       ext4_blocks_count(es),
		       le32_to_cpu(es->s_first_data_block),
		       EXT4_BLOCKS_PER_GROUP(sb));
		goto failed_mount;
	}
	sbi->s_groups_count = blocks_count;
	sbi->s_blockfile_groups = min_t(ext4_group_t, sbi->s_groups_count,
			(EXT4_MAX_BLOCK_FILE_PHYS / EXT4_BLOCKS_PER_GROUP(sb)));
	if (((u64)sbi->s_groups_count * sbi->s_inodes_per_group) !=
	    le32_to_cpu(es->s_inodes_count)) {
		ext4_msg(sb, KERN_ERR, "inodes count not valid: %u vs %llu",
			 le32_to_cpu(es->s_inodes_count),
			 ((u64)sbi->s_groups_count * sbi->s_inodes_per_group));
		ret = -EINVAL;
		goto failed_mount;
	}
	db_count = (sbi->s_groups_count + EXT4_DESC_PER_BLOCK(sb) - 1) /
		   EXT4_DESC_PER_BLOCK(sb);
	if (ext4_has_feature_meta_bg(sb)) {
		if (le32_to_cpu(es->s_first_meta_bg) > db_count) {
			ext4_msg(sb, KERN_WARNING,
				 "first meta block group too large: %u "
				 "(group descriptor block count %u)",
				 le32_to_cpu(es->s_first_meta_bg), db_count);
			goto failed_mount;
		}
	}
	sbi->s_group_desc = kvmalloc_array(db_count,
					   sizeof(struct buffer_head *),
					   GFP_KERNEL);
	if (sbi->s_group_desc == NULL) {
		ext4_msg(sb, KERN_ERR, "not enough memory");
		ret = -ENOMEM;
		goto failed_mount;
	}

	bgl_lock_init(sbi->s_blockgroup_lock);

	/* Pre-read the descriptors into the buffer cache */
	for (i = 0; i < db_count; i++) {
		block = descriptor_loc(sb, logical_sb_block, i);
		sb_breadahead(sb, block);
	}

	for (i = 0; i < db_count; i++) {
		block = descriptor_loc(sb, logical_sb_block, i);
		sbi->s_group_desc[i] = sb_bread_unmovable(sb, block);
		if (!sbi->s_group_desc[i]) {
			ext4_msg(sb, KERN_ERR,
			       "can't read group descriptor %d", i);
			db_count = i;
			goto failed_mount2;
		}
	}
	sbi->s_gdb_count = db_count;
	if (!ext4_check_descriptors(sb, logical_sb_block, &first_not_zeroed)) {
		ext4_msg(sb, KERN_ERR, "group descriptors corrupted!");
		ret = -EFSCORRUPTED;
		goto failed_mount2;
	}

	timer_setup(&sbi->s_err_report, print_daily_error_info, 0);

	/* Register extent status tree shrinker */
	if (ext4_es_register_shrinker(sbi))
		goto failed_mount3;

	sbi->s_stripe = ext4_get_stripe_size(sbi);
	sbi->s_extent_max_zeroout_kb = 32;

	/*
	 * set up enough so that it can read an inode
	 */
	sb->s_op = &ext4_sops;
	sb->s_export_op = &ext4_export_ops;
	sb->s_xattr = ext4_xattr_handlers;
#ifdef CONFIG_FS_ENCRYPTION
	sb->s_cop = &ext4_cryptops;
#endif
#ifdef CONFIG_FS_VERITY
	sb->s_vop = &ext4_verityops;
#endif
#ifdef CONFIG_QUOTA
	sb->dq_op = &ext4_quota_operations;
	if (ext4_has_feature_quota(sb))
		sb->s_qcop = &dquot_quotactl_sysfile_ops;
	else
		sb->s_qcop = &ext4_qctl_operations;
	sb->s_quota_types = QTYPE_MASK_USR | QTYPE_MASK_GRP | QTYPE_MASK_PRJ;
#endif
	memcpy(&sb->s_uuid, es->s_uuid, sizeof(es->s_uuid));

	INIT_LIST_HEAD(&sbi->s_orphan); /* unlinked but open files */
	mutex_init(&sbi->s_orphan_lock);

	sb->s_root = NULL;

	needs_recovery = (es->s_last_orphan != 0 ||
			  ext4_has_feature_journal_needs_recovery(sb));

	if (ext4_has_feature_mmp(sb) && !sb_rdonly(sb))
		if (ext4_multi_mount_protect(sb, le64_to_cpu(es->s_mmp_block)))
			goto failed_mount3a;

	/*
	 * The first inode we look at is the journal inode.  Don't try
	 * root first: it may be modified in the journal!
	 */
	if (!test_opt(sb, NOLOAD) && ext4_has_feature_journal(sb)) {
		err = ext4_load_journal(sb, es, journal_devnum);
		if (err)
			goto failed_mount3a;
	} else if (test_opt(sb, NOLOAD) && !sb_rdonly(sb) &&
		   ext4_has_feature_journal_needs_recovery(sb)) {
		ext4_msg(sb, KERN_ERR, "required journal recovery "
		       "suppressed and not mounted read-only");
		goto failed_mount_wq;
	} else {
		/* Nojournal mode, all journal mount options are illegal */
		if (test_opt2(sb, EXPLICIT_JOURNAL_CHECKSUM)) {
			ext4_msg(sb, KERN_ERR, "can't mount with "
				 "journal_checksum, fs mounted w/o journal");
			goto failed_mount_wq;
		}
		if (test_opt(sb, JOURNAL_ASYNC_COMMIT)) {
			ext4_msg(sb, KERN_ERR, "can't mount with "
				 "journal_async_commit, fs mounted w/o journal");
			goto failed_mount_wq;
		}
		if (sbi->s_commit_interval != JBD2_DEFAULT_MAX_COMMIT_AGE*HZ) {
			ext4_msg(sb, KERN_ERR, "can't mount with "
				 "commit=%lu, fs mounted w/o journal",
				 sbi->s_commit_interval / HZ);
			goto failed_mount_wq;
		}
		if (EXT4_MOUNT_DATA_FLAGS &
		    (sbi->s_mount_opt ^ sbi->s_def_mount_opt)) {
			ext4_msg(sb, KERN_ERR, "can't mount with "
				 "data=, fs mounted w/o journal");
			goto failed_mount_wq;
		}
		sbi->s_def_mount_opt &= ~EXT4_MOUNT_JOURNAL_CHECKSUM;
		clear_opt(sb, JOURNAL_CHECKSUM);
		clear_opt(sb, DATA_FLAGS);
		sbi->s_journal = NULL;
		needs_recovery = 0;
		goto no_journal;
	}

	if (ext4_has_feature_64bit(sb) &&
	    !jbd2_journal_set_features(EXT4_SB(sb)->s_journal, 0, 0,
				       JBD2_FEATURE_INCOMPAT_64BIT)) {
		ext4_msg(sb, KERN_ERR, "Failed to set 64-bit journal feature");
		goto failed_mount_wq;
	}

	if (!set_journal_csum_feature_set(sb)) {
		ext4_msg(sb, KERN_ERR, "Failed to set journal checksum "
			 "feature set");
		goto failed_mount_wq;
	}

	/* We have now updated the journal if required, so we can
	 * validate the data journaling mode. */
	switch (test_opt(sb, DATA_FLAGS)) {
	case 0:
		/* No mode set, assume a default based on the journal
		 * capabilities: ORDERED_DATA if the journal can
		 * cope, else JOURNAL_DATA
		 */
		if (jbd2_journal_check_available_features
		    (sbi->s_journal, 0, 0, JBD2_FEATURE_INCOMPAT_REVOKE)) {
			set_opt(sb, ORDERED_DATA);
			sbi->s_def_mount_opt |= EXT4_MOUNT_ORDERED_DATA;
		} else {
			set_opt(sb, JOURNAL_DATA);
			sbi->s_def_mount_opt |= EXT4_MOUNT_JOURNAL_DATA;
		}
		break;

	case EXT4_MOUNT_ORDERED_DATA:
	case EXT4_MOUNT_WRITEBACK_DATA:
		if (!jbd2_journal_check_available_features
		    (sbi->s_journal, 0, 0, JBD2_FEATURE_INCOMPAT_REVOKE)) {
			ext4_msg(sb, KERN_ERR, "Journal does not support "
			       "requested data journaling mode");
			goto failed_mount_wq;
		}
	default:
		break;
	}

	if (test_opt(sb, DATA_FLAGS) == EXT4_MOUNT_ORDERED_DATA &&
	    test_opt(sb, JOURNAL_ASYNC_COMMIT)) {
		ext4_msg(sb, KERN_ERR, "can't mount with "
			"journal_async_commit in data=ordered mode");
		goto failed_mount_wq;
	}

	set_task_ioprio(sbi->s_journal->j_task, journal_ioprio);

	sbi->s_journal->j_commit_callback = ext4_journal_commit_callback;

no_journal:
	if (!test_opt(sb, NO_MBCACHE)) {
		sbi->s_ea_block_cache = ext4_xattr_create_cache();
		if (!sbi->s_ea_block_cache) {
			ext4_msg(sb, KERN_ERR,
				 "Failed to create ea_block_cache");
			goto failed_mount_wq;
		}

		if (ext4_has_feature_ea_inode(sb)) {
			sbi->s_ea_inode_cache = ext4_xattr_create_cache();
			if (!sbi->s_ea_inode_cache) {
				ext4_msg(sb, KERN_ERR,
					 "Failed to create ea_inode_cache");
				goto failed_mount_wq;
			}
		}
	}

	if (ext4_has_feature_verity(sb) && blocksize != PAGE_SIZE) {
		ext4_msg(sb, KERN_ERR, "Unsupported blocksize for fs-verity");
		goto failed_mount_wq;
	}

	if (DUMMY_ENCRYPTION_ENABLED(sbi) && !sb_rdonly(sb) &&
	    !ext4_has_feature_encrypt(sb)) {
		ext4_set_feature_encrypt(sb);
		ext4_commit_super(sb, 1);
	}

	/*
	 * Get the # of file system overhead blocks from the
	 * superblock if present.
	 */
	if (es->s_overhead_clusters)
		sbi->s_overhead = le32_to_cpu(es->s_overhead_clusters);
	else {
		err = ext4_calculate_overhead(sb);
		if (err)
			goto failed_mount_wq;
	}

	/*
	 * The maximum number of concurrent works can be high and
	 * concurrency isn't really necessary.  Limit it to 1.
	 */
	EXT4_SB(sb)->rsv_conversion_wq =
		alloc_workqueue("ext4-rsv-conversion", WQ_MEM_RECLAIM | WQ_UNBOUND, 1);
	if (!EXT4_SB(sb)->rsv_conversion_wq) {
		printk(KERN_ERR "EXT4-fs: failed to create workqueue\n");
		ret = -ENOMEM;
		goto failed_mount4;
	}

	/*
	 * The jbd2_journal_load will have done any necessary log recovery,
	 * so we can safely mount the rest of the filesystem now.
	 */

	root = ext4_iget(sb, EXT4_ROOT_INO, EXT4_IGET_SPECIAL);
	if (IS_ERR(root)) {
		ext4_msg(sb, KERN_ERR, "get root inode failed");
		ret = PTR_ERR(root);
		root = NULL;
		goto failed_mount4;
	}
	if (!S_ISDIR(root->i_mode) || !root->i_blocks || !root->i_size) {
		ext4_msg(sb, KERN_ERR, "corrupt root inode, run e2fsck");
		iput(root);
		goto failed_mount4;
	}

#ifdef CONFIG_UNICODE
	if (sbi->s_encoding)
		sb->s_d_op = &ext4_dentry_ops;
#endif

	sb->s_root = d_make_root(root);
	if (!sb->s_root) {
		ext4_msg(sb, KERN_ERR, "get root dentry failed");
		ret = -ENOMEM;
		goto failed_mount4;
	}

	ret = ext4_setup_super(sb, es, sb_rdonly(sb));
	if (ret == -EROFS) {
		sb->s_flags |= SB_RDONLY;
		ret = 0;
	} else if (ret)
		goto failed_mount4a;

	ext4_set_resv_clusters(sb);

	err = ext4_setup_system_zone(sb);
	if (err) {
		ext4_msg(sb, KERN_ERR, "failed to initialize system "
			 "zone (%d)", err);
		goto failed_mount4a;
	}

	ext4_ext_init(sb);
	err = ext4_mb_init(sb);
	if (err) {
		ext4_msg(sb, KERN_ERR, "failed to initialize mballoc (%d)",
			 err);
		goto failed_mount5;
	}

	block = ext4_count_free_clusters(sb);
	ext4_free_blocks_count_set(sbi->s_es, 
				   EXT4_C2B(sbi, block));
	ext4_superblock_csum_set(sb);
	err = percpu_counter_init(&sbi->s_freeclusters_counter, block,
				  GFP_KERNEL);
	if (!err) {
		unsigned long freei = ext4_count_free_inodes(sb);
		sbi->s_es->s_free_inodes_count = cpu_to_le32(freei);
		ext4_superblock_csum_set(sb);
		err = percpu_counter_init(&sbi->s_freeinodes_counter, freei,
					  GFP_KERNEL);
	}
	if (!err)
		err = percpu_counter_init(&sbi->s_dirs_counter,
					  ext4_count_dirs(sb), GFP_KERNEL);
	if (!err)
		err = percpu_counter_init(&sbi->s_dirtyclusters_counter, 0,
					  GFP_KERNEL);
	if (!err)
		err = percpu_init_rwsem(&sbi->s_journal_flag_rwsem);

	if (err) {
		ext4_msg(sb, KERN_ERR, "insufficient memory");
		goto failed_mount6;
	}

	if (ext4_has_feature_flex_bg(sb))
		if (!ext4_fill_flex_info(sb)) {
			ext4_msg(sb, KERN_ERR,
			       "unable to initialize "
			       "flex_bg meta info!");
			goto failed_mount6;
		}

	err = ext4_register_li_request(sb, first_not_zeroed);
	if (err)
		goto failed_mount6;

	err = ext4_register_sysfs(sb);
	if (err)
		goto failed_mount7;

#ifdef CONFIG_QUOTA
	/* Enable quota usage during mount. */
	if (ext4_has_feature_quota(sb) && !sb_rdonly(sb)) {
		err = ext4_enable_quotas(sb);
		if (err)
			goto failed_mount8;
	}
#endif  /* CONFIG_QUOTA */

	EXT4_SB(sb)->s_mount_state |= EXT4_ORPHAN_FS;
	ext4_orphan_cleanup(sb, es);
	EXT4_SB(sb)->s_mount_state &= ~EXT4_ORPHAN_FS;
	if (needs_recovery) {
		ext4_msg(sb, KERN_INFO, "recovery complete");
		ext4_mark_recovery_complete(sb, es);
	}
	if (EXT4_SB(sb)->s_journal) {
		if (test_opt(sb, DATA_FLAGS) == EXT4_MOUNT_JOURNAL_DATA)
			descr = " journalled data mode";
		else if (test_opt(sb, DATA_FLAGS) == EXT4_MOUNT_ORDERED_DATA)
			descr = " ordered data mode";
		else
			descr = " writeback data mode";
	} else
		descr = "out journal";

	if (test_opt(sb, DISCARD)) {
		struct request_queue *q = bdev_get_queue(sb->s_bdev);
		if (!blk_queue_discard(q))
			ext4_msg(sb, KERN_WARNING,
				 "mounting with \"discard\" option, but "
				 "the device does not support discard");
	}

	if (___ratelimit(&ext4_mount_msg_ratelimit, "EXT4-fs mount"))
		ext4_msg(sb, KERN_INFO, "mounted filesystem with%s. "
			 "Opts: %.*s%s%s", descr,
			 (int) sizeof(sbi->s_es->s_mount_opts),
			 sbi->s_es->s_mount_opts,
			 *sbi->s_es->s_mount_opts ? "; " : "", orig_data);

	if (es->s_error_count)
		mod_timer(&sbi->s_err_report, jiffies + 300*HZ); /* 5 minutes */

	/* Enable message ratelimiting. Default is 10 messages per 5 secs. */
	ratelimit_state_init(&sbi->s_err_ratelimit_state, 5 * HZ, 10);
	ratelimit_state_init(&sbi->s_warning_ratelimit_state, 5 * HZ, 10);
	ratelimit_state_init(&sbi->s_msg_ratelimit_state, 5 * HZ, 10);

	kfree(orig_data);
	return 0;

cantfind_ext4:
	if (!silent)
		ext4_msg(sb, KERN_ERR, "VFS: Can't find ext4 filesystem");
	goto failed_mount;

#ifdef CONFIG_QUOTA
failed_mount8:
	ext4_unregister_sysfs(sb);
#endif
failed_mount7:
	ext4_unregister_li_request(sb);
failed_mount6:
	ext4_mb_release(sb);
	if (sbi->s_flex_groups)
		kvfree(sbi->s_flex_groups);
	percpu_counter_destroy(&sbi->s_freeclusters_counter);
	percpu_counter_destroy(&sbi->s_freeinodes_counter);
	percpu_counter_destroy(&sbi->s_dirs_counter);
	percpu_counter_destroy(&sbi->s_dirtyclusters_counter);
	percpu_free_rwsem(&sbi->s_journal_flag_rwsem);
failed_mount5:
	ext4_ext_release(sb);
	ext4_release_system_zone(sb);
failed_mount4a:
	dput(sb->s_root);
	sb->s_root = NULL;
failed_mount4:
	ext4_msg(sb, KERN_ERR, "mount failed");
	if (EXT4_SB(sb)->rsv_conversion_wq)
		destroy_workqueue(EXT4_SB(sb)->rsv_conversion_wq);
failed_mount_wq:
	ext4_xattr_destroy_cache(sbi->s_ea_inode_cache);
	sbi->s_ea_inode_cache = NULL;

	ext4_xattr_destroy_cache(sbi->s_ea_block_cache);
	sbi->s_ea_block_cache = NULL;

	if (sbi->s_journal) {
		jbd2_journal_destroy(sbi->s_journal);
		sbi->s_journal = NULL;
	}
failed_mount3a:
	ext4_es_unregister_shrinker(sbi);
failed_mount3:
	del_timer_sync(&sbi->s_err_report);
	if (sbi->s_mmp_tsk)
		kthread_stop(sbi->s_mmp_tsk);
failed_mount2:
	for (i = 0; i < db_count; i++)
		brelse(sbi->s_group_desc[i]);
	kvfree(sbi->s_group_desc);
failed_mount:
	if (sbi->s_chksum_driver)
		crypto_free_shash(sbi->s_chksum_driver);

#ifdef CONFIG_UNICODE
	utf8_unload(sbi->s_encoding);
#endif

#ifdef CONFIG_QUOTA
	for (i = 0; i < EXT4_MAXQUOTAS; i++)
		kfree(get_qf_name(sb, sbi, i));
#endif
	ext4_blkdev_remove(sbi);
	brelse(bh);
out_fail:
	sb->s_fs_info = NULL;
	kfree(sbi->s_blockgroup_lock);
out_free_base:
	kfree(sbi);
	kfree(orig_data);
	fs_put_dax(dax_dev);
	return err ? err : ret;
}

/*
 * Setup any per-fs journal parameters now.  We'll do this both on
 * initial mount, once the journal has been initialised but before we've
 * done any recovery; and again on any subsequent remount.
 */
static void ext4_init_journal_params(struct super_block *sb, journal_t *journal)
{
	struct ext4_sb_info *sbi = EXT4_SB(sb);

	journal->j_commit_interval = sbi->s_commit_interval;
	journal->j_min_batch_time = sbi->s_min_batch_time;
	journal->j_max_batch_time = sbi->s_max_batch_time;

	write_lock(&journal->j_state_lock);
	if (test_opt(sb, BARRIER))
		journal->j_flags |= JBD2_BARRIER;
	else
		journal->j_flags &= ~JBD2_BARRIER;
	if (test_opt(sb, DATA_ERR_ABORT))
		journal->j_flags |= JBD2_ABORT_ON_SYNCDATA_ERR;
	else
		journal->j_flags &= ~JBD2_ABORT_ON_SYNCDATA_ERR;
	write_unlock(&journal->j_state_lock);
}

static struct inode *ext4_get_journal_inode(struct super_block *sb,
					     unsigned int journal_inum)
{
	struct inode *journal_inode;

	/*
	 * Test for the existence of a valid inode on disk.  Bad things
	 * happen if we iget() an unused inode, as the subsequent iput()
	 * will try to delete it.
	 */
	journal_inode = ext4_iget(sb, journal_inum, EXT4_IGET_SPECIAL);
	if (IS_ERR(journal_inode)) {
		ext4_msg(sb, KERN_ERR, "no journal found");
		return NULL;
	}
	if (!journal_inode->i_nlink) {
		make_bad_inode(journal_inode);
		iput(journal_inode);
		ext4_msg(sb, KERN_ERR, "journal inode is deleted");
		return NULL;
	}

	jbd_debug(2, "Journal inode found at %p: %lld bytes\n",
		  journal_inode, journal_inode->i_size);
	if (!S_ISREG(journal_inode->i_mode)) {
		ext4_msg(sb, KERN_ERR, "invalid journal inode");
		iput(journal_inode);
		return NULL;
	}
	return journal_inode;
}

static journal_t *ext4_get_journal(struct super_block *sb,
				   unsigned int journal_inum)
{
	struct inode *journal_inode;
	journal_t *journal;

	BUG_ON(!ext4_has_feature_journal(sb));

	journal_inode = ext4_get_journal_inode(sb, journal_inum);
	if (!journal_inode)
		return NULL;

	journal = jbd2_journal_init_inode(journal_inode);
	if (!journal) {
		ext4_msg(sb, KERN_ERR, "Could not load journal inode");
		iput(journal_inode);
		return NULL;
	}
	journal->j_private = sb;
	ext4_init_journal_params(sb, journal);
	return journal;
}

static journal_t *ext4_get_dev_journal(struct super_block *sb,
				       dev_t j_dev)
{
	struct buffer_head *bh;
	journal_t *journal;
	ext4_fsblk_t start;
	ext4_fsblk_t len;
	int hblock, blocksize;
	ext4_fsblk_t sb_block;
	unsigned long offset;
	struct ext4_super_block *es;
	struct block_device *bdev;

	BUG_ON(!ext4_has_feature_journal(sb));

	bdev = ext4_blkdev_get(j_dev, sb);
	if (bdev == NULL)
		return NULL;

	blocksize = sb->s_blocksize;
	hblock = bdev_logical_block_size(bdev);
	if (blocksize < hblock) {
		ext4_msg(sb, KERN_ERR,
			"blocksize too small for journal device");
		goto out_bdev;
	}

	sb_block = EXT4_MIN_BLOCK_SIZE / blocksize;
	offset = EXT4_MIN_BLOCK_SIZE % blocksize;
	set_blocksize(bdev, blocksize);
	if (!(bh = __bread(bdev, sb_block, blocksize))) {
		ext4_msg(sb, KERN_ERR, "couldn't read superblock of "
		       "external journal");
		goto out_bdev;
	}

	es = (struct ext4_super_block *) (bh->b_data + offset);
	if ((le16_to_cpu(es->s_magic) != EXT4_SUPER_MAGIC) ||
	    !(le32_to_cpu(es->s_feature_incompat) &
	      EXT4_FEATURE_INCOMPAT_JOURNAL_DEV)) {
		ext4_msg(sb, KERN_ERR, "external journal has "
					"bad superblock");
		brelse(bh);
		goto out_bdev;
	}

	if ((le32_to_cpu(es->s_feature_ro_compat) &
	     EXT4_FEATURE_RO_COMPAT_METADATA_CSUM) &&
	    es->s_checksum != ext4_superblock_csum(sb, es)) {
		ext4_msg(sb, KERN_ERR, "external journal has "
				       "corrupt superblock");
		brelse(bh);
		goto out_bdev;
	}

	if (memcmp(EXT4_SB(sb)->s_es->s_journal_uuid, es->s_uuid, 16)) {
		ext4_msg(sb, KERN_ERR, "journal UUID does not match");
		brelse(bh);
		goto out_bdev;
	}

	len = ext4_blocks_count(es);
	start = sb_block + 1;
	brelse(bh);	/* we're done with the superblock */

	journal = jbd2_journal_init_dev(bdev, sb->s_bdev,
					start, len, blocksize);
	if (!journal) {
		ext4_msg(sb, KERN_ERR, "failed to create device journal");
		goto out_bdev;
	}
	journal->j_private = sb;
	ll_rw_block(REQ_OP_READ, REQ_META | REQ_PRIO, 1, &journal->j_sb_buffer);
	wait_on_buffer(journal->j_sb_buffer);
	if (!buffer_uptodate(journal->j_sb_buffer)) {
		ext4_msg(sb, KERN_ERR, "I/O error on journal device");
		goto out_journal;
	}
	if (be32_to_cpu(journal->j_superblock->s_nr_users) != 1) {
		ext4_msg(sb, KERN_ERR, "External journal has more than one "
					"user (unsupported) - %d",
			be32_to_cpu(journal->j_superblock->s_nr_users));
		goto out_journal;
	}
	EXT4_SB(sb)->journal_bdev = bdev;
	ext4_init_journal_params(sb, journal);
	return journal;

out_journal:
	jbd2_journal_destroy(journal);
out_bdev:
	ext4_blkdev_put(bdev);
	return NULL;
}

static int ext4_load_journal(struct super_block *sb,
			     struct ext4_super_block *es,
			     unsigned long journal_devnum)
{
	journal_t *journal;
	unsigned int journal_inum = le32_to_cpu(es->s_journal_inum);
	dev_t journal_dev;
	int err = 0;
	int really_read_only;

	BUG_ON(!ext4_has_feature_journal(sb));

	if (journal_devnum &&
	    journal_devnum != le32_to_cpu(es->s_journal_dev)) {
		ext4_msg(sb, KERN_INFO, "external journal device major/minor "
			"numbers have changed");
		journal_dev = new_decode_dev(journal_devnum);
	} else
		journal_dev = new_decode_dev(le32_to_cpu(es->s_journal_dev));

	really_read_only = bdev_read_only(sb->s_bdev);

	/*
	 * Are we loading a blank journal or performing recovery after a
	 * crash?  For recovery, we need to check in advance whether we
	 * can get read-write access to the device.
	 */
	if (ext4_has_feature_journal_needs_recovery(sb)) {
		if (sb_rdonly(sb)) {
			ext4_msg(sb, KERN_INFO, "INFO: recovery "
					"required on readonly filesystem");
			if (really_read_only) {
				ext4_msg(sb, KERN_ERR, "write access "
					"unavailable, cannot proceed "
					"(try mounting with noload)");
				return -EROFS;
			}
			ext4_msg(sb, KERN_INFO, "write access will "
			       "be enabled during recovery");
		}
	}

	if (journal_inum && journal_dev) {
		ext4_msg(sb, KERN_ERR, "filesystem has both journal "
		       "and inode journals!");
		return -EINVAL;
	}

	if (journal_inum) {
		if (!(journal = ext4_get_journal(sb, journal_inum)))
			return -EINVAL;
	} else {
		if (!(journal = ext4_get_dev_journal(sb, journal_dev)))
			return -EINVAL;
	}

	if (!(journal->j_flags & JBD2_BARRIER))
		ext4_msg(sb, KERN_INFO, "barriers disabled");

	if (!ext4_has_feature_journal_needs_recovery(sb))
		err = jbd2_journal_wipe(journal, !really_read_only);
	if (!err) {
		char *save = kmalloc(EXT4_S_ERR_LEN, GFP_KERNEL);
		if (save)
			memcpy(save, ((char *) es) +
			       EXT4_S_ERR_START, EXT4_S_ERR_LEN);
		err = jbd2_journal_load(journal);
		if (save)
			memcpy(((char *) es) + EXT4_S_ERR_START,
			       save, EXT4_S_ERR_LEN);
		kfree(save);
	}

	if (err) {
		ext4_msg(sb, KERN_ERR, "error loading journal");
		jbd2_journal_destroy(journal);
		return err;
	}

	EXT4_SB(sb)->s_journal = journal;
	ext4_clear_journal_err(sb, es);

	if (!really_read_only && journal_devnum &&
	    journal_devnum != le32_to_cpu(es->s_journal_dev)) {
		es->s_journal_dev = cpu_to_le32(journal_devnum);

		/* Make sure we flush the recovery flag to disk. */
		ext4_commit_super(sb, 1);
	}

	return 0;
}

static int ext4_commit_super(struct super_block *sb, int sync)
{
	struct ext4_super_block *es = EXT4_SB(sb)->s_es;
	struct buffer_head *sbh = EXT4_SB(sb)->s_sbh;
	int error = 0;

	if (!sbh || block_device_ejected(sb))
		return error;

	/*
	 * The superblock bh should be mapped, but it might not be if the
	 * device was hot-removed. Not much we can do but fail the I/O.
	 */
	if (!buffer_mapped(sbh))
		return error;

	/*
	 * If the file system is mounted read-only, don't update the
	 * superblock write time.  This avoids updating the superblock
	 * write time when we are mounting the root file system
	 * read/only but we need to replay the journal; at that point,
	 * for people who are east of GMT and who make their clock
	 * tick in localtime for Windows bug-for-bug compatibility,
	 * the clock is set in the future, and this will cause e2fsck
	 * to complain and force a full file system check.
	 */
	if (!(sb->s_flags & SB_RDONLY))
		ext4_update_tstamp(es, s_wtime);
	if (sb->s_bdev->bd_part)
		es->s_kbytes_written =
			cpu_to_le64(EXT4_SB(sb)->s_kbytes_written +
			    ((part_stat_read(sb->s_bdev->bd_part,
					     sectors[STAT_WRITE]) -
			      EXT4_SB(sb)->s_sectors_written_start) >> 1));
	else
		es->s_kbytes_written =
			cpu_to_le64(EXT4_SB(sb)->s_kbytes_written);
	if (percpu_counter_initialized(&EXT4_SB(sb)->s_freeclusters_counter))
		ext4_free_blocks_count_set(es,
			EXT4_C2B(EXT4_SB(sb), percpu_counter_sum_positive(
				&EXT4_SB(sb)->s_freeclusters_counter)));
	if (percpu_counter_initialized(&EXT4_SB(sb)->s_freeinodes_counter))
		es->s_free_inodes_count =
			cpu_to_le32(percpu_counter_sum_positive(
				&EXT4_SB(sb)->s_freeinodes_counter));
	BUFFER_TRACE(sbh, "marking dirty");
	ext4_superblock_csum_set(sb);
	if (sync)
		lock_buffer(sbh);
	if (buffer_write_io_error(sbh) || !buffer_uptodate(sbh)) {
		/*
		 * Oh, dear.  A previous attempt to write the
		 * superblock failed.  This could happen because the
		 * USB device was yanked out.  Or it could happen to
		 * be a transient write error and maybe the block will
		 * be remapped.  Nothing we can do but to retry the
		 * write and hope for the best.
		 */
		ext4_msg(sb, KERN_ERR, "previous I/O error to "
		       "superblock detected");
		clear_buffer_write_io_error(sbh);
		set_buffer_uptodate(sbh);
	}
	mark_buffer_dirty(sbh);
	if (sync) {
		unlock_buffer(sbh);
		error = __sync_dirty_buffer(sbh,
			REQ_SYNC | (test_opt(sb, BARRIER) ? REQ_FUA : 0));
		if (buffer_write_io_error(sbh)) {
			ext4_msg(sb, KERN_ERR, "I/O error while writing "
			       "superblock");
			clear_buffer_write_io_error(sbh);
			set_buffer_uptodate(sbh);
		}
	}
	return error;
}

/*
 * Have we just finished recovery?  If so, and if we are mounting (or
 * remounting) the filesystem readonly, then we will end up with a
 * consistent fs on disk.  Record that fact.
 */
static void ext4_mark_recovery_complete(struct super_block *sb,
					struct ext4_super_block *es)
{
	journal_t *journal = EXT4_SB(sb)->s_journal;

	if (!ext4_has_feature_journal(sb)) {
		BUG_ON(journal != NULL);
		return;
	}
	jbd2_journal_lock_updates(journal);
	if (jbd2_journal_flush(journal) < 0)
		goto out;

	if (ext4_has_feature_journal_needs_recovery(sb) && sb_rdonly(sb)) {
		ext4_clear_feature_journal_needs_recovery(sb);
		ext4_commit_super(sb, 1);
	}

out:
	jbd2_journal_unlock_updates(journal);
}

/*
 * If we are mounting (or read-write remounting) a filesystem whose journal
 * has recorded an error from a previous lifetime, move that error to the
 * main filesystem now.
 */
static void ext4_clear_journal_err(struct super_block *sb,
				   struct ext4_super_block *es)
{
	journal_t *journal;
	int j_errno;
	const char *errstr;

	BUG_ON(!ext4_has_feature_journal(sb));

	journal = EXT4_SB(sb)->s_journal;

	/*
	 * Now check for any error status which may have been recorded in the
	 * journal by a prior ext4_error() or ext4_abort()
	 */

	j_errno = jbd2_journal_errno(journal);
	if (j_errno) {
		char nbuf[16];

		errstr = ext4_decode_error(sb, j_errno, nbuf);
		ext4_warning(sb, "Filesystem error recorded "
			     "from previous mount: %s", errstr);
		ext4_warning(sb, "Marking fs in need of filesystem check.");

		EXT4_SB(sb)->s_mount_state |= EXT4_ERROR_FS;
		es->s_state |= cpu_to_le16(EXT4_ERROR_FS);
		ext4_commit_super(sb, 1);

		jbd2_journal_clear_err(journal);
		jbd2_journal_update_sb_errno(journal);
	}
}

/*
 * Force the running and committing transactions to commit,
 * and wait on the commit.
 */
int ext4_force_commit(struct super_block *sb)
{
	journal_t *journal;

	if (sb_rdonly(sb))
		return 0;

	journal = EXT4_SB(sb)->s_journal;
	return ext4_journal_force_commit(journal);
}

static int ext4_sync_fs(struct super_block *sb, int wait)
{
	int ret = 0;
	tid_t target;
	bool needs_barrier = false;
	struct ext4_sb_info *sbi = EXT4_SB(sb);

	if (unlikely(ext4_forced_shutdown(sbi)))
		return 0;

	trace_ext4_sync_fs(sb, wait);
	flush_workqueue(sbi->rsv_conversion_wq);
	/*
	 * Writeback quota in non-journalled quota case - journalled quota has
	 * no dirty dquots
	 */
	dquot_writeback_dquots(sb, -1);
	/*
	 * Data writeback is possible w/o journal transaction, so barrier must
	 * being sent at the end of the function. But we can skip it if
	 * transaction_commit will do it for us.
	 */
	if (sbi->s_journal) {
		target = jbd2_get_latest_transaction(sbi->s_journal);
		if (wait && sbi->s_journal->j_flags & JBD2_BARRIER &&
		    !jbd2_trans_will_send_data_barrier(sbi->s_journal, target))
			needs_barrier = true;

		if (jbd2_journal_start_commit(sbi->s_journal, &target)) {
			if (wait)
				ret = jbd2_log_wait_commit(sbi->s_journal,
							   target);
		}
	} else if (wait && test_opt(sb, BARRIER))
		needs_barrier = true;
	if (needs_barrier) {
		int err;
		err = blkdev_issue_flush(sb->s_bdev, GFP_KERNEL, NULL);
		if (!ret)
			ret = err;
	}

	return ret;
}

/*
 * LVM calls this function before a (read-only) snapshot is created.  This
 * gives us a chance to flush the journal completely and mark the fs clean.
 *
 * Note that only this function cannot bring a filesystem to be in a clean
 * state independently. It relies on upper layer to stop all data & metadata
 * modifications.
 */
static int ext4_freeze(struct super_block *sb)
{
	int error = 0;
	journal_t *journal;

	if (sb_rdonly(sb))
		return 0;

	journal = EXT4_SB(sb)->s_journal;

	if (journal) {
		/* Now we set up the journal barrier. */
		jbd2_journal_lock_updates(journal);

		/*
		 * Don't clear the needs_recovery flag if we failed to
		 * flush the journal.
		 */
		error = jbd2_journal_flush(journal);
		if (error < 0)
			goto out;

		/* Journal blocked and flushed, clear needs_recovery flag. */
		ext4_clear_feature_journal_needs_recovery(sb);
	}

	error = ext4_commit_super(sb, 1);
out:
	if (journal)
		/* we rely on upper layer to stop further updates */
		jbd2_journal_unlock_updates(journal);
	return error;
}

/*
 * Called by LVM after the snapshot is done.  We need to reset the RECOVER
 * flag here, even though the filesystem is not technically dirty yet.
 */
static int ext4_unfreeze(struct super_block *sb)
{
	if (sb_rdonly(sb) || ext4_forced_shutdown(EXT4_SB(sb)))
		return 0;

	if (EXT4_SB(sb)->s_journal) {
		/* Reset the needs_recovery flag before the fs is unlocked. */
		ext4_set_feature_journal_needs_recovery(sb);
	}

	ext4_commit_super(sb, 1);
	return 0;
}

/*
 * Structure to save mount options for ext4_remount's benefit
 */
struct ext4_mount_options {
	unsigned long s_mount_opt;
	unsigned long s_mount_opt2;
	kuid_t s_resuid;
	kgid_t s_resgid;
	unsigned long s_commit_interval;
	u32 s_min_batch_time, s_max_batch_time;
#ifdef CONFIG_QUOTA
	int s_jquota_fmt;
	char *s_qf_names[EXT4_MAXQUOTAS];
#endif
};

static int ext4_remount(struct super_block *sb, int *flags, char *data)
{
	struct ext4_super_block *es;
	struct ext4_sb_info *sbi = EXT4_SB(sb);
	unsigned long old_sb_flags;
	struct ext4_mount_options old_opts;
	int enable_quota = 0;
	ext4_group_t g;
	unsigned int journal_ioprio = DEFAULT_JOURNAL_IOPRIO;
	int err = 0;
#ifdef CONFIG_QUOTA
	int i, j;
	char *to_free[EXT4_MAXQUOTAS];
#endif
	char *orig_data = kstrdup(data, GFP_KERNEL);

	if (data && !orig_data)
		return -ENOMEM;

	/* Store the original options */
	old_sb_flags = sb->s_flags;
	old_opts.s_mount_opt = sbi->s_mount_opt;
	old_opts.s_mount_opt2 = sbi->s_mount_opt2;
	old_opts.s_resuid = sbi->s_resuid;
	old_opts.s_resgid = sbi->s_resgid;
	old_opts.s_commit_interval = sbi->s_commit_interval;
	old_opts.s_min_batch_time = sbi->s_min_batch_time;
	old_opts.s_max_batch_time = sbi->s_max_batch_time;
#ifdef CONFIG_QUOTA
	old_opts.s_jquota_fmt = sbi->s_jquota_fmt;
	for (i = 0; i < EXT4_MAXQUOTAS; i++)
		if (sbi->s_qf_names[i]) {
			char *qf_name = get_qf_name(sb, sbi, i);

			old_opts.s_qf_names[i] = kstrdup(qf_name, GFP_KERNEL);
			if (!old_opts.s_qf_names[i]) {
				for (j = 0; j < i; j++)
					kfree(old_opts.s_qf_names[j]);
				kfree(orig_data);
				return -ENOMEM;
			}
		} else
			old_opts.s_qf_names[i] = NULL;
#endif
	if (sbi->s_journal && sbi->s_journal->j_task->io_context)
		journal_ioprio = sbi->s_journal->j_task->io_context->ioprio;

	if (!parse_options(data, sb, NULL, &journal_ioprio, 1)) {
		err = -EINVAL;
		goto restore_opts;
	}

	if ((old_opts.s_mount_opt & EXT4_MOUNT_JOURNAL_CHECKSUM) ^
	    test_opt(sb, JOURNAL_CHECKSUM)) {
		ext4_msg(sb, KERN_ERR, "changing journal_checksum "
			 "during remount not supported; ignoring");
		sbi->s_mount_opt ^= EXT4_MOUNT_JOURNAL_CHECKSUM;
	}

	if (test_opt(sb, DATA_FLAGS) == EXT4_MOUNT_JOURNAL_DATA) {
		if (test_opt2(sb, EXPLICIT_DELALLOC)) {
			ext4_msg(sb, KERN_ERR, "can't mount with "
				 "both data=journal and delalloc");
			err = -EINVAL;
			goto restore_opts;
		}
		if (test_opt(sb, DIOREAD_NOLOCK)) {
			ext4_msg(sb, KERN_ERR, "can't mount with "
				 "both data=journal and dioread_nolock");
			err = -EINVAL;
			goto restore_opts;
		}
		if (test_opt(sb, DAX)) {
			ext4_msg(sb, KERN_ERR, "can't mount with "
				 "both data=journal and dax");
			err = -EINVAL;
			goto restore_opts;
		}
	} else if (test_opt(sb, DATA_FLAGS) == EXT4_MOUNT_ORDERED_DATA) {
		if (test_opt(sb, JOURNAL_ASYNC_COMMIT)) {
			ext4_msg(sb, KERN_ERR, "can't mount with "
				"journal_async_commit in data=ordered mode");
			err = -EINVAL;
			goto restore_opts;
		}
	}

	if ((sbi->s_mount_opt ^ old_opts.s_mount_opt) & EXT4_MOUNT_NO_MBCACHE) {
		ext4_msg(sb, KERN_ERR, "can't enable nombcache during remount");
		err = -EINVAL;
		goto restore_opts;
	}

	if ((sbi->s_mount_opt ^ old_opts.s_mount_opt) & EXT4_MOUNT_DAX) {
		ext4_msg(sb, KERN_WARNING, "warning: refusing change of "
			"dax flag with busy inodes while remounting");
		sbi->s_mount_opt ^= EXT4_MOUNT_DAX;
	}

	if (sbi->s_mount_flags & EXT4_MF_FS_ABORTED)
		ext4_abort(sb, "Abort forced by user");

	sb->s_flags = (sb->s_flags & ~SB_POSIXACL) |
		(test_opt(sb, POSIX_ACL) ? SB_POSIXACL : 0);

	es = sbi->s_es;

	if (sbi->s_journal) {
		ext4_init_journal_params(sb, sbi->s_journal);
		set_task_ioprio(sbi->s_journal->j_task, journal_ioprio);
	}

	if (*flags & SB_LAZYTIME)
		sb->s_flags |= SB_LAZYTIME;

	if ((bool)(*flags & SB_RDONLY) != sb_rdonly(sb)) {
		if (sbi->s_mount_flags & EXT4_MF_FS_ABORTED) {
			err = -EROFS;
			goto restore_opts;
		}

		if (*flags & SB_RDONLY) {
			err = sync_filesystem(sb);
			if (err < 0)
				goto restore_opts;
			err = dquot_suspend(sb, -1);
			if (err < 0)
				goto restore_opts;

			/*
			 * First of all, the unconditional stuff we have to do
			 * to disable replay of the journal when we next remount
			 */
			sb->s_flags |= SB_RDONLY;

			/*
			 * OK, test if we are remounting a valid rw partition
			 * readonly, and if so set the rdonly flag and then
			 * mark the partition as valid again.
			 */
			if (!(es->s_state & cpu_to_le16(EXT4_VALID_FS)) &&
			    (sbi->s_mount_state & EXT4_VALID_FS))
				es->s_state = cpu_to_le16(sbi->s_mount_state);

			if (sbi->s_journal)
				ext4_mark_recovery_complete(sb, es);
			if (sbi->s_mmp_tsk)
				kthread_stop(sbi->s_mmp_tsk);
		} else {
			/* Make sure we can mount this feature set readwrite */
			if (ext4_has_feature_readonly(sb) ||
			    !ext4_feature_set_ok(sb, 0)) {
				err = -EROFS;
				goto restore_opts;
			}
			/*
			 * Make sure the group descriptor checksums
			 * are sane.  If they aren't, refuse to remount r/w.
			 */
			for (g = 0; g < sbi->s_groups_count; g++) {
				struct ext4_group_desc *gdp =
					ext4_get_group_desc(sb, g, NULL);

				if (!ext4_group_desc_csum_verify(sb, g, gdp)) {
					ext4_msg(sb, KERN_ERR,
	       "ext4_remount: Checksum for group %u failed (%u!=%u)",
		g, le16_to_cpu(ext4_group_desc_csum(sb, g, gdp)),
					       le16_to_cpu(gdp->bg_checksum));
					err = -EFSBADCRC;
					goto restore_opts;
				}
			}

			/*
			 * If we have an unprocessed orphan list hanging
			 * around from a previously readonly bdev mount,
			 * require a full umount/remount for now.
			 */
			if (es->s_last_orphan) {
				ext4_msg(sb, KERN_WARNING, "Couldn't "
				       "remount RDWR because of unprocessed "
				       "orphan inode list.  Please "
				       "umount/remount instead");
				err = -EINVAL;
				goto restore_opts;
			}

			/*
			 * Mounting a RDONLY partition read-write, so reread
			 * and store the current valid flag.  (It may have
			 * been changed by e2fsck since we originally mounted
			 * the partition.)
			 */
			if (sbi->s_journal)
				ext4_clear_journal_err(sb, es);
			sbi->s_mount_state = le16_to_cpu(es->s_state);

			err = ext4_setup_super(sb, es, 0);
			if (err)
				goto restore_opts;

			sb->s_flags &= ~SB_RDONLY;
			if (ext4_has_feature_mmp(sb))
				if (ext4_multi_mount_protect(sb,
						le64_to_cpu(es->s_mmp_block))) {
					err = -EROFS;
					goto restore_opts;
				}
			enable_quota = 1;
		}
	}

	/*
	 * Reinitialize lazy itable initialization thread based on
	 * current settings
	 */
	if (sb_rdonly(sb) || !test_opt(sb, INIT_INODE_TABLE))
		ext4_unregister_li_request(sb);
	else {
		ext4_group_t first_not_zeroed;
		first_not_zeroed = ext4_has_uninit_itable(sb);
		ext4_register_li_request(sb, first_not_zeroed);
	}

	ext4_setup_system_zone(sb);
	if (sbi->s_journal == NULL && !(old_sb_flags & SB_RDONLY)) {
		err = ext4_commit_super(sb, 1);
		if (err)
			goto restore_opts;
	}

#ifdef CONFIG_QUOTA
	/* Release old quota file names */
	for (i = 0; i < EXT4_MAXQUOTAS; i++)
		kfree(old_opts.s_qf_names[i]);
	if (enable_quota) {
		if (sb_any_quota_suspended(sb))
			dquot_resume(sb, -1);
		else if (ext4_has_feature_quota(sb)) {
			err = ext4_enable_quotas(sb);
			if (err)
				goto restore_opts;
		}
	}
#endif

	*flags = (*flags & ~SB_LAZYTIME) | (sb->s_flags & SB_LAZYTIME);
	ext4_msg(sb, KERN_INFO, "re-mounted. Opts: %s", orig_data);
	kfree(orig_data);
	return 0;

restore_opts:
	sb->s_flags = old_sb_flags;
	sbi->s_mount_opt = old_opts.s_mount_opt;
	sbi->s_mount_opt2 = old_opts.s_mount_opt2;
	sbi->s_resuid = old_opts.s_resuid;
	sbi->s_resgid = old_opts.s_resgid;
	sbi->s_commit_interval = old_opts.s_commit_interval;
	sbi->s_min_batch_time = old_opts.s_min_batch_time;
	sbi->s_max_batch_time = old_opts.s_max_batch_time;
#ifdef CONFIG_QUOTA
	sbi->s_jquota_fmt = old_opts.s_jquota_fmt;
	for (i = 0; i < EXT4_MAXQUOTAS; i++) {
		to_free[i] = get_qf_name(sb, sbi, i);
		rcu_assign_pointer(sbi->s_qf_names[i], old_opts.s_qf_names[i]);
	}
	synchronize_rcu();
	for (i = 0; i < EXT4_MAXQUOTAS; i++)
		kfree(to_free[i]);
#endif
	kfree(orig_data);
	return err;
}

#ifdef CONFIG_QUOTA
static int ext4_statfs_project(struct super_block *sb,
			       kprojid_t projid, struct kstatfs *buf)
{
	struct kqid qid;
	struct dquot *dquot;
	u64 limit;
	u64 curblock;

	qid = make_kqid_projid(projid);
	dquot = dqget(sb, qid);
	if (IS_ERR(dquot))
		return PTR_ERR(dquot);
	spin_lock(&dquot->dq_dqb_lock);

	limit = (dquot->dq_dqb.dqb_bsoftlimit ?
		 dquot->dq_dqb.dqb_bsoftlimit :
		 dquot->dq_dqb.dqb_bhardlimit) >> sb->s_blocksize_bits;
	if (limit && buf->f_blocks > limit) {
		curblock = (dquot->dq_dqb.dqb_curspace +
			    dquot->dq_dqb.dqb_rsvspace) >> sb->s_blocksize_bits;
		buf->f_blocks = limit;
		buf->f_bfree = buf->f_bavail =
			(buf->f_blocks > curblock) ?
			 (buf->f_blocks - curblock) : 0;
	}

	limit = dquot->dq_dqb.dqb_isoftlimit ?
		dquot->dq_dqb.dqb_isoftlimit :
		dquot->dq_dqb.dqb_ihardlimit;
	if (limit && buf->f_files > limit) {
		buf->f_files = limit;
		buf->f_ffree =
			(buf->f_files > dquot->dq_dqb.dqb_curinodes) ?
			 (buf->f_files - dquot->dq_dqb.dqb_curinodes) : 0;
	}

	spin_unlock(&dquot->dq_dqb_lock);
	dqput(dquot);
	return 0;
}
#endif

static int ext4_statfs(struct dentry *dentry, struct kstatfs *buf)
{
	struct super_block *sb = dentry->d_sb;
	struct ext4_sb_info *sbi = EXT4_SB(sb);
	struct ext4_super_block *es = sbi->s_es;
	ext4_fsblk_t overhead = 0, resv_blocks;
	u64 fsid;
	s64 bfree;
	resv_blocks = EXT4_C2B(sbi, atomic64_read(&sbi->s_resv_clusters));

	if (!test_opt(sb, MINIX_DF))
		overhead = sbi->s_overhead;

	buf->f_type = EXT4_SUPER_MAGIC;
	buf->f_bsize = sb->s_blocksize;
	buf->f_blocks = ext4_blocks_count(es) - EXT4_C2B(sbi, overhead);
	bfree = percpu_counter_sum_positive(&sbi->s_freeclusters_counter) -
		percpu_counter_sum_positive(&sbi->s_dirtyclusters_counter);
	/* prevent underflow in case that few free space is available */
	buf->f_bfree = EXT4_C2B(sbi, max_t(s64, bfree, 0));
	buf->f_bavail = buf->f_bfree -
			(ext4_r_blocks_count(es) + resv_blocks);
	if (buf->f_bfree < (ext4_r_blocks_count(es) + resv_blocks))
		buf->f_bavail = 0;
	buf->f_files = le32_to_cpu(es->s_inodes_count);
	buf->f_ffree = percpu_counter_sum_positive(&sbi->s_freeinodes_counter);
	buf->f_namelen = EXT4_NAME_LEN;
	fsid = le64_to_cpup((void *)es->s_uuid) ^
	       le64_to_cpup((void *)es->s_uuid + sizeof(u64));
	buf->f_fsid.val[0] = fsid & 0xFFFFFFFFUL;
	buf->f_fsid.val[1] = (fsid >> 32) & 0xFFFFFFFFUL;

#ifdef CONFIG_QUOTA
	if (ext4_test_inode_flag(dentry->d_inode, EXT4_INODE_PROJINHERIT) &&
	    sb_has_quota_limits_enabled(sb, PRJQUOTA))
		ext4_statfs_project(sb, EXT4_I(dentry->d_inode)->i_projid, buf);
#endif
	return 0;
}


#ifdef CONFIG_QUOTA

/*
 * Helper functions so that transaction is started before we acquire dqio_sem
 * to keep correct lock ordering of transaction > dqio_sem
 */
static inline struct inode *dquot_to_inode(struct dquot *dquot)
{
	return sb_dqopt(dquot->dq_sb)->files[dquot->dq_id.type];
}

static int ext4_write_dquot(struct dquot *dquot)
{
	int ret, err;
	handle_t *handle;
	struct inode *inode;

	inode = dquot_to_inode(dquot);
	handle = ext4_journal_start(inode, EXT4_HT_QUOTA,
				    EXT4_QUOTA_TRANS_BLOCKS(dquot->dq_sb));
	if (IS_ERR(handle))
		return PTR_ERR(handle);
	ret = dquot_commit(dquot);
	err = ext4_journal_stop(handle);
	if (!ret)
		ret = err;
	return ret;
}

static int ext4_acquire_dquot(struct dquot *dquot)
{
	int ret, err;
	handle_t *handle;

	handle = ext4_journal_start(dquot_to_inode(dquot), EXT4_HT_QUOTA,
				    EXT4_QUOTA_INIT_BLOCKS(dquot->dq_sb));
	if (IS_ERR(handle))
		return PTR_ERR(handle);
	ret = dquot_acquire(dquot);
	err = ext4_journal_stop(handle);
	if (!ret)
		ret = err;
	return ret;
}

static int ext4_release_dquot(struct dquot *dquot)
{
	int ret, err;
	handle_t *handle;

	handle = ext4_journal_start(dquot_to_inode(dquot), EXT4_HT_QUOTA,
				    EXT4_QUOTA_DEL_BLOCKS(dquot->dq_sb));
	if (IS_ERR(handle)) {
		/* Release dquot anyway to avoid endless cycle in dqput() */
		dquot_release(dquot);
		return PTR_ERR(handle);
	}
	ret = dquot_release(dquot);
	err = ext4_journal_stop(handle);
	if (!ret)
		ret = err;
	return ret;
}

static int ext4_mark_dquot_dirty(struct dquot *dquot)
{
	struct super_block *sb = dquot->dq_sb;
	struct ext4_sb_info *sbi = EXT4_SB(sb);

	/* Are we journaling quotas? */
	if (ext4_has_feature_quota(sb) ||
	    sbi->s_qf_names[USRQUOTA] || sbi->s_qf_names[GRPQUOTA]) {
		dquot_mark_dquot_dirty(dquot);
		return ext4_write_dquot(dquot);
	} else {
		return dquot_mark_dquot_dirty(dquot);
	}
}

static int ext4_write_info(struct super_block *sb, int type)
{
	int ret, err;
	handle_t *handle;

	/* Data block + inode block */
	handle = ext4_journal_start(d_inode(sb->s_root), EXT4_HT_QUOTA, 2);
	if (IS_ERR(handle))
		return PTR_ERR(handle);
	ret = dquot_commit_info(sb, type);
	err = ext4_journal_stop(handle);
	if (!ret)
		ret = err;
	return ret;
}

/*
 * Turn on quotas during mount time - we need to find
 * the quota file and such...
 */
static int ext4_quota_on_mount(struct super_block *sb, int type)
{
	return dquot_quota_on_mount(sb, get_qf_name(sb, EXT4_SB(sb), type),
					EXT4_SB(sb)->s_jquota_fmt, type);
}

static void lockdep_set_quota_inode(struct inode *inode, int subclass)
{
	struct ext4_inode_info *ei = EXT4_I(inode);

	/* The first argument of lockdep_set_subclass has to be
	 * *exactly* the same as the argument to init_rwsem() --- in
	 * this case, in init_once() --- or lockdep gets unhappy
	 * because the name of the lock is set using the
	 * stringification of the argument to init_rwsem().
	 */
	(void) ei;	/* shut up clang warning if !CONFIG_LOCKDEP */
	lockdep_set_subclass(&ei->i_data_sem, subclass);
}

/*
 * Standard function to be called on quota_on
 */
static int ext4_quota_on(struct super_block *sb, int type, int format_id,
			 const struct path *path)
{
	int err;

	if (!test_opt(sb, QUOTA))
		return -EINVAL;

	/* Quotafile not on the same filesystem? */
	if (path->dentry->d_sb != sb)
		return -EXDEV;
	/* Journaling quota? */
	if (EXT4_SB(sb)->s_qf_names[type]) {
		/* Quotafile not in fs root? */
		if (path->dentry->d_parent != sb->s_root)
			ext4_msg(sb, KERN_WARNING,
				"Quota file not on filesystem root. "
				"Journaled quota will not work");
		sb_dqopt(sb)->flags |= DQUOT_NOLIST_DIRTY;
	} else {
		/*
		 * Clear the flag just in case mount options changed since
		 * last time.
		 */
		sb_dqopt(sb)->flags &= ~DQUOT_NOLIST_DIRTY;
	}

	/*
	 * When we journal data on quota file, we have to flush journal to see
	 * all updates to the file when we bypass pagecache...
	 */
	if (EXT4_SB(sb)->s_journal &&
	    ext4_should_journal_data(d_inode(path->dentry))) {
		/*
		 * We don't need to lock updates but journal_flush() could
		 * otherwise be livelocked...
		 */
		jbd2_journal_lock_updates(EXT4_SB(sb)->s_journal);
		err = jbd2_journal_flush(EXT4_SB(sb)->s_journal);
		jbd2_journal_unlock_updates(EXT4_SB(sb)->s_journal);
		if (err)
			return err;
	}

	lockdep_set_quota_inode(path->dentry->d_inode, I_DATA_SEM_QUOTA);
	err = dquot_quota_on(sb, type, format_id, path);
	if (err) {
		lockdep_set_quota_inode(path->dentry->d_inode,
					     I_DATA_SEM_NORMAL);
	} else {
		struct inode *inode = d_inode(path->dentry);
		handle_t *handle;

		/*
		 * Set inode flags to prevent userspace from messing with quota
		 * files. If this fails, we return success anyway since quotas
		 * are already enabled and this is not a hard failure.
		 */
		inode_lock(inode);
		handle = ext4_journal_start(inode, EXT4_HT_QUOTA, 1);
		if (IS_ERR(handle))
			goto unlock_inode;
		EXT4_I(inode)->i_flags |= EXT4_NOATIME_FL | EXT4_IMMUTABLE_FL;
		inode_set_flags(inode, S_NOATIME | S_IMMUTABLE,
				S_NOATIME | S_IMMUTABLE);
		ext4_mark_inode_dirty(handle, inode);
		ext4_journal_stop(handle);
	unlock_inode:
		inode_unlock(inode);
	}
	return err;
}

static int ext4_quota_enable(struct super_block *sb, int type, int format_id,
			     unsigned int flags)
{
	int err;
	struct inode *qf_inode;
	unsigned long qf_inums[EXT4_MAXQUOTAS] = {
		le32_to_cpu(EXT4_SB(sb)->s_es->s_usr_quota_inum),
		le32_to_cpu(EXT4_SB(sb)->s_es->s_grp_quota_inum),
		le32_to_cpu(EXT4_SB(sb)->s_es->s_prj_quota_inum)
	};

	BUG_ON(!ext4_has_feature_quota(sb));

	if (!qf_inums[type])
		return -EPERM;

	qf_inode = ext4_iget(sb, qf_inums[type], EXT4_IGET_SPECIAL);
	if (IS_ERR(qf_inode)) {
		ext4_error(sb, "Bad quota inode # %lu", qf_inums[type]);
		return PTR_ERR(qf_inode);
	}

	/* Don't account quota for quota files to avoid recursion */
	qf_inode->i_flags |= S_NOQUOTA;
	lockdep_set_quota_inode(qf_inode, I_DATA_SEM_QUOTA);
	err = dquot_load_quota_inode(qf_inode, type, format_id, flags);
	if (err)
		lockdep_set_quota_inode(qf_inode, I_DATA_SEM_NORMAL);
	iput(qf_inode);

	return err;
}

/* Enable usage tracking for all quota types. */
static int ext4_enable_quotas(struct super_block *sb)
{
	int type, err = 0;
	unsigned long qf_inums[EXT4_MAXQUOTAS] = {
		le32_to_cpu(EXT4_SB(sb)->s_es->s_usr_quota_inum),
		le32_to_cpu(EXT4_SB(sb)->s_es->s_grp_quota_inum),
		le32_to_cpu(EXT4_SB(sb)->s_es->s_prj_quota_inum)
	};
	bool quota_mopt[EXT4_MAXQUOTAS] = {
		test_opt(sb, USRQUOTA),
		test_opt(sb, GRPQUOTA),
		test_opt(sb, PRJQUOTA),
	};

	sb_dqopt(sb)->flags |= DQUOT_QUOTA_SYS_FILE | DQUOT_NOLIST_DIRTY;
	for (type = 0; type < EXT4_MAXQUOTAS; type++) {
		if (qf_inums[type]) {
			err = ext4_quota_enable(sb, type, QFMT_VFS_V1,
				DQUOT_USAGE_ENABLED |
				(quota_mopt[type] ? DQUOT_LIMITS_ENABLED : 0));
			if (err) {
				ext4_warning(sb,
					"Failed to enable quota tracking "
					"(type=%d, err=%d). Please run "
					"e2fsck to fix.", type, err);
				for (type--; type >= 0; type--)
					dquot_quota_off(sb, type);

				return err;
			}
		}
	}
	return 0;
}

static int ext4_quota_off(struct super_block *sb, int type)
{
	struct inode *inode = sb_dqopt(sb)->files[type];
	handle_t *handle;
	int err;

	/* Force all delayed allocation blocks to be allocated.
	 * Caller already holds s_umount sem */
	if (test_opt(sb, DELALLOC))
		sync_filesystem(sb);

	if (!inode || !igrab(inode))
		goto out;

	err = dquot_quota_off(sb, type);
	if (err || ext4_has_feature_quota(sb))
		goto out_put;

	inode_lock(inode);
	/*
	 * Update modification times of quota files when userspace can
	 * start looking at them. If we fail, we return success anyway since
	 * this is not a hard failure and quotas are already disabled.
	 */
	handle = ext4_journal_start(inode, EXT4_HT_QUOTA, 1);
	if (IS_ERR(handle))
		goto out_unlock;
	EXT4_I(inode)->i_flags &= ~(EXT4_NOATIME_FL | EXT4_IMMUTABLE_FL);
	inode_set_flags(inode, 0, S_NOATIME | S_IMMUTABLE);
	inode->i_mtime = inode->i_ctime = current_time(inode);
	ext4_mark_inode_dirty(handle, inode);
	ext4_journal_stop(handle);
out_unlock:
	inode_unlock(inode);
out_put:
	lockdep_set_quota_inode(inode, I_DATA_SEM_NORMAL);
	iput(inode);
	return err;
out:
	return dquot_quota_off(sb, type);
}

/* Read data from quotafile - avoid pagecache and such because we cannot afford
 * acquiring the locks... As quota files are never truncated and quota code
 * itself serializes the operations (and no one else should touch the files)
 * we don't have to be afraid of races */
static ssize_t ext4_quota_read(struct super_block *sb, int type, char *data,
			       size_t len, loff_t off)
{
	struct inode *inode = sb_dqopt(sb)->files[type];
	ext4_lblk_t blk = off >> EXT4_BLOCK_SIZE_BITS(sb);
	int offset = off & (sb->s_blocksize - 1);
	int tocopy;
	size_t toread;
	struct buffer_head *bh;
	loff_t i_size = i_size_read(inode);

	if (off > i_size)
		return 0;
	if (off+len > i_size)
		len = i_size-off;
	toread = len;
	while (toread > 0) {
		tocopy = sb->s_blocksize - offset < toread ?
				sb->s_blocksize - offset : toread;
		bh = ext4_bread(NULL, inode, blk, 0);
		if (IS_ERR(bh))
			return PTR_ERR(bh);
		if (!bh)	/* A hole? */
			memset(data, 0, tocopy);
		else
			memcpy(data, bh->b_data+offset, tocopy);
		brelse(bh);
		offset = 0;
		toread -= tocopy;
		data += tocopy;
		blk++;
	}
	return len;
}

/* Write to quotafile (we know the transaction is already started and has
 * enough credits) */
static ssize_t ext4_quota_write(struct super_block *sb, int type,
				const char *data, size_t len, loff_t off)
{
	struct inode *inode = sb_dqopt(sb)->files[type];
	ext4_lblk_t blk = off >> EXT4_BLOCK_SIZE_BITS(sb);
	int err, offset = off & (sb->s_blocksize - 1);
	int retries = 0;
	struct buffer_head *bh;
	handle_t *handle = journal_current_handle();

	if (EXT4_SB(sb)->s_journal && !handle) {
		ext4_msg(sb, KERN_WARNING, "Quota write (off=%llu, len=%llu)"
			" cancelled because transaction is not started",
			(unsigned long long)off, (unsigned long long)len);
		return -EIO;
	}
	/*
	 * Since we account only one data block in transaction credits,
	 * then it is impossible to cross a block boundary.
	 */
	if (sb->s_blocksize - offset < len) {
		ext4_msg(sb, KERN_WARNING, "Quota write (off=%llu, len=%llu)"
			" cancelled because not block aligned",
			(unsigned long long)off, (unsigned long long)len);
		return -EIO;
	}

	do {
		bh = ext4_bread(handle, inode, blk,
				EXT4_GET_BLOCKS_CREATE |
				EXT4_GET_BLOCKS_METADATA_NOFAIL);
	} while (IS_ERR(bh) && (PTR_ERR(bh) == -ENOSPC) &&
		 ext4_should_retry_alloc(inode->i_sb, &retries));
	if (IS_ERR(bh))
		return PTR_ERR(bh);
	if (!bh)
		goto out;
	BUFFER_TRACE(bh, "get write access");
	err = ext4_journal_get_write_access(handle, bh);
	if (err) {
		brelse(bh);
		return err;
	}
	lock_buffer(bh);
	memcpy(bh->b_data+offset, data, len);
	flush_dcache_page(bh->b_page);
	unlock_buffer(bh);
	err = ext4_handle_dirty_metadata(handle, NULL, bh);
	brelse(bh);
out:
	if (inode->i_size < off + len) {
		i_size_write(inode, off + len);
		EXT4_I(inode)->i_disksize = inode->i_size;
		ext4_mark_inode_dirty(handle, inode);
	}
	return len;
}
#endif

static struct dentry *ext4_mount(struct file_system_type *fs_type, int flags,
		       const char *dev_name, void *data)
{
	return mount_bdev(fs_type, flags, dev_name, data, ext4_fill_super);
}

#if !defined(CONFIG_EXT2_FS) && !defined(CONFIG_EXT2_FS_MODULE) && defined(CONFIG_EXT4_USE_FOR_EXT2)
static inline void register_as_ext2(void)
{
	int err = register_filesystem(&ext2_fs_type);
	if (err)
		printk(KERN_WARNING
		       "EXT4-fs: Unable to register as ext2 (%d)\n", err);
}

static inline void unregister_as_ext2(void)
{
	unregister_filesystem(&ext2_fs_type);
}

static inline int ext2_feature_set_ok(struct super_block *sb)
{
	if (ext4_has_unknown_ext2_incompat_features(sb))
		return 0;
	if (sb_rdonly(sb))
		return 1;
	if (ext4_has_unknown_ext2_ro_compat_features(sb))
		return 0;
	return 1;
}
#else
static inline void register_as_ext2(void) { }
static inline void unregister_as_ext2(void) { }
static inline int ext2_feature_set_ok(struct super_block *sb) { return 0; }
#endif

static inline void register_as_ext3(void)
{
	int err = register_filesystem(&ext3_fs_type);
	if (err)
		printk(KERN_WARNING
		       "EXT4-fs: Unable to register as ext3 (%d)\n", err);
}

static inline void unregister_as_ext3(void)
{
	unregister_filesystem(&ext3_fs_type);
}

static inline int ext3_feature_set_ok(struct super_block *sb)
{
	if (ext4_has_unknown_ext3_incompat_features(sb))
		return 0;
	if (!ext4_has_feature_journal(sb))
		return 0;
	if (sb_rdonly(sb))
		return 1;
	if (ext4_has_unknown_ext3_ro_compat_features(sb))
		return 0;
	return 1;
}

static struct file_system_type ext4_fs_type = {
	.owner		= THIS_MODULE,
	.name		= "ext4",
	.mount		= ext4_mount,
	.kill_sb	= kill_block_super,
	.fs_flags	= FS_REQUIRES_DEV,
};
MODULE_ALIAS_FS("ext4");

/* Shared across all ext4 file systems */
wait_queue_head_t ext4__ioend_wq[EXT4_WQ_HASH_SZ];

static int __init ext4_init_fs(void)
{
	int i, err;

	ratelimit_state_init(&ext4_mount_msg_ratelimit, 30 * HZ, 64);
	ext4_li_info = NULL;
	mutex_init(&ext4_li_mtx);

	/* Build-time check for flags consistency */
	ext4_check_flag_values();

	for (i = 0; i < EXT4_WQ_HASH_SZ; i++)
		init_waitqueue_head(&ext4__ioend_wq[i]);

	err = ext4_init_es();
	if (err)
		return err;

	err = ext4_init_pending();
	if (err)
		goto out7;

	err = ext4_init_post_read_processing();
	if (err)
		goto out6;

	err = ext4_init_pageio();
	if (err)
		goto out5;

	err = ext4_init_system_zone();
	if (err)
		goto out4;

	err = ext4_init_sysfs();
	if (err)
		goto out3;

	err = ext4_init_mballoc();
	if (err)
		goto out2;
	err = init_inodecache();
	if (err)
		goto out1;
	register_as_ext3();
	register_as_ext2();
	err = register_filesystem(&ext4_fs_type);
	if (err)
		goto out;

	return 0;
out:
	unregister_as_ext2();
	unregister_as_ext3();
	destroy_inodecache();
out1:
	ext4_exit_mballoc();
out2:
	ext4_exit_sysfs();
out3:
	ext4_exit_system_zone();
out4:
	ext4_exit_pageio();
out5:
	ext4_exit_post_read_processing();
out6:
	ext4_exit_pending();
out7:
	ext4_exit_es();

	return err;
}

static void __exit ext4_exit_fs(void)
{
	ext4_destroy_lazyinit_thread();
	unregister_as_ext2();
	unregister_as_ext3();
	unregister_filesystem(&ext4_fs_type);
	destroy_inodecache();
	ext4_exit_mballoc();
	ext4_exit_sysfs();
	ext4_exit_system_zone();
	ext4_exit_pageio();
	ext4_exit_post_read_processing();
	ext4_exit_es();
	ext4_exit_pending();
}

MODULE_AUTHOR("Remy Card, Stephen Tweedie, Andrew Morton, Andreas Dilger, Theodore Ts'o and others");
MODULE_DESCRIPTION("Fourth Extended Filesystem");
MODULE_LICENSE("GPL");
MODULE_SOFTDEP("pre: crc32c");
module_init(ext4_init_fs)
module_exit(ext4_exit_fs)<|MERGE_RESOLUTION|>--- conflicted
+++ resolved
@@ -3561,43 +3561,6 @@
 	return 0;
 }
 
-<<<<<<< HEAD
-static void ext4_clamp_want_extra_isize(struct super_block *sb)
-{
-	struct ext4_sb_info *sbi = EXT4_SB(sb);
-	struct ext4_super_block *es = sbi->s_es;
-	unsigned def_extra_isize = sizeof(struct ext4_inode) -
-						EXT4_GOOD_OLD_INODE_SIZE;
-
-	if (sbi->s_inode_size == EXT4_GOOD_OLD_INODE_SIZE) {
-		sbi->s_want_extra_isize = 0;
-		return;
-	}
-	if (sbi->s_want_extra_isize < 4) {
-		sbi->s_want_extra_isize = def_extra_isize;
-		if (ext4_has_feature_extra_isize(sb)) {
-			if (sbi->s_want_extra_isize <
-			    le16_to_cpu(es->s_want_extra_isize))
-				sbi->s_want_extra_isize =
-					le16_to_cpu(es->s_want_extra_isize);
-			if (sbi->s_want_extra_isize <
-			    le16_to_cpu(es->s_min_extra_isize))
-				sbi->s_want_extra_isize =
-					le16_to_cpu(es->s_min_extra_isize);
-		}
-	}
-	/* Check if enough inode space is available */
-	if ((sbi->s_want_extra_isize > sbi->s_inode_size) ||
-	    (EXT4_GOOD_OLD_INODE_SIZE + sbi->s_want_extra_isize >
-							sbi->s_inode_size)) {
-		sbi->s_want_extra_isize = def_extra_isize;
-		ext4_msg(sb, KERN_INFO,
-			 "required extra inode space not available");
-	}
-}
-
-=======
->>>>>>> a7196caf
 static void ext4_set_resv_clusters(struct super_block *sb)
 {
 	ext4_fsblk_t resv_clusters;
