--- conflicted
+++ resolved
@@ -1459,11 +1459,7 @@
 		/* Given hole range was invalid (outside of device) */
 		if (ret == -ERANGE) {
 			*hole_start += *hole_size;
-<<<<<<< HEAD
-			*hole_size = false;
-=======
 			*hole_size = 0;
->>>>>>> 8e0eb2fb
 			return true;
 		}
 
