/*
 * Definitions for the NVM Express interface
 * Copyright (c) 2011-2014, Intel Corporation.
 *
 * This program is free software; you can redistribute it and/or modify it
 * under the terms and conditions of the GNU General Public License,
 * version 2, as published by the Free Software Foundation.
 *
 * This program is distributed in the hope it will be useful, but WITHOUT
 * ANY WARRANTY; without even the implied warranty of MERCHANTABILITY or
 * FITNESS FOR A PARTICULAR PURPOSE.  See the GNU General Public License for
 * more details.
 */

#ifndef _LINUX_NVME_H
#define _LINUX_NVME_H

#include <linux/types.h>
#include <linux/uuid.h>

/* NQN names in commands fields specified one size */
#define NVMF_NQN_FIELD_LEN	256

/* However the max length of a qualified name is another size */
#define NVMF_NQN_SIZE		223

#define NVMF_TRSVCID_SIZE	32
#define NVMF_TRADDR_SIZE	256
#define NVMF_TSAS_SIZE		256

#define NVME_DISC_SUBSYS_NAME	"nqn.2014-08.org.nvmexpress.discovery"

#define NVME_RDMA_IP_PORT	4420

#define NVME_NSID_ALL		0xffffffff

enum nvme_subsys_type {
	NVME_NQN_DISC	= 1,		/* Discovery type target subsystem */
	NVME_NQN_NVME	= 2,		/* NVME type target subsystem */
};

/* Address Family codes for Discovery Log Page entry ADRFAM field */
enum {
	NVMF_ADDR_FAMILY_PCI	= 0,	/* PCIe */
	NVMF_ADDR_FAMILY_IP4	= 1,	/* IP4 */
	NVMF_ADDR_FAMILY_IP6	= 2,	/* IP6 */
	NVMF_ADDR_FAMILY_IB	= 3,	/* InfiniBand */
	NVMF_ADDR_FAMILY_FC	= 4,	/* Fibre Channel */
};

/* Transport Type codes for Discovery Log Page entry TRTYPE field */
enum {
	NVMF_TRTYPE_RDMA	= 1,	/* RDMA */
	NVMF_TRTYPE_FC		= 2,	/* Fibre Channel */
	NVMF_TRTYPE_LOOP	= 254,	/* Reserved for host usage */
	NVMF_TRTYPE_MAX,
};

/* Transport Requirements codes for Discovery Log Page entry TREQ field */
enum {
	NVMF_TREQ_NOT_SPECIFIED	= 0,	/* Not specified */
	NVMF_TREQ_REQUIRED	= 1,	/* Required */
	NVMF_TREQ_NOT_REQUIRED	= 2,	/* Not Required */
};

/* RDMA QP Service Type codes for Discovery Log Page entry TSAS
 * RDMA_QPTYPE field
 */
enum {
	NVMF_RDMA_QPTYPE_CONNECTED	= 1, /* Reliable Connected */
	NVMF_RDMA_QPTYPE_DATAGRAM	= 2, /* Reliable Datagram */
};

/* RDMA QP Service Type codes for Discovery Log Page entry TSAS
 * RDMA_QPTYPE field
 */
enum {
	NVMF_RDMA_PRTYPE_NOT_SPECIFIED	= 1, /* No Provider Specified */
	NVMF_RDMA_PRTYPE_IB		= 2, /* InfiniBand */
	NVMF_RDMA_PRTYPE_ROCE		= 3, /* InfiniBand RoCE */
	NVMF_RDMA_PRTYPE_ROCEV2		= 4, /* InfiniBand RoCEV2 */
	NVMF_RDMA_PRTYPE_IWARP		= 5, /* IWARP */
};

/* RDMA Connection Management Service Type codes for Discovery Log Page
 * entry TSAS RDMA_CMS field
 */
enum {
	NVMF_RDMA_CMS_RDMA_CM	= 1, /* Sockets based endpoint addressing */
};

#define NVME_AQ_DEPTH		32

enum {
	NVME_REG_CAP	= 0x0000,	/* Controller Capabilities */
	NVME_REG_VS	= 0x0008,	/* Version */
	NVME_REG_INTMS	= 0x000c,	/* Interrupt Mask Set */
	NVME_REG_INTMC	= 0x0010,	/* Interrupt Mask Clear */
	NVME_REG_CC	= 0x0014,	/* Controller Configuration */
	NVME_REG_CSTS	= 0x001c,	/* Controller Status */
	NVME_REG_NSSR	= 0x0020,	/* NVM Subsystem Reset */
	NVME_REG_AQA	= 0x0024,	/* Admin Queue Attributes */
	NVME_REG_ASQ	= 0x0028,	/* Admin SQ Base Address */
	NVME_REG_ACQ	= 0x0030,	/* Admin CQ Base Address */
	NVME_REG_CMBLOC = 0x0038,	/* Controller Memory Buffer Location */
	NVME_REG_CMBSZ	= 0x003c,	/* Controller Memory Buffer Size */
	NVME_REG_DBS	= 0x1000,	/* SQ 0 Tail Doorbell */
};

#define NVME_CAP_MQES(cap)	((cap) & 0xffff)
#define NVME_CAP_TIMEOUT(cap)	(((cap) >> 24) & 0xff)
#define NVME_CAP_STRIDE(cap)	(((cap) >> 32) & 0xf)
#define NVME_CAP_NSSRC(cap)	(((cap) >> 36) & 0x1)
#define NVME_CAP_MPSMIN(cap)	(((cap) >> 48) & 0xf)
#define NVME_CAP_MPSMAX(cap)	(((cap) >> 52) & 0xf)

#define NVME_CMB_BIR(cmbloc)	((cmbloc) & 0x7)
#define NVME_CMB_OFST(cmbloc)	(((cmbloc) >> 12) & 0xfffff)
#define NVME_CMB_SZ(cmbsz)	(((cmbsz) >> 12) & 0xfffff)
#define NVME_CMB_SZU(cmbsz)	(((cmbsz) >> 8) & 0xf)

#define NVME_CMB_WDS(cmbsz)	((cmbsz) & 0x10)
#define NVME_CMB_RDS(cmbsz)	((cmbsz) & 0x8)
#define NVME_CMB_LISTS(cmbsz)	((cmbsz) & 0x4)
#define NVME_CMB_CQS(cmbsz)	((cmbsz) & 0x2)
#define NVME_CMB_SQS(cmbsz)	((cmbsz) & 0x1)

/*
 * Submission and Completion Queue Entry Sizes for the NVM command set.
 * (In bytes and specified as a power of two (2^n)).
 */
#define NVME_NVM_IOSQES		6
#define NVME_NVM_IOCQES		4

enum {
	NVME_CC_ENABLE		= 1 << 0,
	NVME_CC_CSS_NVM		= 0 << 4,
	NVME_CC_EN_SHIFT	= 0,
	NVME_CC_CSS_SHIFT	= 4,
	NVME_CC_MPS_SHIFT	= 7,
	NVME_CC_AMS_SHIFT	= 11,
	NVME_CC_SHN_SHIFT	= 14,
	NVME_CC_IOSQES_SHIFT	= 16,
	NVME_CC_IOCQES_SHIFT	= 20,
	NVME_CC_AMS_RR		= 0 << NVME_CC_AMS_SHIFT,
	NVME_CC_AMS_WRRU	= 1 << NVME_CC_AMS_SHIFT,
	NVME_CC_AMS_VS		= 7 << NVME_CC_AMS_SHIFT,
	NVME_CC_SHN_NONE	= 0 << NVME_CC_SHN_SHIFT,
	NVME_CC_SHN_NORMAL	= 1 << NVME_CC_SHN_SHIFT,
	NVME_CC_SHN_ABRUPT	= 2 << NVME_CC_SHN_SHIFT,
	NVME_CC_SHN_MASK	= 3 << NVME_CC_SHN_SHIFT,
	NVME_CC_IOSQES		= NVME_NVM_IOSQES << NVME_CC_IOSQES_SHIFT,
	NVME_CC_IOCQES		= NVME_NVM_IOCQES << NVME_CC_IOCQES_SHIFT,
	NVME_CSTS_RDY		= 1 << 0,
	NVME_CSTS_CFS		= 1 << 1,
	NVME_CSTS_NSSRO		= 1 << 4,
	NVME_CSTS_PP		= 1 << 5,
	NVME_CSTS_SHST_NORMAL	= 0 << 2,
	NVME_CSTS_SHST_OCCUR	= 1 << 2,
	NVME_CSTS_SHST_CMPLT	= 2 << 2,
	NVME_CSTS_SHST_MASK	= 3 << 2,
};

struct nvme_id_power_state {
	__le16			max_power;	/* centiwatts */
	__u8			rsvd2;
	__u8			flags;
	__le32			entry_lat;	/* microseconds */
	__le32			exit_lat;	/* microseconds */
	__u8			read_tput;
	__u8			read_lat;
	__u8			write_tput;
	__u8			write_lat;
	__le16			idle_power;
	__u8			idle_scale;
	__u8			rsvd19;
	__le16			active_power;
	__u8			active_work_scale;
	__u8			rsvd23[9];
};

enum {
	NVME_PS_FLAGS_MAX_POWER_SCALE	= 1 << 0,
	NVME_PS_FLAGS_NON_OP_STATE	= 1 << 1,
};

struct nvme_id_ctrl {
	__le16			vid;
	__le16			ssvid;
	char			sn[20];
	char			mn[40];
	char			fr[8];
	__u8			rab;
	__u8			ieee[3];
	__u8			cmic;
	__u8			mdts;
	__le16			cntlid;
	__le32			ver;
	__le32			rtd3r;
	__le32			rtd3e;
	__le32			oaes;
	__le32			ctratt;
	__u8			rsvd100[156];
	__le16			oacs;
	__u8			acl;
	__u8			aerl;
	__u8			frmw;
	__u8			lpa;
	__u8			elpe;
	__u8			npss;
	__u8			avscc;
	__u8			apsta;
	__le16			wctemp;
	__le16			cctemp;
	__le16			mtfa;
	__le32			hmpre;
	__le32			hmmin;
	__u8			tnvmcap[16];
	__u8			unvmcap[16];
	__le32			rpmbs;
	__le16			edstt;
	__u8			dsto;
	__u8			fwug;
	__le16			kas;
	__le16			hctma;
	__le16			mntmt;
	__le16			mxtmt;
	__le32			sanicap;
<<<<<<< HEAD
	__u8			rsvd332[180];
=======
	__le32			hmminds;
	__le16			hmmaxd;
	__u8			rsvd338[174];
>>>>>>> bb176f67
	__u8			sqes;
	__u8			cqes;
	__le16			maxcmd;
	__le32			nn;
	__le16			oncs;
	__le16			fuses;
	__u8			fna;
	__u8			vwc;
	__le16			awun;
	__le16			awupf;
	__u8			nvscc;
	__u8			rsvd531;
	__le16			acwu;
	__u8			rsvd534[2];
	__le32			sgls;
	__u8			rsvd540[228];
	char			subnqn[256];
	__u8			rsvd1024[768];
	__le32			ioccsz;
	__le32			iorcsz;
	__le16			icdoff;
	__u8			ctrattr;
	__u8			msdbd;
	__u8			rsvd1804[244];
	struct nvme_id_power_state	psd[32];
	__u8			vs[1024];
};

enum {
	NVME_CTRL_ONCS_COMPARE			= 1 << 0,
	NVME_CTRL_ONCS_WRITE_UNCORRECTABLE	= 1 << 1,
	NVME_CTRL_ONCS_DSM			= 1 << 2,
	NVME_CTRL_ONCS_WRITE_ZEROES		= 1 << 3,
	NVME_CTRL_ONCS_TIMESTAMP		= 1 << 6,
	NVME_CTRL_VWC_PRESENT			= 1 << 0,
	NVME_CTRL_OACS_SEC_SUPP                 = 1 << 0,
	NVME_CTRL_OACS_DIRECTIVES		= 1 << 5,
	NVME_CTRL_OACS_DBBUF_SUPP		= 1 << 8,
};

struct nvme_lbaf {
	__le16			ms;
	__u8			ds;
	__u8			rp;
};

struct nvme_id_ns {
	__le64			nsze;
	__le64			ncap;
	__le64			nuse;
	__u8			nsfeat;
	__u8			nlbaf;
	__u8			flbas;
	__u8			mc;
	__u8			dpc;
	__u8			dps;
	__u8			nmic;
	__u8			rescap;
	__u8			fpi;
	__u8			rsvd33;
	__le16			nawun;
	__le16			nawupf;
	__le16			nacwu;
	__le16			nabsn;
	__le16			nabo;
	__le16			nabspf;
	__le16			noiob;
	__u8			nvmcap[16];
	__u8			rsvd64[40];
	__u8			nguid[16];
	__u8			eui64[8];
	struct nvme_lbaf	lbaf[16];
	__u8			rsvd192[192];
	__u8			vs[3712];
};

enum {
	NVME_ID_CNS_NS			= 0x00,
	NVME_ID_CNS_CTRL		= 0x01,
	NVME_ID_CNS_NS_ACTIVE_LIST	= 0x02,
	NVME_ID_CNS_NS_DESC_LIST	= 0x03,
	NVME_ID_CNS_NS_PRESENT_LIST	= 0x10,
	NVME_ID_CNS_NS_PRESENT		= 0x11,
	NVME_ID_CNS_CTRL_NS_LIST	= 0x12,
	NVME_ID_CNS_CTRL_LIST		= 0x13,
};

enum {
	NVME_DIR_IDENTIFY		= 0x00,
	NVME_DIR_STREAMS		= 0x01,
	NVME_DIR_SND_ID_OP_ENABLE	= 0x01,
	NVME_DIR_SND_ST_OP_REL_ID	= 0x01,
	NVME_DIR_SND_ST_OP_REL_RSC	= 0x02,
	NVME_DIR_RCV_ID_OP_PARAM	= 0x01,
	NVME_DIR_RCV_ST_OP_PARAM	= 0x01,
	NVME_DIR_RCV_ST_OP_STATUS	= 0x02,
	NVME_DIR_RCV_ST_OP_RESOURCE	= 0x03,
	NVME_DIR_ENDIR			= 0x01,
};

enum {
	NVME_NS_FEAT_THIN	= 1 << 0,
	NVME_NS_FLBAS_LBA_MASK	= 0xf,
	NVME_NS_FLBAS_META_EXT	= 0x10,
	NVME_LBAF_RP_BEST	= 0,
	NVME_LBAF_RP_BETTER	= 1,
	NVME_LBAF_RP_GOOD	= 2,
	NVME_LBAF_RP_DEGRADED	= 3,
	NVME_NS_DPC_PI_LAST	= 1 << 4,
	NVME_NS_DPC_PI_FIRST	= 1 << 3,
	NVME_NS_DPC_PI_TYPE3	= 1 << 2,
	NVME_NS_DPC_PI_TYPE2	= 1 << 1,
	NVME_NS_DPC_PI_TYPE1	= 1 << 0,
	NVME_NS_DPS_PI_FIRST	= 1 << 3,
	NVME_NS_DPS_PI_MASK	= 0x7,
	NVME_NS_DPS_PI_TYPE1	= 1,
	NVME_NS_DPS_PI_TYPE2	= 2,
	NVME_NS_DPS_PI_TYPE3	= 3,
};

struct nvme_ns_id_desc {
	__u8 nidt;
	__u8 nidl;
	__le16 reserved;
};

#define NVME_NIDT_EUI64_LEN	8
#define NVME_NIDT_NGUID_LEN	16
#define NVME_NIDT_UUID_LEN	16

enum {
	NVME_NIDT_EUI64		= 0x01,
	NVME_NIDT_NGUID		= 0x02,
	NVME_NIDT_UUID		= 0x03,
};

struct nvme_smart_log {
	__u8			critical_warning;
	__u8			temperature[2];
	__u8			avail_spare;
	__u8			spare_thresh;
	__u8			percent_used;
	__u8			rsvd6[26];
	__u8			data_units_read[16];
	__u8			data_units_written[16];
	__u8			host_reads[16];
	__u8			host_writes[16];
	__u8			ctrl_busy_time[16];
	__u8			power_cycles[16];
	__u8			power_on_hours[16];
	__u8			unsafe_shutdowns[16];
	__u8			media_errors[16];
	__u8			num_err_log_entries[16];
	__le32			warning_temp_time;
	__le32			critical_comp_time;
	__le16			temp_sensor[8];
	__u8			rsvd216[296];
};

struct nvme_fw_slot_info_log {
	__u8			afi;
	__u8			rsvd1[7];
	__le64			frs[7];
	__u8			rsvd64[448];
};

enum {
	NVME_SMART_CRIT_SPARE		= 1 << 0,
	NVME_SMART_CRIT_TEMPERATURE	= 1 << 1,
	NVME_SMART_CRIT_RELIABILITY	= 1 << 2,
	NVME_SMART_CRIT_MEDIA		= 1 << 3,
	NVME_SMART_CRIT_VOLATILE_MEMORY	= 1 << 4,
};

enum {
	NVME_AER_NOTICE_NS_CHANGED	= 0x0002,
	NVME_AER_NOTICE_FW_ACT_STARTING = 0x0102,
};

struct nvme_lba_range_type {
	__u8			type;
	__u8			attributes;
	__u8			rsvd2[14];
	__u64			slba;
	__u64			nlb;
	__u8			guid[16];
	__u8			rsvd48[16];
};

enum {
	NVME_LBART_TYPE_FS	= 0x01,
	NVME_LBART_TYPE_RAID	= 0x02,
	NVME_LBART_TYPE_CACHE	= 0x03,
	NVME_LBART_TYPE_SWAP	= 0x04,

	NVME_LBART_ATTRIB_TEMP	= 1 << 0,
	NVME_LBART_ATTRIB_HIDE	= 1 << 1,
};

struct nvme_reservation_status {
	__le32	gen;
	__u8	rtype;
	__u8	regctl[2];
	__u8	resv5[2];
	__u8	ptpls;
	__u8	resv10[13];
	struct {
		__le16	cntlid;
		__u8	rcsts;
		__u8	resv3[5];
		__le64	hostid;
		__le64	rkey;
	} regctl_ds[];
};

enum nvme_async_event_type {
	NVME_AER_TYPE_ERROR	= 0,
	NVME_AER_TYPE_SMART	= 1,
	NVME_AER_TYPE_NOTICE	= 2,
};

/* I/O commands */

enum nvme_opcode {
	nvme_cmd_flush		= 0x00,
	nvme_cmd_write		= 0x01,
	nvme_cmd_read		= 0x02,
	nvme_cmd_write_uncor	= 0x04,
	nvme_cmd_compare	= 0x05,
	nvme_cmd_write_zeroes	= 0x08,
	nvme_cmd_dsm		= 0x09,
	nvme_cmd_resv_register	= 0x0d,
	nvme_cmd_resv_report	= 0x0e,
	nvme_cmd_resv_acquire	= 0x11,
	nvme_cmd_resv_release	= 0x15,
};

/*
 * Descriptor subtype - lower 4 bits of nvme_(keyed_)sgl_desc identifier
 *
 * @NVME_SGL_FMT_ADDRESS:     absolute address of the data block
 * @NVME_SGL_FMT_OFFSET:      relative offset of the in-capsule data block
 * @NVME_SGL_FMT_TRANSPORT_A: transport defined format, value 0xA
 * @NVME_SGL_FMT_INVALIDATE:  RDMA transport specific remote invalidation
 *                            request subtype
 */
enum {
	NVME_SGL_FMT_ADDRESS		= 0x00,
	NVME_SGL_FMT_OFFSET		= 0x01,
	NVME_SGL_FMT_TRANSPORT_A	= 0x0A,
	NVME_SGL_FMT_INVALIDATE		= 0x0f,
};

/*
 * Descriptor type - upper 4 bits of nvme_(keyed_)sgl_desc identifier
 *
 * For struct nvme_sgl_desc:
 *   @NVME_SGL_FMT_DATA_DESC:		data block descriptor
 *   @NVME_SGL_FMT_SEG_DESC:		sgl segment descriptor
 *   @NVME_SGL_FMT_LAST_SEG_DESC:	last sgl segment descriptor
 *
 * For struct nvme_keyed_sgl_desc:
 *   @NVME_KEY_SGL_FMT_DATA_DESC:	keyed data block descriptor
 *
 * Transport-specific SGL types:
 *   @NVME_TRANSPORT_SGL_DATA_DESC:	Transport SGL data dlock descriptor
 */
enum {
	NVME_SGL_FMT_DATA_DESC		= 0x00,
	NVME_SGL_FMT_SEG_DESC		= 0x02,
	NVME_SGL_FMT_LAST_SEG_DESC	= 0x03,
	NVME_KEY_SGL_FMT_DATA_DESC	= 0x04,
	NVME_TRANSPORT_SGL_DATA_DESC	= 0x05,
};

struct nvme_sgl_desc {
	__le64	addr;
	__le32	length;
	__u8	rsvd[3];
	__u8	type;
};

struct nvme_keyed_sgl_desc {
	__le64	addr;
	__u8	length[3];
	__u8	key[4];
	__u8	type;
};

union nvme_data_ptr {
	struct {
		__le64	prp1;
		__le64	prp2;
	};
	struct nvme_sgl_desc	sgl;
	struct nvme_keyed_sgl_desc ksgl;
};

/*
 * Lowest two bits of our flags field (FUSE field in the spec):
 *
 * @NVME_CMD_FUSE_FIRST:   Fused Operation, first command
 * @NVME_CMD_FUSE_SECOND:  Fused Operation, second command
 *
 * Highest two bits in our flags field (PSDT field in the spec):
 *
 * @NVME_CMD_PSDT_SGL_METABUF:	Use SGLS for this transfer,
 *	If used, MPTR contains addr of single physical buffer (byte aligned).
 * @NVME_CMD_PSDT_SGL_METASEG:	Use SGLS for this transfer,
 *	If used, MPTR contains an address of an SGL segment containing
 *	exactly 1 SGL descriptor (qword aligned).
 */
enum {
	NVME_CMD_FUSE_FIRST	= (1 << 0),
	NVME_CMD_FUSE_SECOND	= (1 << 1),

	NVME_CMD_SGL_METABUF	= (1 << 6),
	NVME_CMD_SGL_METASEG	= (1 << 7),
	NVME_CMD_SGL_ALL	= NVME_CMD_SGL_METABUF | NVME_CMD_SGL_METASEG,
};

struct nvme_common_command {
	__u8			opcode;
	__u8			flags;
	__u16			command_id;
	__le32			nsid;
	__le32			cdw2[2];
	__le64			metadata;
	union nvme_data_ptr	dptr;
	__le32			cdw10[6];
};

struct nvme_rw_command {
	__u8			opcode;
	__u8			flags;
	__u16			command_id;
	__le32			nsid;
	__u64			rsvd2;
	__le64			metadata;
	union nvme_data_ptr	dptr;
	__le64			slba;
	__le16			length;
	__le16			control;
	__le32			dsmgmt;
	__le32			reftag;
	__le16			apptag;
	__le16			appmask;
};

enum {
	NVME_RW_LR			= 1 << 15,
	NVME_RW_FUA			= 1 << 14,
	NVME_RW_DSM_FREQ_UNSPEC		= 0,
	NVME_RW_DSM_FREQ_TYPICAL	= 1,
	NVME_RW_DSM_FREQ_RARE		= 2,
	NVME_RW_DSM_FREQ_READS		= 3,
	NVME_RW_DSM_FREQ_WRITES		= 4,
	NVME_RW_DSM_FREQ_RW		= 5,
	NVME_RW_DSM_FREQ_ONCE		= 6,
	NVME_RW_DSM_FREQ_PREFETCH	= 7,
	NVME_RW_DSM_FREQ_TEMP		= 8,
	NVME_RW_DSM_LATENCY_NONE	= 0 << 4,
	NVME_RW_DSM_LATENCY_IDLE	= 1 << 4,
	NVME_RW_DSM_LATENCY_NORM	= 2 << 4,
	NVME_RW_DSM_LATENCY_LOW		= 3 << 4,
	NVME_RW_DSM_SEQ_REQ		= 1 << 6,
	NVME_RW_DSM_COMPRESSED		= 1 << 7,
	NVME_RW_PRINFO_PRCHK_REF	= 1 << 10,
	NVME_RW_PRINFO_PRCHK_APP	= 1 << 11,
	NVME_RW_PRINFO_PRCHK_GUARD	= 1 << 12,
	NVME_RW_PRINFO_PRACT		= 1 << 13,
	NVME_RW_DTYPE_STREAMS		= 1 << 4,
};

struct nvme_dsm_cmd {
	__u8			opcode;
	__u8			flags;
	__u16			command_id;
	__le32			nsid;
	__u64			rsvd2[2];
	union nvme_data_ptr	dptr;
	__le32			nr;
	__le32			attributes;
	__u32			rsvd12[4];
};

enum {
	NVME_DSMGMT_IDR		= 1 << 0,
	NVME_DSMGMT_IDW		= 1 << 1,
	NVME_DSMGMT_AD		= 1 << 2,
};

#define NVME_DSM_MAX_RANGES	256

struct nvme_dsm_range {
	__le32			cattr;
	__le32			nlb;
	__le64			slba;
};

struct nvme_write_zeroes_cmd {
	__u8			opcode;
	__u8			flags;
	__u16			command_id;
	__le32			nsid;
	__u64			rsvd2;
	__le64			metadata;
	union nvme_data_ptr	dptr;
	__le64			slba;
	__le16			length;
	__le16			control;
	__le32			dsmgmt;
	__le32			reftag;
	__le16			apptag;
	__le16			appmask;
};

/* Features */

struct nvme_feat_auto_pst {
	__le64 entries[32];
};

enum {
	NVME_HOST_MEM_ENABLE	= (1 << 0),
	NVME_HOST_MEM_RETURN	= (1 << 1),
};

/* Admin commands */

enum nvme_admin_opcode {
	nvme_admin_delete_sq		= 0x00,
	nvme_admin_create_sq		= 0x01,
	nvme_admin_get_log_page		= 0x02,
	nvme_admin_delete_cq		= 0x04,
	nvme_admin_create_cq		= 0x05,
	nvme_admin_identify		= 0x06,
	nvme_admin_abort_cmd		= 0x08,
	nvme_admin_set_features		= 0x09,
	nvme_admin_get_features		= 0x0a,
	nvme_admin_async_event		= 0x0c,
	nvme_admin_ns_mgmt		= 0x0d,
	nvme_admin_activate_fw		= 0x10,
	nvme_admin_download_fw		= 0x11,
	nvme_admin_ns_attach		= 0x15,
	nvme_admin_keep_alive		= 0x18,
	nvme_admin_directive_send	= 0x19,
	nvme_admin_directive_recv	= 0x1a,
	nvme_admin_dbbuf		= 0x7C,
	nvme_admin_format_nvm		= 0x80,
	nvme_admin_security_send	= 0x81,
	nvme_admin_security_recv	= 0x82,
};

enum {
	NVME_QUEUE_PHYS_CONTIG	= (1 << 0),
	NVME_CQ_IRQ_ENABLED	= (1 << 1),
	NVME_SQ_PRIO_URGENT	= (0 << 1),
	NVME_SQ_PRIO_HIGH	= (1 << 1),
	NVME_SQ_PRIO_MEDIUM	= (2 << 1),
	NVME_SQ_PRIO_LOW	= (3 << 1),
	NVME_FEAT_ARBITRATION	= 0x01,
	NVME_FEAT_POWER_MGMT	= 0x02,
	NVME_FEAT_LBA_RANGE	= 0x03,
	NVME_FEAT_TEMP_THRESH	= 0x04,
	NVME_FEAT_ERR_RECOVERY	= 0x05,
	NVME_FEAT_VOLATILE_WC	= 0x06,
	NVME_FEAT_NUM_QUEUES	= 0x07,
	NVME_FEAT_IRQ_COALESCE	= 0x08,
	NVME_FEAT_IRQ_CONFIG	= 0x09,
	NVME_FEAT_WRITE_ATOMIC	= 0x0a,
	NVME_FEAT_ASYNC_EVENT	= 0x0b,
	NVME_FEAT_AUTO_PST	= 0x0c,
	NVME_FEAT_HOST_MEM_BUF	= 0x0d,
	NVME_FEAT_TIMESTAMP	= 0x0e,
	NVME_FEAT_KATO		= 0x0f,
	NVME_FEAT_SW_PROGRESS	= 0x80,
	NVME_FEAT_HOST_ID	= 0x81,
	NVME_FEAT_RESV_MASK	= 0x82,
	NVME_FEAT_RESV_PERSIST	= 0x83,
	NVME_LOG_ERROR		= 0x01,
	NVME_LOG_SMART		= 0x02,
	NVME_LOG_FW_SLOT	= 0x03,
	NVME_LOG_DISC		= 0x70,
	NVME_LOG_RESERVATION	= 0x80,
	NVME_FWACT_REPL		= (0 << 3),
	NVME_FWACT_REPL_ACTV	= (1 << 3),
	NVME_FWACT_ACTV		= (2 << 3),
};

struct nvme_identify {
	__u8			opcode;
	__u8			flags;
	__u16			command_id;
	__le32			nsid;
	__u64			rsvd2[2];
	union nvme_data_ptr	dptr;
	__u8			cns;
	__u8			rsvd3;
	__le16			ctrlid;
	__u32			rsvd11[5];
};

#define NVME_IDENTIFY_DATA_SIZE 4096

struct nvme_features {
	__u8			opcode;
	__u8			flags;
	__u16			command_id;
	__le32			nsid;
	__u64			rsvd2[2];
	union nvme_data_ptr	dptr;
	__le32			fid;
	__le32			dword11;
	__le32                  dword12;
	__le32                  dword13;
	__le32                  dword14;
	__le32                  dword15;
};

struct nvme_host_mem_buf_desc {
	__le64			addr;
	__le32			size;
	__u32			rsvd;
};

struct nvme_create_cq {
	__u8			opcode;
	__u8			flags;
	__u16			command_id;
	__u32			rsvd1[5];
	__le64			prp1;
	__u64			rsvd8;
	__le16			cqid;
	__le16			qsize;
	__le16			cq_flags;
	__le16			irq_vector;
	__u32			rsvd12[4];
};

struct nvme_create_sq {
	__u8			opcode;
	__u8			flags;
	__u16			command_id;
	__u32			rsvd1[5];
	__le64			prp1;
	__u64			rsvd8;
	__le16			sqid;
	__le16			qsize;
	__le16			sq_flags;
	__le16			cqid;
	__u32			rsvd12[4];
};

struct nvme_delete_queue {
	__u8			opcode;
	__u8			flags;
	__u16			command_id;
	__u32			rsvd1[9];
	__le16			qid;
	__u16			rsvd10;
	__u32			rsvd11[5];
};

struct nvme_abort_cmd {
	__u8			opcode;
	__u8			flags;
	__u16			command_id;
	__u32			rsvd1[9];
	__le16			sqid;
	__u16			cid;
	__u32			rsvd11[5];
};

struct nvme_download_firmware {
	__u8			opcode;
	__u8			flags;
	__u16			command_id;
	__u32			rsvd1[5];
	union nvme_data_ptr	dptr;
	__le32			numd;
	__le32			offset;
	__u32			rsvd12[4];
};

struct nvme_format_cmd {
	__u8			opcode;
	__u8			flags;
	__u16			command_id;
	__le32			nsid;
	__u64			rsvd2[4];
	__le32			cdw10;
	__u32			rsvd11[5];
};

struct nvme_get_log_page_command {
	__u8			opcode;
	__u8			flags;
	__u16			command_id;
	__le32			nsid;
	__u64			rsvd2[2];
	union nvme_data_ptr	dptr;
	__u8			lid;
	__u8			rsvd10;
	__le16			numdl;
	__le16			numdu;
	__u16			rsvd11;
	__le32			lpol;
	__le32			lpou;
	__u32			rsvd14[2];
};

struct nvme_directive_cmd {
	__u8			opcode;
	__u8			flags;
	__u16			command_id;
	__le32			nsid;
	__u64			rsvd2[2];
	union nvme_data_ptr	dptr;
	__le32			numd;
	__u8			doper;
	__u8			dtype;
	__le16			dspec;
	__u8			endir;
	__u8			tdtype;
	__u16			rsvd15;

	__u32			rsvd16[3];
};

/*
 * Fabrics subcommands.
 */
enum nvmf_fabrics_opcode {
	nvme_fabrics_command		= 0x7f,
};

enum nvmf_capsule_command {
	nvme_fabrics_type_property_set	= 0x00,
	nvme_fabrics_type_connect	= 0x01,
	nvme_fabrics_type_property_get	= 0x04,
};

struct nvmf_common_command {
	__u8	opcode;
	__u8	resv1;
	__u16	command_id;
	__u8	fctype;
	__u8	resv2[35];
	__u8	ts[24];
};

/*
 * The legal cntlid range a NVMe Target will provide.
 * Note that cntlid of value 0 is considered illegal in the fabrics world.
 * Devices based on earlier specs did not have the subsystem concept;
 * therefore, those devices had their cntlid value set to 0 as a result.
 */
#define NVME_CNTLID_MIN		1
#define NVME_CNTLID_MAX		0xffef
#define NVME_CNTLID_DYNAMIC	0xffff

#define MAX_DISC_LOGS	255

/* Discovery log page entry */
struct nvmf_disc_rsp_page_entry {
	__u8		trtype;
	__u8		adrfam;
	__u8		subtype;
	__u8		treq;
	__le16		portid;
	__le16		cntlid;
	__le16		asqsz;
	__u8		resv8[22];
	char		trsvcid[NVMF_TRSVCID_SIZE];
	__u8		resv64[192];
	char		subnqn[NVMF_NQN_FIELD_LEN];
	char		traddr[NVMF_TRADDR_SIZE];
	union tsas {
		char		common[NVMF_TSAS_SIZE];
		struct rdma {
			__u8	qptype;
			__u8	prtype;
			__u8	cms;
			__u8	resv3[5];
			__u16	pkey;
			__u8	resv10[246];
		} rdma;
	} tsas;
};

/* Discovery log page header */
struct nvmf_disc_rsp_page_hdr {
	__le64		genctr;
	__le64		numrec;
	__le16		recfmt;
	__u8		resv14[1006];
	struct nvmf_disc_rsp_page_entry entries[0];
};

struct nvmf_connect_command {
	__u8		opcode;
	__u8		resv1;
	__u16		command_id;
	__u8		fctype;
	__u8		resv2[19];
	union nvme_data_ptr dptr;
	__le16		recfmt;
	__le16		qid;
	__le16		sqsize;
	__u8		cattr;
	__u8		resv3;
	__le32		kato;
	__u8		resv4[12];
};

struct nvmf_connect_data {
	uuid_t		hostid;
	__le16		cntlid;
	char		resv4[238];
	char		subsysnqn[NVMF_NQN_FIELD_LEN];
	char		hostnqn[NVMF_NQN_FIELD_LEN];
	char		resv5[256];
};

struct nvmf_property_set_command {
	__u8		opcode;
	__u8		resv1;
	__u16		command_id;
	__u8		fctype;
	__u8		resv2[35];
	__u8		attrib;
	__u8		resv3[3];
	__le32		offset;
	__le64		value;
	__u8		resv4[8];
};

struct nvmf_property_get_command {
	__u8		opcode;
	__u8		resv1;
	__u16		command_id;
	__u8		fctype;
	__u8		resv2[35];
	__u8		attrib;
	__u8		resv3[3];
	__le32		offset;
	__u8		resv4[16];
};

struct nvme_dbbuf {
	__u8			opcode;
	__u8			flags;
	__u16			command_id;
	__u32			rsvd1[5];
	__le64			prp1;
	__le64			prp2;
	__u32			rsvd12[6];
};

struct streams_directive_params {
	__le16	msl;
	__le16	nssa;
	__le16	nsso;
	__u8	rsvd[10];
	__le32	sws;
	__le16	sgs;
	__le16	nsa;
	__le16	nso;
	__u8	rsvd2[6];
};

struct nvme_command {
	union {
		struct nvme_common_command common;
		struct nvme_rw_command rw;
		struct nvme_identify identify;
		struct nvme_features features;
		struct nvme_create_cq create_cq;
		struct nvme_create_sq create_sq;
		struct nvme_delete_queue delete_queue;
		struct nvme_download_firmware dlfw;
		struct nvme_format_cmd format;
		struct nvme_dsm_cmd dsm;
		struct nvme_write_zeroes_cmd write_zeroes;
		struct nvme_abort_cmd abort;
		struct nvme_get_log_page_command get_log_page;
		struct nvmf_common_command fabrics;
		struct nvmf_connect_command connect;
		struct nvmf_property_set_command prop_set;
		struct nvmf_property_get_command prop_get;
		struct nvme_dbbuf dbbuf;
		struct nvme_directive_cmd directive;
	};
};

static inline bool nvme_is_write(struct nvme_command *cmd)
{
	/*
	 * What a mess...
	 *
	 * Why can't we simply have a Fabrics In and Fabrics out command?
	 */
	if (unlikely(cmd->common.opcode == nvme_fabrics_command))
		return cmd->fabrics.fctype & 1;
	return cmd->common.opcode & 1;
}

enum {
	/*
	 * Generic Command Status:
	 */
	NVME_SC_SUCCESS			= 0x0,
	NVME_SC_INVALID_OPCODE		= 0x1,
	NVME_SC_INVALID_FIELD		= 0x2,
	NVME_SC_CMDID_CONFLICT		= 0x3,
	NVME_SC_DATA_XFER_ERROR		= 0x4,
	NVME_SC_POWER_LOSS		= 0x5,
	NVME_SC_INTERNAL		= 0x6,
	NVME_SC_ABORT_REQ		= 0x7,
	NVME_SC_ABORT_QUEUE		= 0x8,
	NVME_SC_FUSED_FAIL		= 0x9,
	NVME_SC_FUSED_MISSING		= 0xa,
	NVME_SC_INVALID_NS		= 0xb,
	NVME_SC_CMD_SEQ_ERROR		= 0xc,
	NVME_SC_SGL_INVALID_LAST	= 0xd,
	NVME_SC_SGL_INVALID_COUNT	= 0xe,
	NVME_SC_SGL_INVALID_DATA	= 0xf,
	NVME_SC_SGL_INVALID_METADATA	= 0x10,
	NVME_SC_SGL_INVALID_TYPE	= 0x11,

	NVME_SC_SGL_INVALID_OFFSET	= 0x16,
	NVME_SC_SGL_INVALID_SUBTYPE	= 0x17,

	NVME_SC_LBA_RANGE		= 0x80,
	NVME_SC_CAP_EXCEEDED		= 0x81,
	NVME_SC_NS_NOT_READY		= 0x82,
	NVME_SC_RESERVATION_CONFLICT	= 0x83,

	/*
	 * Command Specific Status:
	 */
	NVME_SC_CQ_INVALID		= 0x100,
	NVME_SC_QID_INVALID		= 0x101,
	NVME_SC_QUEUE_SIZE		= 0x102,
	NVME_SC_ABORT_LIMIT		= 0x103,
	NVME_SC_ABORT_MISSING		= 0x104,
	NVME_SC_ASYNC_LIMIT		= 0x105,
	NVME_SC_FIRMWARE_SLOT		= 0x106,
	NVME_SC_FIRMWARE_IMAGE		= 0x107,
	NVME_SC_INVALID_VECTOR		= 0x108,
	NVME_SC_INVALID_LOG_PAGE	= 0x109,
	NVME_SC_INVALID_FORMAT		= 0x10a,
	NVME_SC_FW_NEEDS_CONV_RESET	= 0x10b,
	NVME_SC_INVALID_QUEUE		= 0x10c,
	NVME_SC_FEATURE_NOT_SAVEABLE	= 0x10d,
	NVME_SC_FEATURE_NOT_CHANGEABLE	= 0x10e,
	NVME_SC_FEATURE_NOT_PER_NS	= 0x10f,
	NVME_SC_FW_NEEDS_SUBSYS_RESET	= 0x110,
	NVME_SC_FW_NEEDS_RESET		= 0x111,
	NVME_SC_FW_NEEDS_MAX_TIME	= 0x112,
	NVME_SC_FW_ACIVATE_PROHIBITED	= 0x113,
	NVME_SC_OVERLAPPING_RANGE	= 0x114,
	NVME_SC_NS_INSUFFICENT_CAP	= 0x115,
	NVME_SC_NS_ID_UNAVAILABLE	= 0x116,
	NVME_SC_NS_ALREADY_ATTACHED	= 0x118,
	NVME_SC_NS_IS_PRIVATE		= 0x119,
	NVME_SC_NS_NOT_ATTACHED		= 0x11a,
	NVME_SC_THIN_PROV_NOT_SUPP	= 0x11b,
	NVME_SC_CTRL_LIST_INVALID	= 0x11c,

	/*
	 * I/O Command Set Specific - NVM commands:
	 */
	NVME_SC_BAD_ATTRIBUTES		= 0x180,
	NVME_SC_INVALID_PI		= 0x181,
	NVME_SC_READ_ONLY		= 0x182,
	NVME_SC_ONCS_NOT_SUPPORTED	= 0x183,

	/*
	 * I/O Command Set Specific - Fabrics commands:
	 */
	NVME_SC_CONNECT_FORMAT		= 0x180,
	NVME_SC_CONNECT_CTRL_BUSY	= 0x181,
	NVME_SC_CONNECT_INVALID_PARAM	= 0x182,
	NVME_SC_CONNECT_RESTART_DISC	= 0x183,
	NVME_SC_CONNECT_INVALID_HOST	= 0x184,

	NVME_SC_DISCOVERY_RESTART	= 0x190,
	NVME_SC_AUTH_REQUIRED		= 0x191,

	/*
	 * Media and Data Integrity Errors:
	 */
	NVME_SC_WRITE_FAULT		= 0x280,
	NVME_SC_READ_ERROR		= 0x281,
	NVME_SC_GUARD_CHECK		= 0x282,
	NVME_SC_APPTAG_CHECK		= 0x283,
	NVME_SC_REFTAG_CHECK		= 0x284,
	NVME_SC_COMPARE_FAILED		= 0x285,
	NVME_SC_ACCESS_DENIED		= 0x286,
	NVME_SC_UNWRITTEN_BLOCK		= 0x287,

	NVME_SC_DNR			= 0x4000,
};

struct nvme_completion {
	/*
	 * Used by Admin and Fabrics commands to return data:
	 */
	union nvme_result {
		__le16	u16;
		__le32	u32;
		__le64	u64;
	} result;
	__le16	sq_head;	/* how much of this queue may be reclaimed */
	__le16	sq_id;		/* submission queue that generated this entry */
	__u16	command_id;	/* of the command which completed */
	__le16	status;		/* did the command fail, and if so, why? */
};

#define NVME_VS(major, minor, tertiary) \
	(((major) << 16) | ((minor) << 8) | (tertiary))

#define NVME_MAJOR(ver)		((ver) >> 16)
#define NVME_MINOR(ver)		(((ver) >> 8) & 0xff)
#define NVME_TERTIARY(ver)	((ver) & 0xff)

#endif /* _LINUX_NVME_H */<|MERGE_RESOLUTION|>--- conflicted
+++ resolved
@@ -226,13 +226,9 @@
 	__le16			mntmt;
 	__le16			mxtmt;
 	__le32			sanicap;
-<<<<<<< HEAD
-	__u8			rsvd332[180];
-=======
 	__le32			hmminds;
 	__le16			hmmaxd;
 	__u8			rsvd338[174];
->>>>>>> bb176f67
 	__u8			sqes;
 	__u8			cqes;
 	__le16			maxcmd;
