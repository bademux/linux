--- conflicted
+++ resolved
@@ -182,14 +182,9 @@
 				freq           :  1, /* use freq, not period  */
 				inherit_stat   :  1, /* per task counts       */
 				enable_on_exec :  1, /* next exec enables     */
-<<<<<<< HEAD
-
-				__reserved_1   : 51;
-=======
 				task           :  1, /* trace fork/exit       */
 
 				__reserved_1   : 50;
->>>>>>> 9799218a
 
 	__u32			wakeup_events;	/* wakeup every n events */
 	__u32			__reserved_2;
@@ -365,10 +360,7 @@
 	 *	{ u64			time;     } && PERF_SAMPLE_TIME
 	 *	{ u64			addr;     } && PERF_SAMPLE_ADDR
 	 *	{ u64			id;	  } && PERF_SAMPLE_ID
-<<<<<<< HEAD
-=======
 	 *	{ u64			stream_id;} && PERF_SAMPLE_STREAM_ID
->>>>>>> 9799218a
 	 *	{ u32			cpu, res; } && PERF_SAMPLE_CPU
 	 * 	{ u64			period;   } && PERF_SAMPLE_PERIOD
 	 *
