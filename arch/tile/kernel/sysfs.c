--- conflicted
+++ resolved
@@ -163,11 +163,7 @@
 
 #define create_hv_attr(name)						\
 	if (!err)							\
-<<<<<<< HEAD
-		err = sysfs_create_file(hypervisor_kobj, &dev_attr_##name);
-=======
 		err = sysfs_create_file(hypervisor_kobj, &dev_attr_##name.attr);
->>>>>>> c16fa4f2
 	create_hv_attr(type);
 	create_hv_attr(version);
 	create_hv_attr(config_version);
